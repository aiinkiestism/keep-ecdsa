--- conflicted
+++ resolved
@@ -5,10 +5,7 @@
 	"os"
 
 	"github.com/BurntSushi/toml"
-<<<<<<< HEAD
-=======
 	"github.com/ethereum/go-ethereum/common"
->>>>>>> 2e580ba2
 	"github.com/keep-network/keep-tecdsa/pkg/chain/eth/ethereum"
 )
 
@@ -16,10 +13,6 @@
 
 // Config is the top level config structure.
 type Config struct {
-<<<<<<< HEAD
-	Ethereum    ethereum.Config
-	Storage     Storage
-=======
 	Ethereum               ethereum.Config
 	SanctionedApplications SanctionedApplications
 	Storage                Storage
@@ -47,7 +40,6 @@
 	}
 
 	return applicationsAddresses, nil
->>>>>>> 2e580ba2
 }
 
 // Storage stores meta-info about keeping data on disk
