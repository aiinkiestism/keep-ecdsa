[ethereum]
	URL                     = "ws://192.168.0.158:8546"
	URLRPC                  = "http://192.168.0.158:8545"
	MaxGasPrice             = "140 Gwei"
	BalanceAlertThreshold   = "2.5 ether"

[ethereum.account]
	KeyFile            = "/tmp/UTC--2018-03-11T01-37-33.202765887Z--c2a56884538778bacd91aa5bf343bf882c5fb18b"

[ethereum.ContractAddresses]
	BondedECDSAKeepFactory = "0x2BBE98119100D664eb6dEe5b8DB978aEEeAf42D6"
	TBTCSystem = "0xda4c869B9073deac021344fd592c1BB0DC6Fc9a5"

[Storage]
	DataDir = "/my/secure/location"

[LibP2P]
	Port = 27001
	Peers = ["/ip4/127.0.0.1/tcp/27001/ipfs/12D3KooWKRyzVWW6ChFjQjK4miCty85Niy49tpPV95XdKu1BcvMA"]

[Client]
	AwaitingKeyGenerationLookback = "48h"
	KeyGenerationTimeout = "1h45m"
	SigningTimeout = "3h30m"

[TSS]
	PreParamsGenerationTimeout = "6m37s"
<<<<<<< HEAD
	PreParamsTargetPoolSize = 36

[Extensions.TBTC]
	TBTCSystem = "0xa4888eDD97A5a3A739B4E0807C71817c8a418273"

  [Extensions.TBTC.BTCRefunds]
  	BeneficiaryAddress = "bcrt1q0umle4fe6penqqyzuwsysqezwwptuyqa82jas4"
  	MaxFeePerVByte = 73
=======
	PreParamsTargetPoolSize = 36
>>>>>>> d6bedeaa
<|MERGE_RESOLUTION|>--- conflicted
+++ resolved
@@ -25,7 +25,6 @@
 
 [TSS]
 	PreParamsGenerationTimeout = "6m37s"
-<<<<<<< HEAD
 	PreParamsTargetPoolSize = 36
 
 [Extensions.TBTC]
@@ -33,7 +32,4 @@
 
   [Extensions.TBTC.BTCRefunds]
   	BeneficiaryAddress = "bcrt1q0umle4fe6penqqyzuwsysqezwwptuyqa82jas4"
-  	MaxFeePerVByte = 73
-=======
-	PreParamsTargetPoolSize = 36
->>>>>>> d6bedeaa
+  	MaxFeePerVByte = 73