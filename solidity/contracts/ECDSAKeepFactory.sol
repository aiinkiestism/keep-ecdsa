--- conflicted
+++ resolved
@@ -9,13 +9,9 @@
 
 /// @title ECDSA Keep Factory
 /// @notice Contract creating bonded ECDSA keeps.
-<<<<<<< HEAD
-contract ECDSAKeepFactory is IBondedECDSAKeepFactory { // TODO: Rename to BondedECDSAKeepFactory
-=======
 contract ECDSAKeepFactory is
-    IECDSAKeepFactory // TODO: Rename to BondedECDSAKeepFactory
+    IBondedECDSAKeepFactory // TODO: Rename to BondedECDSAKeepFactory
 {
->>>>>>> 6e36f684
     using AddressArrayUtils for address payable[];
     using SafeMath for uint256;
 
