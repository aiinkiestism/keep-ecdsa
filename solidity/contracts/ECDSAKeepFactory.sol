pragma solidity ^0.5.4;

import "./ECDSAKeep.sol";
import "./KeepBonding.sol";
import "./api/IBondedECDSAKeepFactory.sol";
<<<<<<< HEAD
import "./external/ITokenStaking.sol";
import "./utils/AddressArrayUtils.sol";
=======

import "@keep-network/keep-core/contracts/utils/AddressArrayUtils.sol";
import "@keep-network/sortition-pools/contracts/BondedSortitionPool.sol";
import "@keep-network/sortition-pools/contracts/BondedSortitionPoolFactory.sol";
import "@keep-network/sortition-pools/contracts/api/IStaking.sol";
import "@keep-network/sortition-pools/contracts/api/IBonding.sol";

import "@keep-network/keep-core/contracts/IRandomBeacon.sol";

>>>>>>> b2f32f4e
import "openzeppelin-solidity/contracts/math/SafeMath.sol";

/// @title ECDSA Keep Factory
/// @notice Contract creating bonded ECDSA keeps.
contract ECDSAKeepFactory is
    IBondedECDSAKeepFactory // TODO: Rename to BondedECDSAKeepFactory
{
    using AddressArrayUtils for address[];
    using SafeMath for uint256;

    // Notification that a new keep has been created.
    event ECDSAKeepCreated(
        address keepAddress,
        address[] members,
        address owner,
        address application
    );

    // Mapping of pools with registered member candidates for each application.
    mapping(address => address) candidatesPools; // application -> candidates pool

    uint256 feeEstimate;
<<<<<<< HEAD
    bytes32 groupSelectionSeed;

    SortitionPoolFactory sortitionPoolFactory;
    ITokenStaking tokenStaking;

    constructor(address _sortitionPoolFactory, address _tokenStaking) public {
        sortitionPoolFactory = SortitionPoolFactory(_sortitionPoolFactory);
        tokenStaking = ITokenStaking(_tokenStaking);
=======
    uint256 public groupSelectionSeed;

    BondedSortitionPoolFactory sortitionPoolFactory;
    address tokenStaking;
    KeepBonding keepBonding;
    IRandomBeacon randomBeacon;

    uint256 public minimumStake = 200000 * 1e18;
    uint256 minimumBond = 1; // TODO: Take from setter

    // Gas required for a callback from the random beacon. The value specifies
    // gas required to call `setGroupSelectionSeed` function in the worst-case
    // scenario with all the checks and maximum allowed uint256 relay entry as
    // a callback parameter.
    uint256 callbackGas = 41830;

    // Random beacon sends back callback surplus to the requestor. It may also
    // decide to send additional request subsidy fee. What's more, it may happen
    // that the beacon is busy and we'll not refresh group selection seed from
    // the beacon. We accumulate all funds received from the beacon in the
    // subsidy pool and later distribute funds from this pull to selected
    // signers.
    uint256 public subsidyPool;

    constructor(
        address _sortitionPoolFactory,
        address _tokenStaking,
        address _keepBonding,
        address _randomBeacon
    ) public {
        sortitionPoolFactory = BondedSortitionPoolFactory(
            _sortitionPoolFactory
        );
        tokenStaking = _tokenStaking;
        keepBonding = KeepBonding(_keepBonding);
        randomBeacon = IRandomBeacon(_randomBeacon);
    }

    /// @notice Adds any received funds to the factory subsidy pool.
    function() external payable {
        subsidyPool += msg.value;
>>>>>>> b2f32f4e
    }

    /// @notice Register caller as a candidate to be selected as keep member
    /// for the provided customer application.
    /// @dev If caller is already registered it returns without any changes.
    /// @param _application Customer application address.
    function registerMemberCandidate(address _application) external {
        if (candidatesPools[_application] == address(0)) {
            // This is the first time someone registers as signer for this
            // application so let's create a signer pool for it.
            candidatesPools[_application] = sortitionPoolFactory
                .createSortitionPool(
                IStaking(tokenStaking),
                IBonding(address(keepBonding)),
                minimumStake,
                minimumBond
            );
        }
        BondedSortitionPool candidatesPool = BondedSortitionPool(
            candidatesPools[_application]
        );

        address operator = msg.sender;
<<<<<<< HEAD
        if (!candidatesPool.isOperatorRegistered(operator)) {
            uint256 stake = eligibleStake(operator);
            // TODO: Validate stake in correct range?

            candidatesPool.insertOperator(operator, stake);
        }
    }

    /// @notice Checks if operator is registered as a candidate for the given
    /// customer application.
    /// @param _operator Operator's address.
    /// @param _application Customer application address.
    /// @return True if operator is already registered in the candidates pool,
    /// else false.
    function isOperatorRegistered(address _operator, address _application)
        public
        view
        returns (bool)
    {
        if (candidatesPools[_application] == address(0)) {
            return false;
=======
        if (!candidatesPool.isOperatorInPool(operator)) {
            candidatesPool.joinPool(operator);
>>>>>>> b2f32f4e
        }

        SortitionPool candidatesPool = SortitionPool(
            candidatesPools[_application]
        );

        return candidatesPool.isOperatorRegistered(_operator);
    }

    /// @notice Gets the eligible stake balance of the operator.
    /// @dev Calls Token Staking contract to get eligible stake of the operator
    /// for this contract.
    /// @param _operator Operator's address.
    /// @return Eligible stake balance.
    function eligibleStake(address _operator) public view returns (uint256) {
        return tokenStaking.eligibleStake(_operator, address(this));
    }

    /// @notice Invokes update of operator's stake in the member candidates pool
    /// for the given application
    /// @param _application Customer application address.
    function updateStake(address _application) public {
        if (candidatesPools[_application] == address(0)) {
            return;
        }

        SortitionPool candidatesPool = SortitionPool(
            candidatesPools[_application]
        );

        candidatesPool.updateOperatorWeight(msg.sender);
    }

    /// @notice Gets a fee estimate for opening a new keep.
    /// @return Uint256 estimate.
<<<<<<< HEAD
    function openKeepFeeEstimate() external returns (uint256) {
        return feeEstimate;
=======
    function openKeepFeeEstimate() public view returns (uint256) {
        return randomBeacon.entryFeeEstimate(callbackGas);
>>>>>>> b2f32f4e
    }

    /// @notice Open a new ECDSA keep.
    /// @dev Selects a list of members for the keep based on provided parameters.
    /// A caller of this function is expected to be an application for which
    /// member candidates were registered in a pool.
    /// @param _groupSize Number of members in the keep.
    /// @param _honestThreshold Minimum number of honest keep members.
    /// @param _owner Address of the keep owner.
    /// @param _bond Value of ETH bond required from the keep (wei).
    /// @return Created keep address.
    function openKeep(
        uint256 _groupSize,
        uint256 _honestThreshold,
        address _owner,
        uint256 _bond
    ) external payable returns (address keepAddress) {
        address application = msg.sender;
        address pool = candidatesPools[application];
        require(pool != address(0), "No signer pool for this application");

        // TODO: The remainder will not be bonded. What should we do with it?
        uint256 memberBond = _bond.div(_groupSize);
        require(memberBond > 0, "Bond per member must be greater than zero");

        require(
            msg.value >= openKeepFeeEstimate(),
            "Insufficient payment for opening a new keep"
        );

        address[] memory members = BondedSortitionPool(pool).selectSetGroup(
            _groupSize,
            bytes32(groupSelectionSeed),
            memberBond
        );

        newGroupSelectionSeed();

        ECDSAKeep keep = new ECDSAKeep(
            _owner,
            members,
            _honestThreshold,
            tokenStaking,
            address(keepBonding)
        );

        keepAddress = address(keep);

        for (uint256 i = 0; i < _groupSize; i++) {
            keepBonding.createBond(
                members[i],
                keepAddress,
                uint256(keepAddress),
                memberBond
            );
        }

        // If subsidy pool is non-empty, distribute the value to signers but
        // never distribute more than the payment for opening a keep.
        uint256 signerSubsidy = subsidyPool < msg.value
            ? subsidyPool
            : msg.value;
        if (signerSubsidy > 0) {
            subsidyPool -= signerSubsidy;
            keep.distributeETHToMembers.value(signerSubsidy)();
        }

        emit ECDSAKeepCreated(keepAddress, members, _owner, application);
    }

    /// @notice Updates group selection seed.
    /// @dev The main goal of this function is to request the random beacon to
    /// generate a new random number. The beacon generates the number asynchronously
    /// and will call a callback function when the number is ready. In the meantime
    /// we update current group selection seed to a new value using a hash function.
    /// In case of the random beacon request failure this function won't revert
    /// but add beacon payment to factory's subsidy pool.
    function newGroupSelectionSeed() internal {
        // Calculate new group selection seed based on the current seed.
        // We added address of the factory as a key to calculate value different
        // than sortition pool RNG will, so we don't end up selecting almost
        // identical group.
        groupSelectionSeed = uint256(
            keccak256(abi.encodePacked(groupSelectionSeed, address(this)))
        );

        // Call the random beacon to get a random group selection seed.
        (bool success, ) = address(randomBeacon).call.value(msg.value)(
            abi.encodeWithSignature(
                "requestRelayEntry(address,string,uint256)",
                address(this),
                "setGroupSelectionSeed(uint256)",
                callbackGas
            )
        );
        if (!success) {
            subsidyPool += msg.value; // beacon is busy
        }
    }

    /// @notice Sets a new group selection seed value.
    /// @dev The function is expected to be called in a callback by the random
    /// beacon.
    /// @param _groupSelectionSeed New value of group selection seed.
    function setGroupSelectionSeed(uint256 _groupSelectionSeed)
        external
        onlyRandomBeacon
    {
        groupSelectionSeed = _groupSelectionSeed;
    }

    /// @notice Checks if the caller is the random beacon.
    /// @dev Throws an error if called by any account other than the random beacon.
    modifier onlyRandomBeacon() {
        require(
            address(randomBeacon) == msg.sender,
            "Caller is not the random beacon"
        );
        _;
    }
}<|MERGE_RESOLUTION|>--- conflicted
+++ resolved
@@ -3,10 +3,6 @@
 import "./ECDSAKeep.sol";
 import "./KeepBonding.sol";
 import "./api/IBondedECDSAKeepFactory.sol";
-<<<<<<< HEAD
-import "./external/ITokenStaking.sol";
-import "./utils/AddressArrayUtils.sol";
-=======
 
 import "@keep-network/keep-core/contracts/utils/AddressArrayUtils.sol";
 import "@keep-network/sortition-pools/contracts/BondedSortitionPool.sol";
@@ -16,7 +12,6 @@
 
 import "@keep-network/keep-core/contracts/IRandomBeacon.sol";
 
->>>>>>> b2f32f4e
 import "openzeppelin-solidity/contracts/math/SafeMath.sol";
 
 /// @title ECDSA Keep Factory
@@ -39,16 +34,6 @@
     mapping(address => address) candidatesPools; // application -> candidates pool
 
     uint256 feeEstimate;
-<<<<<<< HEAD
-    bytes32 groupSelectionSeed;
-
-    SortitionPoolFactory sortitionPoolFactory;
-    ITokenStaking tokenStaking;
-
-    constructor(address _sortitionPoolFactory, address _tokenStaking) public {
-        sortitionPoolFactory = SortitionPoolFactory(_sortitionPoolFactory);
-        tokenStaking = ITokenStaking(_tokenStaking);
-=======
     uint256 public groupSelectionSeed;
 
     BondedSortitionPoolFactory sortitionPoolFactory;
@@ -90,7 +75,6 @@
     /// @notice Adds any received funds to the factory subsidy pool.
     function() external payable {
         subsidyPool += msg.value;
->>>>>>> b2f32f4e
     }
 
     /// @notice Register caller as a candidate to be selected as keep member
@@ -112,15 +96,6 @@
         BondedSortitionPool candidatesPool = BondedSortitionPool(
             candidatesPools[_application]
         );
-
-        address operator = msg.sender;
-<<<<<<< HEAD
-        if (!candidatesPool.isOperatorRegistered(operator)) {
-            uint256 stake = eligibleStake(operator);
-            // TODO: Validate stake in correct range?
-
-            candidatesPool.insertOperator(operator, stake);
-        }
     }
 
     /// @notice Checks if operator is registered as a candidate for the given
@@ -136,10 +111,6 @@
     {
         if (candidatesPools[_application] == address(0)) {
             return false;
-=======
-        if (!candidatesPool.isOperatorInPool(operator)) {
-            candidatesPool.joinPool(operator);
->>>>>>> b2f32f4e
         }
 
         SortitionPool candidatesPool = SortitionPool(
@@ -175,13 +146,8 @@
 
     /// @notice Gets a fee estimate for opening a new keep.
     /// @return Uint256 estimate.
-<<<<<<< HEAD
-    function openKeepFeeEstimate() external returns (uint256) {
-        return feeEstimate;
-=======
     function openKeepFeeEstimate() public view returns (uint256) {
         return randomBeacon.entryFeeEstimate(callbackGas);
->>>>>>> b2f32f4e
     }
 
     /// @notice Open a new ECDSA keep.
