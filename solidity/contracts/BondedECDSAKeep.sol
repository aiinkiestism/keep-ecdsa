pragma solidity ^0.5.4;

import "./KeepBonding.sol";
import "./api/IBondedECDSAKeep.sol";
import "./BondedECDSAKeepFactory.sol";

import "@keep-network/keep-core/contracts/TokenStaking.sol";
import "@keep-network/keep-core/contracts/utils/AddressArrayUtils.sol";

import "openzeppelin-solidity/contracts/math/SafeMath.sol";
import "openzeppelin-solidity/contracts/token/ERC20/IERC20.sol";
import "openzeppelin-solidity/contracts/token/ERC20/SafeERC20.sol";


/// @title Bonded ECDSA Keep
/// @notice ECDSA keep with additional signer bond requirement.
/// @dev This contract is used as a master contract for clone factory in
/// BondedECDSAKeepFactory as per EIP-1167. It should never be removed after
/// initial deployment as this will break functionality for all created clones.
contract BondedECDSAKeep is IBondedECDSAKeep {
    using AddressArrayUtils for address[];
    using SafeMath for uint256;
    using SafeERC20 for IERC20;

    // Status of the keep.
    // Active means the keep is active.
    // Closed means the keep was closed happily.
    // Terminated means the keep was closed due to misbehavior.
    enum Status { Active, Closed, Terminated }

    // Flags execution of contract initialization.
    bool isInitialized;

    // Address of the keep's owner.
    address private owner;

    // List of keep members' addresses.
    address[] internal members;

    // Minimum number of honest keep members required to produce a signature.
    uint256 honestThreshold;

    // Keep's ECDSA public key serialized to 64-bytes, where X and Y coordinates
    // are padded with zeros to 32-byte each.
    bytes publicKey;

    // Latest digest requested to be signed. Used to validate submitted signature.
    bytes32 public digest;

    // Map of all digests requested to be signed. Used to validate submitted signature.
    mapping(bytes32 => bool) digests;

    // Timeout for the keep public key to appear on the chain. Time is counted
    // from the moment keep has been created.
    uint256 public constant keyGenerationTimeout = 150 * 60; // 2.5h in seconds

    // The timestamp at which keep has been created and key generation process
    // started.
    uint256 internal keyGenerationStartTimestamp;

    // Timeout for a signature to appear on the chain. Time is counted from the
    // moment signing request occurred.
    uint256 public constant signingTimeout = 90 * 60; // 1.5h in seconds

    // The timestamp at which signing process started. Used also to track if
    // signing is in progress. When set to `0` indicates there is no
    // signing process in progress.
    uint256 internal signingStartTimestamp;

    // Map stores public key by member addresses. All members should submit the
    // same public key.
    mapping(address => bytes) submittedPublicKeys;

    // Map stores amount of wei stored in the contract for each member address.
    mapping(address => uint256) memberETHBalances;

    // The current status of the keep.
    // If the keep is Active members monitor it and support requests from the
    // keep owner.
    // If the owner decides to close the keep the flag is set to Closed.
    // If the owner seizes member bonds the flag is set to Terminated.
    Status internal status;

    // Notification that the keep was requested to sign a digest.
    event SignatureRequested(bytes32 digest);

    // Notification that the submitted public key does not match a key submitted
    // by other member. The event contains address of the member who tried to
    // submit a public key and a conflicting public key submitted already by other
    // member.
    event ConflictingPublicKeySubmitted(
        address submittingMember,
        bytes conflictingPublicKey
    );

    // Notification that keep's ECDSA public key has been successfully established.
    event PublicKeyPublished(bytes publicKey);

    // Notification that ETH reward has been distributed to keep members.
    event ETHRewardDistributed();

    // Notification that ERC20 reward has been distributed to keep members.
    event ERC20RewardDistributed();

    // Notification that the keep was closed by the owner.
    // Members no longer need to support this keep.
    event KeepClosed();

    // Notification that the keep has been terminated by the owner.
    // Members no longer need to support this keep.
    event KeepTerminated();

    // Notification that the signature has been calculated. Contains a digest which
    // was used for signature calculation and a signature in a form of r, s and
    // recovery ID values.
    // The signature is chain-agnostic. Some chains (e.g. Ethereum and BTC) requires
    // `v` to be calculated by increasing recovery id by 27. Please consult the
    // documentation about what the particular chain expects.
    event SignatureSubmitted(
        bytes32 digest,
        bytes32 r,
        bytes32 s,
        uint8 recoveryID
    );

    TokenStaking tokenStaking;
    KeepBonding keepBonding;
    BondedECDSAKeepFactory keepFactory;

<<<<<<< HEAD
    /// @notice Initialization function.
    /// @dev We use clone factory to create new keep. That is why this contract
    /// doesn't have a constructor. We provide keep parameters for each instance
    /// function after cloning instances from the master contract.
    /// @param _owner Address of the keep owner.
    /// @param _members Addresses of the keep members.
    /// @param _honestThreshold Minimum number of honest keep members.
    /// @param _tokenStaking Address of the TokenStaking contract.
    /// @param _keepBonding Address of the KeepBonding contract.
    /// @param _keepFactory Address of the BondedECDSAKeepFactory that created
    /// this keep.
    function initialize(
        address _owner,
        address[] memory _members,
        uint256 _honestThreshold,
        address _tokenStaking,
        address _keepBonding,
        address payable _keepFactory
    ) public {
        require(!isInitialized, "Contract already initialized");

        owner = _owner;
        members = _members;
        honestThreshold = _honestThreshold;
        tokenStaking = TokenStaking(_tokenStaking);
        keepBonding = KeepBonding(_keepBonding);
        keepFactory = BondedECDSAKeepFactory(_keepFactory);
        status = Status.Active;
        isInitialized = true;

        /* solium-disable-next-line security/no-block-members*/
        keyGenerationStartTimestamp = block.timestamp;
    }

    /// @notice Returns true if the keep is active.
    /// @return true if the keep is active, false otherwise.
    function isActive() public view returns (bool) {
        return status == Status.Active;
    }

    /// @notice Returns true if the keep is closed and members no longer support
    /// this keep.
    /// @return true if the keep is closed, false otherwise.
    function isClosed() public view returns (bool) {
        return status == Status.Closed;
    }

    /// @notice Returns true if the keep has been terminated.
    /// Keep is terminated when bonds are seized and members no longer support
    /// this keep.
    /// @return true if the keep has been terminated, false otherwise.
    function isTerminated() public view returns (bool) {
        return status == Status.Terminated;
    }

    /// @notice Returns members of the keep.
    /// @return List of the keep members' addresses.
    function getMembers() public view returns (address[] memory) {
        return members;
=======
    /// @notice Returns keep's ECDSA public key.
    /// @return Keep's ECDSA public key.
    function getPublicKey() external view returns (bytes memory) {
        return publicKey;
    }

    /// @notice Returns the amount of the keep's ETH bond in wei.
    /// @return The amount of the keep's ETH bond in wei.
    function checkBondAmount() external view returns (uint256) {
        uint256 sumBondAmount = 0;
        for (uint256 i = 0; i < members.length; i++) {
            sumBondAmount += keepBonding.bondAmount(
                members[i],
                address(this),
                uint256(address(this))
            );
        }

        return sumBondAmount;
>>>>>>> c95b1758
    }

    /// @notice Submits a public key to the keep.
    /// @dev Public key is published successfully if all members submit the same
    /// value. In case of conflicts with others members submissions it will emit
    /// `ConflictingPublicKeySubmitted` event. When all submitted keys match
    /// it will store the key as keep's public key and emit a `PublicKeyPublished`
    /// event.
    /// @param _publicKey Signer's public key.
    function submitPublicKey(bytes calldata _publicKey) external onlyMember {
        require(!hasKeyGenerationTimedOut(), "Key generation timeout elapsed");

        require(
            !hasMemberSubmittedPublicKey(msg.sender),
            "Member already submitted a public key"
        );

        require(_publicKey.length == 64, "Public key must be 64 bytes long");

        submittedPublicKeys[msg.sender] = _publicKey;

        // Check if public keys submitted by all keep members are the same as
        // the currently submitted one.
        uint256 matchingPublicKeysCount = 0;
        for (uint256 i = 0; i < members.length; i++) {
            if (
                keccak256(submittedPublicKeys[members[i]]) !=
                keccak256(_publicKey)
            ) {
                // Emit an event only if compared member already submitted a value.
                if (hasMemberSubmittedPublicKey(members[i])) {
                    emit ConflictingPublicKeySubmitted(
                        msg.sender,
                        submittedPublicKeys[members[i]]
                    );
                }
            } else {
                matchingPublicKeysCount++;
            }
        }

        if (matchingPublicKeysCount != members.length) {
            return;
        }

        // All submitted signatures match.
        publicKey = _publicKey;
        emit PublicKeyPublished(_publicKey);
    }

    /// @notice Calculates a signature over provided digest by the keep.
    /// @dev Only one signing process can be in progress at a time.
    /// @param _digest Digest to be signed.
    function sign(bytes32 _digest) external onlyOwner onlyWhenActive {
        require(publicKey.length != 0, "Public key was not set yet");
        require(!isSigningInProgress(), "Signer is busy");

        /* solium-disable-next-line */
        signingStartTimestamp = block.timestamp;

        digests[_digest] = true;
        digest = _digest;

        emit SignatureRequested(_digest);
    }

    /// @notice Checks if keep is currently awaiting a signature for the given digest.
    /// @dev Validates if the signing is currently in progress and compares provided
    /// digest with the one for which the latest signature was requested.
    /// @param _digest Digest for which to check if signature is being awaited.
    /// @return True if the digest is currently expected to be signed, else false.
    function isAwaitingSignature(bytes32 _digest) external view returns (bool) {
        return isSigningInProgress() && digest == _digest;
    }

    /// @notice Submits a signature calculated for the given digest.
    /// @dev Fails if signature has not been requested or a signature has already
    /// been submitted.
    /// Validates s value to ensure it's in the lower half of the secp256k1 curve's
    /// order.
    /// @param _r Calculated signature's R value.
    /// @param _s Calculated signature's S value.
    /// @param _recoveryID Calculated signature's recovery ID (one of {0, 1, 2, 3}).
    function submitSignature(bytes32 _r, bytes32 _s, uint8 _recoveryID)
        external
        onlyMember
    {
        require(isSigningInProgress(), "Not awaiting a signature");
        require(!hasSigningTimedOut(), "Signing timeout elapsed");
        require(_recoveryID < 4, "Recovery ID must be one of {0, 1, 2, 3}");

        // Validate `s` value for a malleability concern described in EIP-2.
        // Only signatures with `s` value in the lower half of the secp256k1
        // curve's order are considered valid.
        require(
            uint256(_s) <=
                0x7FFFFFFFFFFFFFFFFFFFFFFFFFFFFFFF5D576E7357A4501DDFE92F46681B20A0,
            "Malleable signature - s should be in the low half of secp256k1 curve's order"
        );

        // We add 27 to the recovery ID to align it with ethereum and bitcoin
        // protocols where 27 is added to recovery ID to indicate usage of
        // uncompressed public keys.
        uint8 _v = 27 + _recoveryID;

        // Validate signature.
        require(
            publicKeyToAddress(publicKey) == ecrecover(digest, _v, _r, _s),
            "Invalid signature"
        );

        signingStartTimestamp = 0;

        emit SignatureSubmitted(digest, _r, _s, _recoveryID);
    }

    /// @notice Closes keep when owner decides that they no longer need it.
    /// Releases bonds to the keep members. Keep can be closed only when
    /// there is no signing in progress or requested signing process has timed out.
    /// @dev The function can be called only by the owner of the keep and only
    /// if the keep has not been already closed.
    function closeKeep() external onlyOwner onlyWhenActive {
        markAsClosed();
        freeMembersBonds();
    }

    /// @notice Seizes the signers' ETH bonds. After seizing bonds keep is
    /// closed so it will no longer respond to signing requests. Bonds can be
    /// seized only when there is no signing in progress or requested signing
    /// process has timed out. This function seizes all of signers' bonds.
    /// The application may decide to return part of bonds later after they are
    /// processed using returnPartialSignerBonds function.
    function seizeSignerBonds() external onlyOwner onlyWhenActive {
        markAsTerminated();

        for (uint256 i = 0; i < members.length; i++) {
            uint256 amount = keepBonding.bondAmount(
                members[i],
                address(this),
                uint256(address(this))
            );

            keepBonding.seizeBond(
                members[i],
                uint256(address(this)),
                amount,
                address(uint160(owner))
            );
        }
    }

    /// @notice Returns partial signer's ETH bonds to the pool as an unbounded
    /// value. This function is called after bonds have been seized and processed
    /// by the privileged application after calling seizeSignerBonds function.
    /// It is entirely up to the application if a part of signers' bonds is
    /// returned. The application may decide for that but may also decide to
    /// seize bonds and do not return anything.
    function returnPartialSignerBonds() external payable {
        uint256 memberCount = members.length;
        uint256 bondPerMember = msg.value.div(memberCount);

        require(bondPerMember > 0, "Partial signer bond must be non-zero");

        for (uint16 i = 0; i < memberCount - 1; i++) {
            keepBonding.deposit.value(bondPerMember)(members[i]);
        }

        // Transfer of dividend for the last member. Remainder might be equal to
        // zero in case of even distribution or some small number.
        uint256 remainder = msg.value.mod(memberCount);
        keepBonding.deposit.value(bondPerMember.add(remainder))(
            members[memberCount - 1]
        );
    }

    /// @notice Submits a fraud proof for a valid signature from this keep that was
    /// not first approved via a call to sign. If fraud is detected it slashes
    /// members' KEEP tokens.
    /// @dev The function expects the signed digest to be calculated as a sha256
    /// hash of the preimage: `sha256(_preimage))`. The function reverts if the
    /// signature is not fraudulent.
    /// @param _v Signature's header byte: `27 + recoveryID`.
    /// @param _r R part of ECDSA signature.
    /// @param _s S part of ECDSA signature.
    /// @param _signedDigest Digest for the provided signature. Result of hashing
    /// the preimage with sha256.
    /// @param _preimage Preimage of the hashed message.
    /// @return True if fraud, error otherwise.
    function submitSignatureFraud(
        uint8 _v,
        bytes32 _r,
        bytes32 _s,
        bytes32 _signedDigest,
        bytes calldata _preimage
    ) external returns (bool _isFraud) {
        bool isFraud = checkSignatureFraud(
            _v,
            _r,
            _s,
            _signedDigest,
            _preimage
        );

        require(isFraud, "Signature is not fraudulent");

        slashSignerStakes();

        return isFraud;
    }

<<<<<<< HEAD
    /// @notice Slashes signers' KEEP tokens.
    /// @dev Keep contract is not authorized to slash tokens directly, so it calls
    /// the factory to do it.
    function slashSignerStakes() internal {
        keepFactory.slashKeepMembers();
    }

    /// @notice Calculates a signature over provided digest by the keep.
    /// @dev Only one signing process can be in progress at a time.
    /// @param _digest Digest to be signed.
    function sign(bytes32 _digest) external onlyOwner onlyWhenActive {
        require(publicKey.length != 0, "Public key was not set yet");
        require(!isSigningInProgress(), "Signer is busy");

        /* solium-disable-next-line */
        signingStartTimestamp = block.timestamp;

        digests[_digest] = true;
        digest = _digest;

        emit SignatureRequested(_digest);
    }

    /// @notice Checks if keep is currently awaiting a signature for the given digest.
    /// @dev Validates if the signing is currently in progress and compares provided
    /// digest with the one for which the latest signature was requested.
    /// @param _digest Digest for which to check if signature is being awaited.
    /// @return True if the digest is currently expected to be signed, else false.
    function isAwaitingSignature(bytes32 _digest) external view returns (bool) {
        return isSigningInProgress() && digest == _digest;
    }

    /// @notice Submits a signature calculated for the given digest.
    /// @dev Fails if signature has not been requested or a signature has already
    /// been submitted.
    /// Validates s value to ensure it's in the lower half of the secp256k1 curve's
    /// order.
    /// @param _r Calculated signature's R value.
    /// @param _s Calculated signature's S value.
    /// @param _recoveryID Calculated signature's recovery ID (one of {0, 1, 2, 3}).
    function submitSignature(bytes32 _r, bytes32 _s, uint8 _recoveryID)
        external
        onlyMember
    {
        require(isSigningInProgress(), "Not awaiting a signature");
        require(!hasSigningTimedOut(), "Signing timeout elapsed");
        require(_recoveryID < 4, "Recovery ID must be one of {0, 1, 2, 3}");

        // Validate `s` value for a malleability concern described in EIP-2.
        // Only signatures with `s` value in the lower half of the secp256k1
        // curve's order are considered valid.
        require(
            uint256(_s) <=
                0x7FFFFFFFFFFFFFFFFFFFFFFFFFFFFFFF5D576E7357A4501DDFE92F46681B20A0,
            "Malleable signature - s should be in the low half of secp256k1 curve's order"
        );

        // We add 27 to the recovery ID to align it with ethereum and bitcoin
        // protocols where 27 is added to recovery ID to indicate usage of
        // uncompressed public keys.
        uint8 _v = 27 + _recoveryID;

        // Validate signature.
        require(
            publicKeyToAddress(publicKey) == ecrecover(digest, _v, _r, _s),
            "Invalid signature"
        );

        signingStartTimestamp = 0;

        emit SignatureSubmitted(digest, _r, _s, _recoveryID);
    }

    /// @notice Returns true if signing of a digest is currently in progress.
    function isSigningInProgress() internal view returns (bool) {
        return signingStartTimestamp != 0;
    }

    /// @notice Returns true if the ongoing signing process timed out.
    /// @dev There is a certain timeout for a signature to be produced, see
    /// `signingTimeout`.
    function hasSigningTimedOut() internal view returns (bool) {
        return
            signingStartTimestamp != 0 &&
            /* solium-disable-next-line */
            block.timestamp > signingStartTimestamp + signingTimeout;
    }

    /// @notice Closes keep when owner decides that they no longer need it.
    /// Releases bonds to the keep members. Keep can be closed only when
    /// there is no signing in progress or requested signing process has timed out.
    /// @dev The function can be called only by the owner of the keep and only
    /// if the keep has not been already closed.
    function closeKeep() external onlyOwner onlyWhenActive {
        markAsClosed();
        freeMembersBonds();
    }

    /// @notice Marks the keep as closed. Keep can be marked as closed only
    /// when there is no signing in progress or the requested signing process
    /// has timed out.
    function markAsClosed() internal {
        require(
            !isSigningInProgress() || hasSigningTimedOut(),
            "Requested signing has not timed out yet"
        );

        status = Status.Closed;
        emit KeepClosed();
    }

    /// @notice Marks the keep as terminated.
    /// Keep can be marked as closed only when there is no signing in progress
    /// or the requested signing process has timed out.
    function markAsTerminated() internal {
        require(
            !isSigningInProgress() || hasSigningTimedOut(),
            "Requested signing has not timed out yet"
        );

        status = Status.Terminated;
        emit KeepTerminated();
    }

    /// @notice Returns bonds to the keep members.
    function freeMembersBonds() internal {
        for (uint256 i = 0; i < members.length; i++) {
            keepBonding.freeBond(members[i], uint256(address(this)));
        }
    }

    /// @notice Coverts a public key to an ethereum address.
    /// @param _publicKey Public key provided as 64-bytes concatenation of
    /// X and Y coordinates (32-bytes each).
    /// @return Ethereum address.
    function publicKeyToAddress(bytes memory _publicKey)
        internal
        pure
        returns (address)
    {
        // We hash the public key and then truncate last 20 bytes of the digest
        // which is the ethereum address.
        return address(uint160(uint256(keccak256(_publicKey))));
    }

=======
>>>>>>> c95b1758
    /// @notice Distributes ETH reward evenly across all keep signer beneficiaries.
    /// If the value cannot be divided evenly across all signers, it sends the
    /// remainder to the last keep signer.
    /// @dev Only the value passed to this function is distributed. This
    /// function does not transfer the value to beneficiaries accounts; instead
    /// it holds the value in the contract until withdraw function is called for
    /// the specific signer.
    function distributeETHReward() external payable {
        uint256 memberCount = members.length;
        uint256 dividend = msg.value.div(memberCount);

        require(dividend > 0, "Dividend value must be non-zero");

        for (uint16 i = 0; i < memberCount - 1; i++) {
            memberETHBalances[members[i]] += dividend;
        }

        // Give the dividend to the last signer. Remainder might be equal to
        // zero in case of even distribution or some small number.
        uint256 remainder = msg.value.mod(memberCount);
        memberETHBalances[members[memberCount - 1]] += dividend.add(remainder);

        emit ETHRewardDistributed();
    }

    /// @notice Distributes ERC20 reward evenly across all keep signer beneficiaries.
    /// @dev This works with any ERC20 token that implements a transferFrom
    /// function similar to the interface imported here from
    /// OpenZeppelin. This function only has authority over pre-approved
    /// token amount. We don't explicitly check for allowance, SafeMath
    /// subtraction overflow is enough protection. If the value cannot be
    /// divided evenly across the signers, it submits the remainder to the last
    /// keep signer.
    /// @param _tokenAddress Address of the ERC20 token to distribute.
    /// @param _value Amount of ERC20 token to distribute.
    function distributeERC20Reward(address _tokenAddress, uint256 _value)
        external
    {
        IERC20 token = IERC20(_tokenAddress);

        uint256 memberCount = members.length;
        uint256 dividend = _value.div(memberCount);

        require(dividend > 0, "Dividend value must be non-zero");

        for (uint16 i = 0; i < memberCount - 1; i++) {
            token.safeTransferFrom(
                msg.sender,
                tokenStaking.magpieOf(members[i]),
                dividend
            );
        }

        // Transfer of dividend for the last member. Remainder might be equal to
        // zero in case of even distribution or some small number.
        uint256 remainder = _value.mod(memberCount);
        token.safeTransferFrom(
            msg.sender,
            tokenStaking.magpieOf(members[memberCount - 1]),
            dividend.add(remainder)
        );

        emit ERC20RewardDistributed();
    }

    /// @notice Gets current amount of ETH hold in the keep for the member.
    /// @param _member Keep member address.
    /// @return Current balance in wei.
    function getMemberETHBalance(address _member)
        external
        view
        returns (uint256)
    {
        return memberETHBalances[_member];
    }

    /// @notice Withdraws amount of ether hold in the keep for the member.
    /// The value is sent to the beneficiary of the specific member.
    /// @param _member Keep member address.
    function withdraw(address _member) external {
        uint256 value = memberETHBalances[_member];

        require(value > 0, "No funds to withdraw");

        memberETHBalances[_member] = 0;

        /* solium-disable-next-line security/no-call-value */
        (bool success, ) = tokenStaking.magpieOf(_member).call.value(value)("");

        require(success, "Transfer failed");
    }

    /// @notice Initialization function.
    /// @dev We use clone factory to create new keep. That is why this contract
    /// doesn't have a constructor. We provide keep parameters for each instance
    /// function after cloning instances from the master contract.
    /// @param _owner Address of the keep owner.
    /// @param _members Addresses of the keep members.
    /// @param _honestThreshold Minimum number of honest keep members.
    /// @param _tokenStaking Address of the TokenStaking contract.
    /// @param _keepBonding Address of the KeepBonding contract.
    /// @param _keepFactory Address of the BondedECDSAKeepFactory that created
    /// this keep.
    function initialize(
        address _owner,
        address[] memory _members,
        uint256 _honestThreshold,
        address _tokenStaking,
        address _keepBonding,
        address payable _keepFactory
    ) public {
        require(!isInitialized, "Contract already initialized");

        owner = _owner;
        members = _members;
        honestThreshold = _honestThreshold;
        tokenStaking = TokenStaking(_tokenStaking);
        keepBonding = KeepBonding(_keepBonding);
        keepFactory = BondedECDSAKeepFactory(_keepFactory);
        isActive = true;
        isInitialized = true;

        /* solium-disable-next-line security/no-block-members*/
        keyGenerationStartTimestamp = block.timestamp;
    }

    /// @notice Returns members of the keep.
    /// @return List of the keep members' addresses.
    function getMembers() public view returns (address[] memory) {
        return members;
    }

    /// @notice Checks a fraud proof for a valid signature from this keep that was
    /// not first approved via a call to sign.
    /// @dev The function expects the signed digest to be calculated as a sha256 hash
    /// of the preimage: `sha256(_preimage))`. The digest is verified against the
    /// preimage to ensure the security of the ECDSA protocol. Verifying just the
    /// signature and the digest is not enough and leaves the possibility of the
    /// the existential forgery. If digest and preimage verification fails the
    /// function reverts.
    /// Reverts if a public key has not been set for the keep yet.
    /// @param _v Signature's header byte: `27 + recoveryID`.
    /// @param _r R part of ECDSA signature.
    /// @param _s S part of ECDSA signature.
    /// @param _signedDigest Digest for the provided signature. Result of hashing
    /// the preimage with sha256.
    /// @param _preimage Preimage of the hashed message.
    /// @return True if fraud, false otherwise.
    function checkSignatureFraud(
        uint8 _v,
        bytes32 _r,
        bytes32 _s,
        bytes32 _signedDigest,
        bytes memory _preimage
    ) public view returns (bool _isFraud) {
        require(publicKey.length != 0, "Public key was not set yet");

        bytes32 calculatedDigest = sha256(_preimage);
        require(
            _signedDigest == calculatedDigest,
            "Signed digest does not match double sha256 hash of the preimage"
        );

        bool isSignatureValid = publicKeyToAddress(publicKey) ==
            ecrecover(_signedDigest, _v, _r, _s);

        // Check if the signature is valid but was not requested.
        return isSignatureValid && !digests[_signedDigest];
    }

    /// @notice Returns true if the ongoing key generation process timed out.
    /// @dev There is a certain timeout for keep public key to be produced and
    /// appear on the chain, see `keyGenerationTimeout`.
    function hasKeyGenerationTimedOut() internal view returns (bool) {
        /* solium-disable-next-line */
        return
            block.timestamp >
            keyGenerationStartTimestamp + keyGenerationTimeout;
    }

    /// @notice Checks if the member already submitted a public key.
    /// @param _member Address of the member.
    /// @return True if member already submitted a public key, else false.
    function hasMemberSubmittedPublicKey(address _member)
        internal
        view
        returns (bool)
    {
        return submittedPublicKeys[_member].length != 0;
    }

    /// @notice Slashes signers' KEEP tokens.
    /// @dev Keep contract is not authorized to slash tokens directly, so it calls
    /// the factory to do it.
    function slashSignerStakes() internal {
        keepFactory.slashKeepMembers();
    }

    /// @notice Returns true if signing of a digest is currently in progress.
    function isSigningInProgress() internal view returns (bool) {
        return signingStartTimestamp != 0;
    }

    /// @notice Returns true if the ongoing signing process timed out.
    /// @dev There is a certain timeout for a signature to be produced, see
    /// `signingTimeout`.
    function hasSigningTimedOut() internal view returns (bool) {
        return
            signingStartTimestamp != 0 &&
            /* solium-disable-next-line */
            block.timestamp > signingStartTimestamp + signingTimeout;
    }

    /// @notice Marks the keep as closed. Keep can be marked as closed only
    /// when there is no signing in progress or the requested signing process
    /// has timed out.
    function markAsClosed() internal {
        require(
            !isSigningInProgress() || hasSigningTimedOut(),
            "Requested signing has not timed out yet"
        );

        isActive = false;

        keepFactory.notifyKeepClosed();

        emit KeepClosed();
    }

    /// @notice Returns bonds to the keep members.
    function freeMembersBonds() internal {
        for (uint256 i = 0; i < members.length; i++) {
            keepBonding.freeBond(members[i], uint256(address(this)));
        }
    }

    /// @notice Coverts a public key to an ethereum address.
    /// @param _publicKey Public key provided as 64-bytes concatenation of
    /// X and Y coordinates (32-bytes each).
    /// @return Ethereum address.
    function publicKeyToAddress(bytes memory _publicKey)
        internal
        pure
        returns (address)
    {
        // We hash the public key and then truncate last 20 bytes of the digest
        // which is the ethereum address.
        return address(uint160(uint256(keccak256(_publicKey))));
    }

    /// @notice Checks if the caller is the keep's owner.
    /// @dev Throws an error if called by any account other than owner.
    modifier onlyOwner() {
        require(owner == msg.sender, "Caller is not the keep owner");
        _;
    }

    /// @notice Checks if the caller is a keep member.
    /// @dev Throws an error if called by any account other than one of the members.
    modifier onlyMember() {
        require(members.contains(msg.sender), "Caller is not the keep member");
        _;
    }

    /// @notice Checks if the keep is currently active.
    /// @dev Throws an error if called when the keep has been already closed.
    modifier onlyWhenActive() {
        require(isActive(), "Keep is not active");
        _;
    }

    /// @notice Gets the owner of the keep.
    /// @return Address of the keep owner.
    function getOwner() external view returns (address){
        return owner;
    }

    /// @notice Gets the timestamp the keep was opened at.
    /// @return timestamp the keep was opened at.
    function getTimestamp() external view returns (uint256){
        return keyGenerationStartTimestamp;
    }
}<|MERGE_RESOLUTION|>--- conflicted
+++ resolved
@@ -127,67 +127,6 @@
     KeepBonding keepBonding;
     BondedECDSAKeepFactory keepFactory;
 
-<<<<<<< HEAD
-    /// @notice Initialization function.
-    /// @dev We use clone factory to create new keep. That is why this contract
-    /// doesn't have a constructor. We provide keep parameters for each instance
-    /// function after cloning instances from the master contract.
-    /// @param _owner Address of the keep owner.
-    /// @param _members Addresses of the keep members.
-    /// @param _honestThreshold Minimum number of honest keep members.
-    /// @param _tokenStaking Address of the TokenStaking contract.
-    /// @param _keepBonding Address of the KeepBonding contract.
-    /// @param _keepFactory Address of the BondedECDSAKeepFactory that created
-    /// this keep.
-    function initialize(
-        address _owner,
-        address[] memory _members,
-        uint256 _honestThreshold,
-        address _tokenStaking,
-        address _keepBonding,
-        address payable _keepFactory
-    ) public {
-        require(!isInitialized, "Contract already initialized");
-
-        owner = _owner;
-        members = _members;
-        honestThreshold = _honestThreshold;
-        tokenStaking = TokenStaking(_tokenStaking);
-        keepBonding = KeepBonding(_keepBonding);
-        keepFactory = BondedECDSAKeepFactory(_keepFactory);
-        status = Status.Active;
-        isInitialized = true;
-
-        /* solium-disable-next-line security/no-block-members*/
-        keyGenerationStartTimestamp = block.timestamp;
-    }
-
-    /// @notice Returns true if the keep is active.
-    /// @return true if the keep is active, false otherwise.
-    function isActive() public view returns (bool) {
-        return status == Status.Active;
-    }
-
-    /// @notice Returns true if the keep is closed and members no longer support
-    /// this keep.
-    /// @return true if the keep is closed, false otherwise.
-    function isClosed() public view returns (bool) {
-        return status == Status.Closed;
-    }
-
-    /// @notice Returns true if the keep has been terminated.
-    /// Keep is terminated when bonds are seized and members no longer support
-    /// this keep.
-    /// @return true if the keep has been terminated, false otherwise.
-    function isTerminated() public view returns (bool) {
-        return status == Status.Terminated;
-    }
-
-    /// @notice Returns members of the keep.
-    /// @return List of the keep members' addresses.
-    function getMembers() public view returns (address[] memory) {
-        return members;
-=======
     /// @notice Returns keep's ECDSA public key.
     /// @return Keep's ECDSA public key.
     function getPublicKey() external view returns (bytes memory) {
@@ -207,7 +146,6 @@
         }
 
         return sumBondAmount;
->>>>>>> c95b1758
     }
 
     /// @notice Submits a public key to the keep.
@@ -418,154 +356,6 @@
         return isFraud;
     }
 
-<<<<<<< HEAD
-    /// @notice Slashes signers' KEEP tokens.
-    /// @dev Keep contract is not authorized to slash tokens directly, so it calls
-    /// the factory to do it.
-    function slashSignerStakes() internal {
-        keepFactory.slashKeepMembers();
-    }
-
-    /// @notice Calculates a signature over provided digest by the keep.
-    /// @dev Only one signing process can be in progress at a time.
-    /// @param _digest Digest to be signed.
-    function sign(bytes32 _digest) external onlyOwner onlyWhenActive {
-        require(publicKey.length != 0, "Public key was not set yet");
-        require(!isSigningInProgress(), "Signer is busy");
-
-        /* solium-disable-next-line */
-        signingStartTimestamp = block.timestamp;
-
-        digests[_digest] = true;
-        digest = _digest;
-
-        emit SignatureRequested(_digest);
-    }
-
-    /// @notice Checks if keep is currently awaiting a signature for the given digest.
-    /// @dev Validates if the signing is currently in progress and compares provided
-    /// digest with the one for which the latest signature was requested.
-    /// @param _digest Digest for which to check if signature is being awaited.
-    /// @return True if the digest is currently expected to be signed, else false.
-    function isAwaitingSignature(bytes32 _digest) external view returns (bool) {
-        return isSigningInProgress() && digest == _digest;
-    }
-
-    /// @notice Submits a signature calculated for the given digest.
-    /// @dev Fails if signature has not been requested or a signature has already
-    /// been submitted.
-    /// Validates s value to ensure it's in the lower half of the secp256k1 curve's
-    /// order.
-    /// @param _r Calculated signature's R value.
-    /// @param _s Calculated signature's S value.
-    /// @param _recoveryID Calculated signature's recovery ID (one of {0, 1, 2, 3}).
-    function submitSignature(bytes32 _r, bytes32 _s, uint8 _recoveryID)
-        external
-        onlyMember
-    {
-        require(isSigningInProgress(), "Not awaiting a signature");
-        require(!hasSigningTimedOut(), "Signing timeout elapsed");
-        require(_recoveryID < 4, "Recovery ID must be one of {0, 1, 2, 3}");
-
-        // Validate `s` value for a malleability concern described in EIP-2.
-        // Only signatures with `s` value in the lower half of the secp256k1
-        // curve's order are considered valid.
-        require(
-            uint256(_s) <=
-                0x7FFFFFFFFFFFFFFFFFFFFFFFFFFFFFFF5D576E7357A4501DDFE92F46681B20A0,
-            "Malleable signature - s should be in the low half of secp256k1 curve's order"
-        );
-
-        // We add 27 to the recovery ID to align it with ethereum and bitcoin
-        // protocols where 27 is added to recovery ID to indicate usage of
-        // uncompressed public keys.
-        uint8 _v = 27 + _recoveryID;
-
-        // Validate signature.
-        require(
-            publicKeyToAddress(publicKey) == ecrecover(digest, _v, _r, _s),
-            "Invalid signature"
-        );
-
-        signingStartTimestamp = 0;
-
-        emit SignatureSubmitted(digest, _r, _s, _recoveryID);
-    }
-
-    /// @notice Returns true if signing of a digest is currently in progress.
-    function isSigningInProgress() internal view returns (bool) {
-        return signingStartTimestamp != 0;
-    }
-
-    /// @notice Returns true if the ongoing signing process timed out.
-    /// @dev There is a certain timeout for a signature to be produced, see
-    /// `signingTimeout`.
-    function hasSigningTimedOut() internal view returns (bool) {
-        return
-            signingStartTimestamp != 0 &&
-            /* solium-disable-next-line */
-            block.timestamp > signingStartTimestamp + signingTimeout;
-    }
-
-    /// @notice Closes keep when owner decides that they no longer need it.
-    /// Releases bonds to the keep members. Keep can be closed only when
-    /// there is no signing in progress or requested signing process has timed out.
-    /// @dev The function can be called only by the owner of the keep and only
-    /// if the keep has not been already closed.
-    function closeKeep() external onlyOwner onlyWhenActive {
-        markAsClosed();
-        freeMembersBonds();
-    }
-
-    /// @notice Marks the keep as closed. Keep can be marked as closed only
-    /// when there is no signing in progress or the requested signing process
-    /// has timed out.
-    function markAsClosed() internal {
-        require(
-            !isSigningInProgress() || hasSigningTimedOut(),
-            "Requested signing has not timed out yet"
-        );
-
-        status = Status.Closed;
-        emit KeepClosed();
-    }
-
-    /// @notice Marks the keep as terminated.
-    /// Keep can be marked as closed only when there is no signing in progress
-    /// or the requested signing process has timed out.
-    function markAsTerminated() internal {
-        require(
-            !isSigningInProgress() || hasSigningTimedOut(),
-            "Requested signing has not timed out yet"
-        );
-
-        status = Status.Terminated;
-        emit KeepTerminated();
-    }
-
-    /// @notice Returns bonds to the keep members.
-    function freeMembersBonds() internal {
-        for (uint256 i = 0; i < members.length; i++) {
-            keepBonding.freeBond(members[i], uint256(address(this)));
-        }
-    }
-
-    /// @notice Coverts a public key to an ethereum address.
-    /// @param _publicKey Public key provided as 64-bytes concatenation of
-    /// X and Y coordinates (32-bytes each).
-    /// @return Ethereum address.
-    function publicKeyToAddress(bytes memory _publicKey)
-        internal
-        pure
-        returns (address)
-    {
-        // We hash the public key and then truncate last 20 bytes of the digest
-        // which is the ethereum address.
-        return address(uint160(uint256(keccak256(_publicKey))));
-    }
-
-=======
->>>>>>> c95b1758
     /// @notice Distributes ETH reward evenly across all keep signer beneficiaries.
     /// If the value cannot be divided evenly across all signers, it sends the
     /// remainder to the last keep signer.
@@ -685,11 +475,32 @@
         tokenStaking = TokenStaking(_tokenStaking);
         keepBonding = KeepBonding(_keepBonding);
         keepFactory = BondedECDSAKeepFactory(_keepFactory);
-        isActive = true;
+        status = Status.Active;
         isInitialized = true;
 
         /* solium-disable-next-line security/no-block-members*/
         keyGenerationStartTimestamp = block.timestamp;
+    }
+
+    /// @notice Returns true if the keep is active.
+    /// @return true if the keep is active, false otherwise.
+    function isActive() public view returns (bool) {
+        return status == Status.Active;
+    }
+
+    /// @notice Returns true if the keep is closed and members no longer support
+    /// this keep.
+    /// @return true if the keep is closed, false otherwise.
+    function isClosed() public view returns (bool) {
+        return status == Status.Closed;
+    }
+
+    /// @notice Returns true if the keep has been terminated.
+    /// Keep is terminated when bonds are seized and members no longer support
+    /// this keep.
+    /// @return true if the keep has been terminated, false otherwise.
+    function isTerminated() public view returns (bool) {
+        return status == Status.Terminated;
     }
 
     /// @notice Returns members of the keep.
@@ -779,20 +590,30 @@
             block.timestamp > signingStartTimestamp + signingTimeout;
     }
 
-    /// @notice Marks the keep as closed. Keep can be marked as closed only
-    /// when there is no signing in progress or the requested signing process
-    /// has timed out.
+    /// @notice Marks the keep as closed.
+    /// Keep can be marked as closed only when there is no signing in progress
+    /// or the requested signing process has timed out.
     function markAsClosed() internal {
         require(
             !isSigningInProgress() || hasSigningTimedOut(),
             "Requested signing has not timed out yet"
         );
 
-        isActive = false;
-
-        keepFactory.notifyKeepClosed();
-
+        status = Status.Closed;
         emit KeepClosed();
+    }
+
+    /// @notice Marks the keep as terminated.
+    /// Keep can be marked as closed only when there is no signing in progress
+    /// or the requested signing process has timed out.
+    function markAsTerminated() internal {
+        require(
+            !isSigningInProgress() || hasSigningTimedOut(),
+            "Requested signing has not timed out yet"
+        );
+
+        status = Status.Terminated;
+        emit KeepTerminated();
     }
 
     /// @notice Returns bonds to the keep members.
