--- conflicted
+++ resolved
@@ -230,17 +230,10 @@
         return sumBondAmount;
     }
 
-<<<<<<< HEAD
-    /// @notice Seizes the signer's ETH bond.
-    // TODO: Add modifier to be able to run this function only when keep was
-    // closed before.
-=======
     /// @notice Seizes the signer's ETH bond. After seizing bonds keep is
     /// closed so it will not respond to signing requests. Bonds can be seized
     /// only when there is no signing in progress or requested signing process
     /// has timed out.
-    // TODO: Rename to `seizeMembersBonds` for consistency.
->>>>>>> 8f0ad606
     function seizeSignerBonds() external onlyOwner {
         markAsClosed();
 
