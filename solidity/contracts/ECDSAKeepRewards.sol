pragma solidity ^0.5.4;

import "@openzeppelin/contracts/token/ERC20/IERC20.sol";

contract ECDSAKeepRewards {

    IERC20 keepToken;
    IBondedECDSAKeepFactory factory;

    // Total number of keep tokens to distribute.
    uint256 totalRewards;
    // Length of one interval.
    uint256 termLength;
    // Timestamp of first interval beginning.
    uint256 initiated;
    // Minimum number of keep submissions for each interval.
    uint256 minimumSubmissions;
    // Array representing the percentage of total rewards available for each term.
    uint8[] InitialTermWeights = [8, 33, 21, 14, 9, 5, 3, 2, 2, 1, 1, 1]; // percent array

    // Total number of intervals.
    uint256 termCount = InitialTermWeights.length;

    // mapping of keeps to booleans. True if the keep has been used to calim a reward.
    mapping(address => bool) claimed;

    // Number of submissions for each interval.
    mapping(uint256 => uint256) intervalSubmissions;

    // Array of timestamps marking interval's end.
    uint256[] intervalEndpoints;

    constructor (
        uint256 _termLength,
        uint256 _totalRewards,
        address _keepToken,
        uint256 _minimumSubmissions,
        address factoryAddress
    )
    public {
       keepToken = IERC20(_keepToken);
       totalRewards = _totalRewards;
       termLength = _termLength;
       initiated = block.timestamp;
       minimumSubmissions = _minimumSubmissions;
       factory = IBondedECDSAKeepFactory(factoryAddress);
    }

    /// @notice Sends the reward for a keep to the keep owner.
    /// @param _keepAddress ECDSA keep factory address.
    function receiveReward(address _keepAddress) public {
        require(eligibleForReward(_keepAddress));
        require(!claimed[_keepAddress],"Reward already claimed.");
        claimed[_keepAddress] = true;

        IBondedECDSAKeep _keep =  IBondedECDSAKeep(_keepAddress);
        uint256 timestampOpened = _keep.getTimestamp();
        uint256 interval = findInterval(timestampOpened);
        uint256 intervalReward = termReward(interval);
        keepToken.transfer(_keep.getOwner(), intervalReward);
    }


    /// @notice Get the rewards interval a given timestamp falls unnder.
    /// @param _timestamp The timestamp to check.
    /// @return The associated interval.
    function findInterval(uint256 _timestamp) public returns (uint256){
        // provide index/rewards interval and validate on-chain?
        // if interval exists, return it. else updateInterval()
        return updateInterval(_timestamp);
    }

    /// @notice Get the reward dividend for each keep for a given reward interval.
    /// @param term The term to check.
    /// @return The reward dividend.
    function termReward(uint256 term) public view returns (uint256){
        uint256 _totalTermRewards = totalRewards * InitialTermWeights[term] / 100;
        return _totalTermRewards / intervalSubmissions[term];
    }

    /// @notice Updates the latest interval.
    /// @dev Interval should only be updated if the _timestamp provided
    ///      does not belong to a pre-existing interval.
    /// @param _timestamp The timestamp to update with.
    /// @return the new interval.
    function updateInterval(uint256 _timestamp) internal returns (uint256){
        require(
            block.timestamp - initiated >= termLength * intervalEndpoints.length + termLength,
            "not due for new interval"
        );
        uint256 intervalEndpointsLength = intervalEndpoints.length;
        uint256 newInterval = findEndpoint(_timestamp);
        // uint256 newInterval = intervalEndpointsLength > 0 ?
        // find(0, factory.getKeepCount(), _timestamp):
        // find(intervalEndpoints[intervalEndpointsLength - 1], factory.getKeepCount(), _timestamp);

        uint256 totalSubmissions = intervalEndpointsLength > 0 ?
        newInterval:
        newInterval - intervalEndpoints[intervalEndpointsLength - 1];

        intervalSubmissions[intervalEndpointsLength] = totalSubmissions;
        if (totalSubmissions < minimumSubmissions){
            if(intervalEndpointsLength >= InitialTermWeights.length){
                return newInterval;
            }
            InitialTermWeights[intervalEndpointsLength + 1] +=  InitialTermWeights[intervalEndpointsLength];
            InitialTermWeights[intervalEndpointsLength] = 0;
        }
        return newInterval;
    }

    /// @notice Checks if a keep is eligible to receive rewards.
    /// @dev Keeps that close dishonorably or early are not eligible for rewards.
    /// @param _keep The keep to check.
    /// @return True if the keep is eligible, false otherwise
    function eligibleForReward(address _keep) public view returns (bool){
        // check that keep closed properly
        return true;
    }

<<<<<<< HEAD
    function findEndpoint(uint256 intervalEndpoint) public view returns (uint256) {
        require(
            intervalEndpoint <= currentTime(),
            "interval hasn't ended yet"
        );
        uint256 keepCount = factory.getKeepCount();
        // no keeps created yet -> return 0
        if (keepCount == 0) {
            return 0;
        }

        uint256 lb = 0; // lower bound, inclusive
        uint256 timestampLB = factory.getCreationTime(factory.getKeepAtIndex(lb));
        // all keeps created after the interval -> return 0
        if (timestampLB >= intervalEndpoint) {
            return 0;
        }

        uint256 ub = keepCount - 1; // upper bound, inclusive
        uint256 timestampUB = factory.getCreationTime(factory.getKeepAtIndex(ub));
        // all keeps created in or before the interval -> return next keep
        if (timestampUB < intervalEndpoint) {
            return keepCount;
        }

        // The above cases also cover the case
        // where only 1 keep has been created;
        // lb == ub
        // if it was created after the interval, return 0
        // otherwise, return 1

        return _find(lb, timestampLB, ub, timestampUB, intervalEndpoint);
    }

    // Invariants:
    //   lb >= 0, lbTime < target
    //   ub < keepCount, ubTime >= target
    function _find(
        uint256 lb,
        uint256 lbTime,
        uint256 ub,
        uint256 ubTime,
        uint256 target
    ) internal view returns (uint256) {
        uint256 len = ub - lb;
        while (len > 1) {
            // ub >= lb + 2
            // mid > lb
            uint256 mid = lb + (len / 2);
            uint256 midTime = factory.getCreationTime(factory.getKeepAtIndex(mid));

            if (midTime >= target) {
                ub = mid;
                ubTime = midTime;
            } else {
                lb = mid;
                lbTime = midTime;
=======
    /// @notice Find the index of the keep with the largest timestamp smaller than
    ///         _target from the `factory`
    /// @dev   This is a binary search.
    /// @param start Lower bound index for array traversal.
    /// @param end Upper bound index for array traversal.
    /// @param target Target timestamp to check against.
    /// @return The ndex of the keep with the largest timestamp smaller than _target
    function find(uint256 start, uint256 end, uint256 target) public view returns (uint256) {
        uint256 _len;
        uint256 _start = start;
        uint256 _end = end;
        uint256 _mid;
        uint256 timestamp;
        uint256 timestampNext;

        while (_start <= _end){
            _len = _end - _start;
            _mid = _start + _len / 2;
            timestamp = IBondedECDSAKeep(factory.getKeepAtIndex(_mid)).getTimestamp();
            timestampNext = IBondedECDSAKeep(factory.getKeepAtIndex(_mid + 1)).getTimestamp(); // check bound
            if(timestamp <= target && timestampNext > target){
                return _mid;
            }
            else if(timestamp > target){
                _end = _mid - 1;
            }
            else{
                _start = _mid + 1;
>>>>>>> 0a4c2acf
            }
            len = ub - lb;
        }
<<<<<<< HEAD
        return ub;
    }

   function tt(uint256 ind) public view returns (uint256) {
    return factory.getKeepCount();
}
   function currentTime() public view returns (uint256) {
       return block.timestamp;
=======
        revert("could not find target");
>>>>>>> 0a4c2acf
   }
}

interface IBondedECDSAKeep {
    function getOwner() external view returns (address);
    function getTimestamp() external view returns (uint256);
}

interface IBondedECDSAKeepFactory {
    function getKeepCount() external view returns (uint256);
    function getKeepAtIndex(uint256 index) external view returns (address);
    function getCreationTime(address _keep) external view returns (uint256);
}<|MERGE_RESOLUTION|>--- conflicted
+++ resolved
@@ -118,7 +118,6 @@
         return true;
     }
 
-<<<<<<< HEAD
     function findEndpoint(uint256 intervalEndpoint) public view returns (uint256) {
         require(
             intervalEndpoint <= currentTime(),
@@ -176,40 +175,9 @@
             } else {
                 lb = mid;
                 lbTime = midTime;
-=======
-    /// @notice Find the index of the keep with the largest timestamp smaller than
-    ///         _target from the `factory`
-    /// @dev   This is a binary search.
-    /// @param start Lower bound index for array traversal.
-    /// @param end Upper bound index for array traversal.
-    /// @param target Target timestamp to check against.
-    /// @return The ndex of the keep with the largest timestamp smaller than _target
-    function find(uint256 start, uint256 end, uint256 target) public view returns (uint256) {
-        uint256 _len;
-        uint256 _start = start;
-        uint256 _end = end;
-        uint256 _mid;
-        uint256 timestamp;
-        uint256 timestampNext;
-
-        while (_start <= _end){
-            _len = _end - _start;
-            _mid = _start + _len / 2;
-            timestamp = IBondedECDSAKeep(factory.getKeepAtIndex(_mid)).getTimestamp();
-            timestampNext = IBondedECDSAKeep(factory.getKeepAtIndex(_mid + 1)).getTimestamp(); // check bound
-            if(timestamp <= target && timestampNext > target){
-                return _mid;
-            }
-            else if(timestamp > target){
-                _end = _mid - 1;
-            }
-            else{
-                _start = _mid + 1;
->>>>>>> 0a4c2acf
             }
             len = ub - lb;
         }
-<<<<<<< HEAD
         return ub;
     }
 
@@ -218,9 +186,6 @@
 }
    function currentTime() public view returns (uint256) {
        return block.timestamp;
-=======
-        revert("could not find target");
->>>>>>> 0a4c2acf
    }
 }
 
