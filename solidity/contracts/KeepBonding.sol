/**
▓▓▌ ▓▓ ▐▓▓ ▓▓▓▓▓▓▓▓▓▓▌▐▓▓▓▓▓▓▓▓▓▓▓▓▓▓▓▓▓▓ ▓▓▓▓▓▓▓▓▓▓▓▓▓▓▓▓▓▓ ▓▓▓▓▓▓▓▓▓▓▓▓▓▓▓▓▓▄
▓▓▓▓▓▓▓▓▓▓ ▓▓▓▓▓▓▓▓▓▓▌▐▓▓▓▓▓▓▓▓▓▓▓▓▓▓▓▓▓▓ ▓▓▓▓▓▓▓▓▓▓▓▓▓▓▓▓▓▓ ▓▓▓▓▓▓▓▓▓▓▓▓▓▓▓▓▓▓▓
  ▓▓▓▓▓▓    ▓▓▓▓▓▓▓▀    ▐▓▓▓▓▓▓    ▐▓▓▓▓▓   ▓▓▓▓▓▓     ▓▓▓▓▓   ▐▓▓▓▓▓▌   ▐▓▓▓▓▓▓
  ▓▓▓▓▓▓▄▄▓▓▓▓▓▓▓▀      ▐▓▓▓▓▓▓▄▄▄▄         ▓▓▓▓▓▓▄▄▄▄         ▐▓▓▓▓▓▌   ▐▓▓▓▓▓▓
  ▓▓▓▓▓▓▓▓▓▓▓▓▓▀        ▐▓▓▓▓▓▓▓▓▓▓         ▓▓▓▓▓▓▓▓▓▓▌        ▐▓▓▓▓▓▓▓▓▓▓▓▓▓▓▓▓
  ▓▓▓▓▓▓▀▀▓▓▓▓▓▓▄       ▐▓▓▓▓▓▓▀▀▀▀         ▓▓▓▓▓▓▀▀▀▀         ▐▓▓▓▓▓▓▓▓▓▓▓▓▓▓▀
  ▓▓▓▓▓▓   ▀▓▓▓▓▓▓▄     ▐▓▓▓▓▓▓     ▓▓▓▓▓   ▓▓▓▓▓▓     ▓▓▓▓▓   ▐▓▓▓▓▓▌
▓▓▓▓▓▓▓▓▓▓ █▓▓▓▓▓▓▓▓▓ ▐▓▓▓▓▓▓▓▓▓▓▓▓▓▓▓▓▓▓ ▓▓▓▓▓▓▓▓▓▓▓▓▓▓▓▓▓▓  ▓▓▓▓▓▓▓▓▓▓
▓▓▓▓▓▓▓▓▓▓ ▓▓▓▓▓▓▓▓▓▓ ▐▓▓▓▓▓▓▓▓▓▓▓▓▓▓▓▓▓▓ ▓▓▓▓▓▓▓▓▓▓▓▓▓▓▓▓▓▓  ▓▓▓▓▓▓▓▓▓▓

                           Trust math, not hardware.
*/

pragma solidity 0.5.17;

import "@keep-network/keep-core/contracts/KeepRegistry.sol";
import "@keep-network/keep-core/contracts/TokenStaking.sol";
import "@keep-network/keep-core/contracts/TokenGrant.sol";
import "@keep-network/keep-core/contracts/libraries/RolesLookup.sol";

import "openzeppelin-solidity/contracts/math/SafeMath.sol";


/// @title Keep Bonding
/// @notice Contract holding deposits from keeps' operators.
contract KeepBonding {
    using SafeMath for uint256;
    using RolesLookup for address payable;

    // Registry contract with a list of approved factories (operator contracts).
    KeepRegistry internal registry;

    // KEEP token staking contract.
    TokenStaking internal tokenStaking;

    // KEEP token grant contract.
    TokenGrant internal tokenGrant;

    // Unassigned value in wei deposited by operators.
    mapping(address => uint256) public unbondedValue;

    // References to created bonds. Bond identifier is built from operator's
    // address, holder's address and reference ID assigned on bond creation.
    mapping(bytes32 => uint256) internal lockedBonds;

    // Sortition pools authorized by operator's authorizer.
    // operator -> pool -> boolean
    mapping(address => mapping(address => bool)) internal authorizedPools;

    event UnbondedValueDeposited(address indexed operator, uint256 amount);
    event UnbondedValueWithdrawn(
        address indexed operator,
        address indexed beneficiary,
        uint256 amount
    );
    event BondCreated(
        address indexed operator,
        address indexed holder,
        address indexed sortitionPool,
        uint256 referenceID,
        uint256 amount
    );
    event BondReassigned(
        address indexed operator,
        uint256 indexed referenceID,
        address newHolder,
        uint256 newReferenceID
    );
    event BondReleased(address indexed operator, uint256 indexed referenceID);
    event BondSeized(
        address indexed operator,
        uint256 indexed referenceID,
        address destination,
        uint256 amount
    );

    /// @notice Initializes Keep Bonding contract.
    /// @param registryAddress Keep registry contract address.
    /// @param tokenStakingAddress KEEP token staking contract address.
    /// @param tokenGrantAddress KEEP token grant contract address.
    constructor(
        address registryAddress,
        address tokenStakingAddress,
        address tokenGrantAddress
    ) public {
        registry = KeepRegistry(registryAddress);
        tokenStaking = TokenStaking(tokenStakingAddress);
        tokenGrant = TokenGrant(tokenGrantAddress);
    }

    /// @notice Add the provided value to operator's pool available for bonding.
    /// @param operator Address of the operator.
    function deposit(address operator) external payable {
        unbondedValue[operator] = unbondedValue[operator].add(msg.value);
        emit UnbondedValueDeposited(operator, msg.value);
    }

    /// @notice Returns the amount of wei the operator has made available for
    /// bonding and that is still unbounded. If the operator doesn't exist or
    /// bond creator is not authorized as an operator contract or it is not
    /// authorized by the operator or there is no secondary authorization for
    /// the provided sortition pool, function returns 0.
    /// @dev Implements function expected by sortition pools' IBonding interface.
    /// @param operator Address of the operator.
    /// @param bondCreator Address authorized to create a bond.
    /// @param authorizedSortitionPool Address of authorized sortition pool.
    /// @return Amount of authorized wei deposit available for bonding.
    function availableUnbondedValue(
        address operator,
        address bondCreator,
        address authorizedSortitionPool
    ) public view returns (uint256) {
        // Sortition pools check this condition and skips operators that
        // are no longer eligible. We cannot revert here.
        if (
            registry.isApprovedOperatorContract(bondCreator) &&
            tokenStaking.isAuthorizedForOperator(operator, bondCreator) &&
            hasSecondaryAuthorization(operator, authorizedSortitionPool)
        ) {
            return unbondedValue[operator];
        }

        return 0;
    }

    /// @notice Withdraws amount from operator's value available for bonding.
<<<<<<< HEAD
    /// Can be called only by the operator or by the stake owner. The value is
    /// transferred to the beneficiary associated with the operator.
=======
    /// Should not be used by grantee of managed grants. For this case,
    /// please use `withdrawAsManagedGrantee`.
    ///
    /// This function can be called only by:
    /// - operator,
    /// - liquid, staked tokens owner (not a grant),
    /// - direct staked tokens grantee (not a managed grant).
    ///
>>>>>>> 62284c74
    /// @param amount Value to withdraw in wei.
    /// @param operator Address of the operator.
    function withdraw(uint256 amount, address operator) public {
        require(
            msg.sender == operator ||
                msg.sender.isTokenOwnerForOperator(operator, tokenStaking) ||
                msg.sender.isGranteeForOperator(operator, tokenGrant),
            "Only operator or the owner is allowed to withdraw bond"
        );

        withdrawBond(amount, operator);
    }

    /// @notice Withdraws amount from operator's value available for bonding.
    /// Can be called only by staked tokens managed grantee.
    /// @param amount Value to withdraw in wei.
    /// @param operator Address of the operator.
    /// @param managedGrant Address of the managed grant contract.
    function withdrawAsManagedGrantee(
        uint256 amount,
        address operator,
        address managedGrant
    ) public {
        require(
            msg.sender.isManagedGranteeForOperator(
                operator,
                managedGrant,
                tokenGrant
            ),
            "Only grantee is allowed to withdraw bond"
        );

<<<<<<< HEAD
        unbondedValue[operator] = unbondedValue[operator].sub(amount);

        address beneficiary = tokenStaking.beneficiaryOf(operator);
        require(
            beneficiary != address(0),
            "Beneficiary not defined for the operator"
        );

        (bool success, ) = beneficiary.call.value(amount)("");
        require(success, "Transfer failed");

        emit UnbondedValueWithdrawn(operator, beneficiary, amount);
=======
        withdrawBond(amount, operator);
>>>>>>> 62284c74
    }

    /// @notice Create bond for the given operator, holder, reference and amount.
    /// @dev Function can be executed only by authorized contract. Reference ID
    /// should be unique for holder and operator.
    /// @param operator Address of the operator to bond.
    /// @param holder Address of the holder of the bond.
    /// @param referenceID Reference ID used to track the bond by holder.
    /// @param amount Value to bond in wei.
    /// @param authorizedSortitionPool Address of authorized sortition pool.
    function createBond(
        address operator,
        address holder,
        uint256 referenceID,
        uint256 amount,
        address authorizedSortitionPool
    ) public {
        require(
            availableUnbondedValue(
                operator,
                msg.sender,
                authorizedSortitionPool
            ) >= amount,
            "Insufficient unbonded value"
        );

        bytes32 bondID = keccak256(
            abi.encodePacked(operator, holder, referenceID)
        );

        require(
            lockedBonds[bondID] == 0,
            "Reference ID not unique for holder and operator"
        );

        unbondedValue[operator] = unbondedValue[operator].sub(amount);
        lockedBonds[bondID] = lockedBonds[bondID].add(amount);

        emit BondCreated(
            operator,
            holder,
            authorizedSortitionPool,
            referenceID,
            amount
        );
    }

    /// @notice Returns value of wei bonded for the operator.
    /// @param operator Address of the operator.
    /// @param holder Address of the holder of the bond.
    /// @param referenceID Reference ID of the bond.
    /// @return Amount of wei in the selected bond.
    function bondAmount(address operator, address holder, uint256 referenceID)
        public
        view
        returns (uint256)
    {
        bytes32 bondID = keccak256(
            abi.encodePacked(operator, holder, referenceID)
        );

        return lockedBonds[bondID];
    }

    /// @notice Reassigns a bond to a new holder under a new reference.
    /// @dev Function requires that a caller is the current holder of the bond
    /// which is being reassigned.
    /// @param operator Address of the bonded operator.
    /// @param referenceID Reference ID of the bond.
    /// @param newHolder Address of the new holder of the bond.
    /// @param newReferenceID New reference ID to register the bond.
    function reassignBond(
        address operator,
        uint256 referenceID,
        address newHolder,
        uint256 newReferenceID
    ) public {
        address holder = msg.sender;
        bytes32 bondID = keccak256(
            abi.encodePacked(operator, holder, referenceID)
        );

        require(lockedBonds[bondID] > 0, "Bond not found");

        bytes32 newBondID = keccak256(
            abi.encodePacked(operator, newHolder, newReferenceID)
        );

        require(
            lockedBonds[newBondID] == 0,
            "Reference ID not unique for holder and operator"
        );

        lockedBonds[newBondID] = lockedBonds[bondID];
        lockedBonds[bondID] = 0;

        emit BondReassigned(operator, referenceID, newHolder, newReferenceID);
    }

    /// @notice Releases the bond and moves the bond value to the operator's
    /// unbounded value pool.
    /// @dev Function requires that caller is the holder of the bond which is
    /// being released.
    /// @param operator Address of the bonded operator.
    /// @param referenceID Reference ID of the bond.
    function freeBond(address operator, uint256 referenceID) public {
        address holder = msg.sender;
        bytes32 bondID = keccak256(
            abi.encodePacked(operator, holder, referenceID)
        );

        require(lockedBonds[bondID] > 0, "Bond not found");

        uint256 amount = lockedBonds[bondID];
        lockedBonds[bondID] = 0;
        unbondedValue[operator] = unbondedValue[operator].add(amount);

        emit BondReleased(operator, referenceID);
    }

    /// @notice Seizes the bond by moving some or all of the locked bond to the
    /// provided destination address.
    /// @dev Function requires that a caller is the holder of the bond which is
    /// being seized.
    /// @param operator Address of the bonded operator.
    /// @param referenceID Reference ID of the bond.
    /// @param amount Amount to be seized.
    /// @param destination Address to send the amount to.
    function seizeBond(
        address operator,
        uint256 referenceID,
        uint256 amount,
        address payable destination
    ) public {
        require(amount > 0, "Requested amount should be greater than zero");

        address payable holder = msg.sender;
        bytes32 bondID = keccak256(
            abi.encodePacked(operator, holder, referenceID)
        );

        require(
            lockedBonds[bondID] >= amount,
            "Requested amount is greater than the bond"
        );

        lockedBonds[bondID] = lockedBonds[bondID].sub(amount);

        (bool success, ) = destination.call.value(amount)("");
        require(success, "Transfer failed");

        emit BondSeized(operator, referenceID, destination, amount);
    }

    /// @notice Authorizes sortition pool for the provided operator.
    /// Operator's authorizers need to authorize individual sortition pools
    /// per application since they may be interested in participating only in
    /// a subset of keep types used by the given application.
    /// @dev Only operator's authorizer can call this function.
    function authorizeSortitionPoolContract(
        address _operator,
        address _poolAddress
    ) public {
        require(
            tokenStaking.authorizerOf(_operator) == msg.sender,
            "Not authorized"
        );
        authorizedPools[_operator][_poolAddress] = true;
    }

    /// @notice Deauthorizes sortition pool for the provided operator.
    /// Authorizer may deauthorize individual sortition pool in case the
    /// operator should no longer be eligible for work selection and the
    /// application represented by the sortition pool should no longer be
    /// eligible to create bonds for the operator.
    /// @dev Only operator's authorizer can call this function.
    function deauthorizeSortitionPoolContract(
        address _operator,
        address _poolAddress
    ) public {
        require(
            tokenStaking.authorizerOf(_operator) == msg.sender,
            "Not authorized"
        );
        authorizedPools[_operator][_poolAddress] = false;
    }

    /// @notice Checks if the sortition pool has been authorized for the
    /// provided operator by its authorizer.
    /// @dev See authorizeSortitionPoolContract.
    function hasSecondaryAuthorization(address _operator, address _poolAddress)
        public
        view
        returns (bool)
    {
        return authorizedPools[_operator][_poolAddress];
    }

    /// @notice Withdraws the provided amount from unbonded value of the
    /// provided operator to operator's beneficiary. If there is no enough
    /// unbonded value or the transfer failed, function fails.
    function withdrawBond(uint256 amount, address operator) internal {
        require(
            unbondedValue[operator] >= amount,
            "Insufficient unbonded value"
        );

        unbondedValue[operator] = unbondedValue[operator].sub(amount);

        (bool success, ) = tokenStaking.beneficiaryOf(operator).call.value(
            amount
        )("");
        require(success, "Transfer failed");

        emit UnbondedValueWithdrawn(operator, amount);
    }
}<|MERGE_RESOLUTION|>--- conflicted
+++ resolved
@@ -125,10 +125,6 @@
     }
 
     /// @notice Withdraws amount from operator's value available for bonding.
-<<<<<<< HEAD
-    /// Can be called only by the operator or by the stake owner. The value is
-    /// transferred to the beneficiary associated with the operator.
-=======
     /// Should not be used by grantee of managed grants. For this case,
     /// please use `withdrawAsManagedGrantee`.
     ///
@@ -137,7 +133,6 @@
     /// - liquid, staked tokens owner (not a grant),
     /// - direct staked tokens grantee (not a managed grant).
     ///
->>>>>>> 62284c74
     /// @param amount Value to withdraw in wei.
     /// @param operator Address of the operator.
     function withdraw(uint256 amount, address operator) public {
@@ -170,22 +165,7 @@
             "Only grantee is allowed to withdraw bond"
         );
 
-<<<<<<< HEAD
-        unbondedValue[operator] = unbondedValue[operator].sub(amount);
-
-        address beneficiary = tokenStaking.beneficiaryOf(operator);
-        require(
-            beneficiary != address(0),
-            "Beneficiary not defined for the operator"
-        );
-
-        (bool success, ) = beneficiary.call.value(amount)("");
-        require(success, "Transfer failed");
-
-        emit UnbondedValueWithdrawn(operator, beneficiary, amount);
-=======
         withdrawBond(amount, operator);
->>>>>>> 62284c74
     }
 
     /// @notice Create bond for the given operator, holder, reference and amount.
@@ -395,11 +375,15 @@
 
         unbondedValue[operator] = unbondedValue[operator].sub(amount);
 
-        (bool success, ) = tokenStaking.beneficiaryOf(operator).call.value(
-            amount
-        )("");
+        address beneficiary = tokenStaking.beneficiaryOf(operator);
+        require(
+            beneficiary != address(0),
+            "Beneficiary not defined for the operator"
+        );
+
+        (bool success, ) = beneficiary.call.value(amount)("");
         require(success, "Transfer failed");
 
-        emit UnbondedValueWithdrawn(operator, amount);
+        emit UnbondedValueWithdrawn(operator, beneficiary, amount);
     }
 }