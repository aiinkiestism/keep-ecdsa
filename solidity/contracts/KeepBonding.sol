--- conflicted
+++ resolved
@@ -50,14 +50,6 @@
       lockedBonds[bondID] += amount;
    }
 
-<<<<<<< HEAD
-   /// @notice Releases a bond to the operator's available bonding value.
-   /// @dev Function requires that a caller is the holder of the bond which is
-   /// being released.
-   /// @param operator Address of the bonded operator.
-   /// @param referenceID Reference ID of the bond.
-   function freeBond(address operator, uint256 referenceID) public {
-=======
    /// @notice Reassigns a bond to a new holder under a new reference.
    /// @dev Function requires that a caller is the holder of the bond which is
    /// being reassigned.
@@ -71,24 +63,33 @@
       address newHolder,
       uint256 newReferenceID
    ) public {
->>>>>>> 9923cda8
       address holder = msg.sender;
       bytes32 bondID = keccak256(abi.encodePacked(operator, holder, referenceID));
 
       require(lockedBonds[bondID] > 0, "Bond not found");
 
-<<<<<<< HEAD
-      uint256 amount = lockedBonds[bondID];
-      lockedBonds[bondID] = 0;
-      unbondedValue[operator] = amount;
-=======
       bytes32 newBondID = keccak256(abi.encodePacked(operator, newHolder, newReferenceID));
 
       require(lockedBonds[newBondID] == 0,  "Reference ID not unique for holder and operator");
 
       lockedBonds[newBondID] = lockedBonds[bondID];
       lockedBonds[bondID] = 0;
->>>>>>> 9923cda8
+   }
+
+   /// @notice Releases a bond to the operator's available bonding value.
+   /// @dev Function requires that a caller is the holder of the bond which is
+   /// being released.
+   /// @param operator Address of the bonded operator.
+   /// @param referenceID Reference ID of the bond.
+   function freeBond(address operator, uint256 referenceID) public {
+      address holder = msg.sender;
+      bytes32 bondID = keccak256(abi.encodePacked(operator, holder, referenceID));
+
+      require(lockedBonds[bondID] > 0, "Bond not found");
+
+      uint256 amount = lockedBonds[bondID];
+      lockedBonds[bondID] = 0;
+      unbondedValue[operator] = amount;
    }
 
    /// @notice Checks if the caller is an authorized contract.
