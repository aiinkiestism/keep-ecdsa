pragma solidity ^0.5.4;

// TODO: This contract is expected to implement functions defined by IBonding
// interface defined in @keep-network/sortition-pools. After merging the
// repositories we need to move IBonding definition to sit closer to KeepBonding
// contract so that sortition pools import it for own needs. It is the bonding
// module which should define an interface, and sortition pool module should be
// just importing it.

/// @title Keep Bonding
/// @notice Contract holding deposits from keeps' operators.
// TODO: Update KeepBonding contract implementation to new requirements based
// on the spec.
contract KeepBonding {
    // Unassigned ether values deposited by operators.
    mapping(address => uint256) internal unbondedValue;
    // References to created bonds. Bond identifier is built from operator's
    // address, holder's address and reference ID assigned on bond creation.
    mapping(bytes32 => uint256) internal lockedBonds;

    /// @notice Returns the amount of ether the operator has made available for
    /// bonding by the bond creator. If the operator doesn't exists or the operator
    /// doesn't exists returns zero.
    /// @dev Implements function expected by sortition pools' IBonding interface.
    /// @param operator Address of the operator.
    /// @param bondCreator Address authorized to create a bond.
    /// @param authorizedSortitionPool Address of authorized sortition pool.
    /// @return Amount of deposited ether available for bonding.
    function availableUnbondedValue(
        address operator,
        address bondCreator,
        address authorizedSortitionPool
    ) external view returns (uint256) {
        return 100;
    }

    /// @notice Returns value of ether available for bonding for the operator.
   /// @param operator Address of the operator.
   /// @return Value of deposited ether available for bonding.
   function availableBondingValue(address operator) public view returns (uint256) {
      return unbondedValue[operator];
   }

    /// @notice Add ether to operator's value available for bonding.
    /// @param operator Address of the operator.
    function deposit(address operator) external payable {
        unbondedValue[operator] += msg.value;
    }

    /// @notice Draw amount from sender's value available for bonding.
    /// @param amount Value to withdraw.
    /// @param destination Address to send the amount to.
    function withdraw(uint256 amount, address payable destination) public {
      require(availableBondingValue(msg.sender) >= amount, "Insufficient unbonded value");

<<<<<<< HEAD
      unbondedValue[msg.sender] -= amount;

      (bool success, ) = destination.call.value(amount)("");
      require(success, "Transfer failed");
=======
        unbondedValue[msg.sender] -= amount;

        (bool success, ) = destination.call.value(amount)("");
        require(success, "Transfer failed");
>>>>>>> c8748285
    }

    /// @notice Create bond for given operator, holder, reference and amount.
    /// @dev Function can be executed only by authorized contract. Reference ID
    /// should be unique for holder and operator.
    /// @param operator Address of the operator to bond.
    /// @param holder Address of the holder of the bond.
    /// @param referenceID Reference ID used to track the bond by holder.
    /// @param amount Value to bond.
    function createBond(
        address operator,
        address holder,
        uint256 referenceID,
        uint256 amount
    ) public onlyAuthorized {
        require(
            availableBondingValue(operator) >= amount,
            "Insufficient unbonded value"
        );

        bytes32 bondID = keccak256(
            abi.encodePacked(operator, holder, referenceID)
        );

        require(
            lockedBonds[bondID] == 0,
            "Reference ID not unique for holder and operator"
        );

        unbondedValue[operator] -= amount;
        lockedBonds[bondID] += amount;
    }

   /// @notice Returns value of ether bonded for the operator.
   /// @param operator Address of the operator to bond.
   /// @param holder Address of the holder of the bond.
   /// @param referenceID Reference ID used to track the bond by holder.
   function bondAmount(address operator, address holder, uint256 referenceID) public view returns (uint256) {
        bytes32 bondID = keccak256(abi.encodePacked(operator, holder, referenceID));

        return lockedBonds[bondID];
   }

   /// @notice Reassigns a bond to a new holder under a new reference.
   /// @dev Function requires that a caller is the holder of the bond which is
   /// being reassigned.
   /// @param operator Address of the bonded operator.
   /// @param referenceID Reference ID of the bond.
   /// @param newHolder Address of the new holder of the bond.
   /// @param newReferenceID New reference ID to register the bond.
   function reassignBond(
      address operator,
      uint256 referenceID,
      address newHolder,
      uint256 newReferenceID
   ) public {
      address holder = msg.sender;
      bytes32 bondID = keccak256(
         abi.encodePacked(operator, holder, referenceID)
      );

      require(lockedBonds[bondID] > 0, "Bond not found");

      bytes32 newBondID = keccak256(
         abi.encodePacked(operator, newHolder, newReferenceID)
      );

      require(
         lockedBonds[newBondID] == 0,
         "Reference ID not unique for holder and operator"
      );

      lockedBonds[newBondID] = lockedBonds[bondID];
      lockedBonds[bondID] = 0;
   }

    /// @notice Releases the bond and moves the bond value to the operator's
    /// unbounded value pool.
    /// @dev Function requires that a caller is the holder of the bond which is
    /// being released.
    /// @param operator Address of the bonded operator.
    /// @param referenceID Reference ID of the bond.
    function freeBond(address operator, uint256 referenceID) public {
        address holder = msg.sender;
        bytes32 bondID = keccak256(
            abi.encodePacked(operator, holder, referenceID)
        );

        require(lockedBonds[bondID] > 0, "Bond not found");

        uint256 amount = lockedBonds[bondID];
        lockedBonds[bondID] = 0;
        unbondedValue[operator] = amount;
    }

<<<<<<< HEAD
   /// @notice Seizes the bond by moving some or all of a locked bond to holder's
   /// account.
   /// @dev Function requires that a caller is the holder of the bond which is
   /// being seized.
   /// @param operator Address of the bonded operator.
   /// @param referenceID Reference ID of the bond.
   /// @param amount Amount to be seized.
   /// @param destination Address to send the amount to.
   function seizeBond(
      address operator,
      uint256 referenceID,
      uint256 amount,
      address payable destination
   ) public {
      require(amount > 0, "Requested amount should be greater than zero");

      address payable holder = msg.sender;
         bytes32 bondID = keccak256(
=======
    /// @notice Seizes the bond by moving some or all of a locked bond to holder's
    /// account.
    /// @dev Function requires that a caller is the holder of the bond which is
    /// being seized.
    /// @param operator Address of the bonded operator.
    /// @param referenceID Reference ID of the bond.
    /// @param amount Amount to be seized.
    /// @param destination Address to send the amount to.
    function seizeBond(
        address operator,
        uint256 referenceID,
        uint256 amount,
        address payable destination
    ) public {
        require(amount > 0, "Requested amount should be greater than zero");

        address payable holder = msg.sender;
        bytes32 bondID = keccak256(
>>>>>>> c8748285
            abi.encodePacked(operator, holder, referenceID)
         );

         require(
            lockedBonds[bondID] >= amount,
            "Requested amount is greater than the bond"
         );

<<<<<<< HEAD
      lockedBonds[bondID] -= amount;
=======
        lockedBonds[bondID] -= amount;

        (bool success, ) = destination.call.value(amount)("");
        require(success, "Transfer failed");
    }
>>>>>>> c8748285

      (bool success, ) = destination.call.value(amount)("");
      require(success, "Transfer failed");
   }

   /// @notice Checks if the caller is an authorized contract.
   /// @dev Throws an error if called by any account other than one of the authorized
   /// contracts.
   modifier onlyAuthorized() {
      // TODO: Add authorization checks.
      _;
   }
}<|MERGE_RESOLUTION|>--- conflicted
+++ resolved
@@ -53,17 +53,10 @@
     function withdraw(uint256 amount, address payable destination) public {
       require(availableBondingValue(msg.sender) >= amount, "Insufficient unbonded value");
 
-<<<<<<< HEAD
-      unbondedValue[msg.sender] -= amount;
-
-      (bool success, ) = destination.call.value(amount)("");
-      require(success, "Transfer failed");
-=======
         unbondedValue[msg.sender] -= amount;
 
         (bool success, ) = destination.call.value(amount)("");
         require(success, "Transfer failed");
->>>>>>> c8748285
     }
 
     /// @notice Create bond for given operator, holder, reference and amount.
@@ -159,26 +152,6 @@
         unbondedValue[operator] = amount;
     }
 
-<<<<<<< HEAD
-   /// @notice Seizes the bond by moving some or all of a locked bond to holder's
-   /// account.
-   /// @dev Function requires that a caller is the holder of the bond which is
-   /// being seized.
-   /// @param operator Address of the bonded operator.
-   /// @param referenceID Reference ID of the bond.
-   /// @param amount Amount to be seized.
-   /// @param destination Address to send the amount to.
-   function seizeBond(
-      address operator,
-      uint256 referenceID,
-      uint256 amount,
-      address payable destination
-   ) public {
-      require(amount > 0, "Requested amount should be greater than zero");
-
-      address payable holder = msg.sender;
-         bytes32 bondID = keccak256(
-=======
     /// @notice Seizes the bond by moving some or all of a locked bond to holder's
     /// account.
     /// @dev Function requires that a caller is the holder of the bond which is
@@ -197,7 +170,6 @@
 
         address payable holder = msg.sender;
         bytes32 bondID = keccak256(
->>>>>>> c8748285
             abi.encodePacked(operator, holder, referenceID)
          );
 
@@ -206,19 +178,11 @@
             "Requested amount is greater than the bond"
          );
 
-<<<<<<< HEAD
-      lockedBonds[bondID] -= amount;
-=======
         lockedBonds[bondID] -= amount;
 
         (bool success, ) = destination.call.value(amount)("");
         require(success, "Transfer failed");
     }
->>>>>>> c8748285
-
-      (bool success, ) = destination.call.value(amount)("");
-      require(success, "Transfer failed");
-   }
 
    /// @notice Checks if the caller is an authorized contract.
    /// @dev Throws an error if called by any account other than one of the authorized
