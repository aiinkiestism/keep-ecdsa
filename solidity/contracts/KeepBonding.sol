pragma solidity ^0.5.4;

/// @title Keep Bonding
/// @notice Contract holding deposits from keeps' operators.
contract KeepBonding {
<<<<<<< HEAD
   // Unassigned ether values deposited by operators.
   mapping(address => uint256) internal unbondedValue;
   // References to created bonds. Bond identifier is built from operator's
   // address, holder's address and reference ID assigned on bond creation.
   mapping(bytes32 => uint256) internal lockedBonds;

   /// @notice Returns value of ether available for bonding for the operator.
   /// @param operator Address of the operator.
   /// @return Value of deposited ether available for bonding.
   function availableBondingValue(address operator) public view returns (uint256) {
      return unbondedValue[operator];
   }

   /// @notice Returns value of ether bonded for the operator.
   /// @param operator Address of the operator to bond.
   /// @param holder Address of the holder of the bond.
   /// @param referenceID Reference ID used to track the bond by holder.
   function bondAmount(address operator, uint256 holder, uint256 referenceID) public returns (uint256) {
        bytes32 bondID = keccak256(abi.encodePacked(operator, holder, referenceID));

        return lockedBonds[bondID];
   }

   /// @notice Add ether to operator's value available for bonding.
   /// @param operator Address of the operator.
   function deposit(address operator) external payable {
      unbondedValue[operator] += msg.value;
   }

   /// @notice Draw amount from sender's value available for bonding.
   /// @param amount Value to withdraw.
   /// @param destination Address to send the amount to.
   function withdraw(uint256 amount, address payable destination) public {
      require(availableBondingValue(msg.sender) >= amount, "Insufficient unbonded value");

      unbondedValue[msg.sender] -= amount;
      destination.transfer(amount);
   }

   /// @notice Create bond for given operator, reference and amount.
   /// @dev Function can be executed only by authorized contract which will become
   /// bond's holder. Reference ID should be unique for holder and operator.
   /// @param operator Address of the operator to bond.
   /// @param referenceID Reference ID used to track the bond by holder.
   /// @param amount Value to bond.
   function createBond(address operator, uint256 referenceID, uint256 amount) public onlyAuthorized {
      require(availableBondingValue(operator) >= amount, "Insufficient unbonded value");

      address holder = msg.sender;
      bytes32 bondID = keccak256(abi.encodePacked(operator, holder, referenceID));

      require(lockedBonds[bondID] == 0, "Reference ID not unique for holder and operator");

      unbondedValue[operator] -= amount;
      lockedBonds[bondID] += amount;
   }

   /// @notice Reassigns a bond to a new holder under a new reference.
   /// @dev Function requires that a caller is the holder of the bond which is
   /// being reassigned.
   /// @param operator Address of the bonded operator.
   /// @param referenceID Reference ID of the bond.
   /// @param newHolder Address of the new holder of the bond.
   /// @param newReferenceID New reference ID to register the bond.
   function reassignBond(
      address operator,
      uint256 referenceID,
      address newHolder,
      uint256 newReferenceID
   ) public {
      address holder = msg.sender;
      bytes32 bondID = keccak256(abi.encodePacked(operator, holder, referenceID));

      require(lockedBonds[bondID] > 0, "Bond not found");

      bytes32 newBondID = keccak256(abi.encodePacked(operator, newHolder, newReferenceID));

      require(lockedBonds[newBondID] == 0,  "Reference ID not unique for holder and operator");

      lockedBonds[newBondID] = lockedBonds[bondID];
      lockedBonds[bondID] = 0;
   }

   /// @notice Releases the bond and moves the bond value to the operator's
   /// unbounded value pool.
   /// @dev Function requires that a caller is the holder of the bond which is
   /// being released.
   /// @param operator Address of the bonded operator.
   /// @param referenceID Reference ID of the bond.
   function freeBond(address operator, uint256 referenceID) public {
      address holder = msg.sender;
      bytes32 bondID = keccak256(abi.encodePacked(operator, holder, referenceID));

      require(lockedBonds[bondID] > 0, "Bond not found");

      uint256 amount = lockedBonds[bondID];
      lockedBonds[bondID] = 0;
      unbondedValue[operator] = amount;
   }

   /// @notice Seizes the bond by moving some or all of a locked bond to holder's
   /// account.
   /// @dev Function requires that a caller is the holder of the bond which is
   /// being seized.
   /// @param operator Address of the bonded operator.
   /// @param referenceID Reference ID of the bond.
   /// @param amount Amount to be seized.
   function seizeBond(address operator, uint256 referenceID, uint256 amount) public {
      require(amount > 0, "Requested amount should be greater than zero");

      address payable holder = msg.sender;
      bytes32 bondID = keccak256(abi.encodePacked(operator, holder, referenceID));

      require(lockedBonds[bondID] >= amount, "Requested amount is greater than the bond");

      lockedBonds[bondID] -= amount;
      holder.transfer(amount);
   }

   /// @notice Checks if the caller is an authorized contract.
   /// @dev Throws an error if called by any account other than one of the authorized
   /// contracts.
   modifier onlyAuthorized() {
      // TODO: Add authorization checks.
      _;
   }
=======
    // Unassigned ether values deposited by operators.
    mapping(address => uint256) internal unbondedValue;
    // References to created bonds. Bond identifier is built from operator's
    // address, holder's address and reference ID assigned on bond creation.
    mapping(bytes32 => uint256) internal lockedBonds;

    /// @notice Returns value of ether available for bonding for the operator.
    /// @param operator Address of the operator.
    /// @return Value of deposited ether available for bonding.
    function availableBondingValue(address operator)
        public
        view
        returns (uint256)
    {
        return unbondedValue[operator];
    }

    /// @notice Add ether to operator's value available for bonding.
    /// @param operator Address of the operator.
    function deposit(address operator) external payable {
        unbondedValue[operator] += msg.value;
    }

    /// @notice Draw amount from sender's value available for bonding.
    /// @param amount Value to withdraw.
    /// @param destination Address to send the amount to.
    function withdraw(uint256 amount, address payable destination) public {
        require(
            availableBondingValue(msg.sender) >= amount,
            "Insufficient unbonded value"
        );

        unbondedValue[msg.sender] -= amount;
        destination.transfer(amount);
    }

    /// @notice Create bond for given operator, holder, reference and amount.
    /// @dev Function can be executed only by authorized contract. Reference ID
    /// should be unique for holder and operator.
    /// @param operator Address of the operator to bond.
    /// @param holder Address of the holder of the bond.
    /// @param referenceID Reference ID used to track the bond by holder.
    /// @param amount Value to bond.
    function createBond(
        address operator,
        address holder,
        uint256 referenceID,
        uint256 amount
    ) public onlyAuthorized {
        require(
            availableBondingValue(operator) >= amount,
            "Insufficient unbonded value"
        );

        bytes32 bondID = keccak256(
            abi.encodePacked(operator, holder, referenceID)
        );

        require(
            lockedBonds[bondID] == 0,
            "Reference ID not unique for holder and operator"
        );

        unbondedValue[operator] -= amount;
        lockedBonds[bondID] += amount;
    }

    /// @notice Reassigns a bond to a new holder under a new reference.
    /// @dev Function requires that a caller is the holder of the bond which is
    /// being reassigned.
    /// @param operator Address of the bonded operator.
    /// @param referenceID Reference ID of the bond.
    /// @param newHolder Address of the new holder of the bond.
    /// @param newReferenceID New reference ID to register the bond.
    function reassignBond(
        address operator,
        uint256 referenceID,
        address newHolder,
        uint256 newReferenceID
    ) public {
        address holder = msg.sender;
        bytes32 bondID = keccak256(
            abi.encodePacked(operator, holder, referenceID)
        );

        require(lockedBonds[bondID] > 0, "Bond not found");

        bytes32 newBondID = keccak256(
            abi.encodePacked(operator, newHolder, newReferenceID)
        );

        require(
            lockedBonds[newBondID] == 0,
            "Reference ID not unique for holder and operator"
        );

        lockedBonds[newBondID] = lockedBonds[bondID];
        lockedBonds[bondID] = 0;
    }

    /// @notice Releases the bond and moves the bond value to the operator's
    /// unbounded value pool.
    /// @dev Function requires that a caller is the holder of the bond which is
    /// being released.
    /// @param operator Address of the bonded operator.
    /// @param referenceID Reference ID of the bond.
    function freeBond(address operator, uint256 referenceID) public {
        address holder = msg.sender;
        bytes32 bondID = keccak256(
            abi.encodePacked(operator, holder, referenceID)
        );

        require(lockedBonds[bondID] > 0, "Bond not found");

        uint256 amount = lockedBonds[bondID];
        lockedBonds[bondID] = 0;
        unbondedValue[operator] = amount;
    }

    /// @notice Seizes the bond by moving some or all of a locked bond to holder's
    /// account.
    /// @dev Function requires that a caller is the holder of the bond which is
    /// being seized.
    /// @param operator Address of the bonded operator.
    /// @param referenceID Reference ID of the bond.
    /// @param amount Amount to be seized.
    function seizeBond(address operator, uint256 referenceID, uint256 amount)
        public
    {
        require(amount > 0, "Requested amount should be greater than zero");

        address payable holder = msg.sender;
        bytes32 bondID = keccak256(
            abi.encodePacked(operator, holder, referenceID)
        );

        require(
            lockedBonds[bondID] >= amount,
            "Requested amount is greater than the bond"
        );

        lockedBonds[bondID] -= amount;
        holder.transfer(amount);
    }

    /// @notice Checks if the caller is an authorized contract.
    /// @dev Throws an error if called by any account other than one of the authorized
    /// contracts.
    modifier onlyAuthorized() {
        // TODO: Add authorization checks.
        _;
    }
>>>>>>> d0886dc0
}<|MERGE_RESOLUTION|>--- conflicted
+++ resolved
@@ -3,134 +3,6 @@
 /// @title Keep Bonding
 /// @notice Contract holding deposits from keeps' operators.
 contract KeepBonding {
-<<<<<<< HEAD
-   // Unassigned ether values deposited by operators.
-   mapping(address => uint256) internal unbondedValue;
-   // References to created bonds. Bond identifier is built from operator's
-   // address, holder's address and reference ID assigned on bond creation.
-   mapping(bytes32 => uint256) internal lockedBonds;
-
-   /// @notice Returns value of ether available for bonding for the operator.
-   /// @param operator Address of the operator.
-   /// @return Value of deposited ether available for bonding.
-   function availableBondingValue(address operator) public view returns (uint256) {
-      return unbondedValue[operator];
-   }
-
-   /// @notice Returns value of ether bonded for the operator.
-   /// @param operator Address of the operator to bond.
-   /// @param holder Address of the holder of the bond.
-   /// @param referenceID Reference ID used to track the bond by holder.
-   function bondAmount(address operator, uint256 holder, uint256 referenceID) public returns (uint256) {
-        bytes32 bondID = keccak256(abi.encodePacked(operator, holder, referenceID));
-
-        return lockedBonds[bondID];
-   }
-
-   /// @notice Add ether to operator's value available for bonding.
-   /// @param operator Address of the operator.
-   function deposit(address operator) external payable {
-      unbondedValue[operator] += msg.value;
-   }
-
-   /// @notice Draw amount from sender's value available for bonding.
-   /// @param amount Value to withdraw.
-   /// @param destination Address to send the amount to.
-   function withdraw(uint256 amount, address payable destination) public {
-      require(availableBondingValue(msg.sender) >= amount, "Insufficient unbonded value");
-
-      unbondedValue[msg.sender] -= amount;
-      destination.transfer(amount);
-   }
-
-   /// @notice Create bond for given operator, reference and amount.
-   /// @dev Function can be executed only by authorized contract which will become
-   /// bond's holder. Reference ID should be unique for holder and operator.
-   /// @param operator Address of the operator to bond.
-   /// @param referenceID Reference ID used to track the bond by holder.
-   /// @param amount Value to bond.
-   function createBond(address operator, uint256 referenceID, uint256 amount) public onlyAuthorized {
-      require(availableBondingValue(operator) >= amount, "Insufficient unbonded value");
-
-      address holder = msg.sender;
-      bytes32 bondID = keccak256(abi.encodePacked(operator, holder, referenceID));
-
-      require(lockedBonds[bondID] == 0, "Reference ID not unique for holder and operator");
-
-      unbondedValue[operator] -= amount;
-      lockedBonds[bondID] += amount;
-   }
-
-   /// @notice Reassigns a bond to a new holder under a new reference.
-   /// @dev Function requires that a caller is the holder of the bond which is
-   /// being reassigned.
-   /// @param operator Address of the bonded operator.
-   /// @param referenceID Reference ID of the bond.
-   /// @param newHolder Address of the new holder of the bond.
-   /// @param newReferenceID New reference ID to register the bond.
-   function reassignBond(
-      address operator,
-      uint256 referenceID,
-      address newHolder,
-      uint256 newReferenceID
-   ) public {
-      address holder = msg.sender;
-      bytes32 bondID = keccak256(abi.encodePacked(operator, holder, referenceID));
-
-      require(lockedBonds[bondID] > 0, "Bond not found");
-
-      bytes32 newBondID = keccak256(abi.encodePacked(operator, newHolder, newReferenceID));
-
-      require(lockedBonds[newBondID] == 0,  "Reference ID not unique for holder and operator");
-
-      lockedBonds[newBondID] = lockedBonds[bondID];
-      lockedBonds[bondID] = 0;
-   }
-
-   /// @notice Releases the bond and moves the bond value to the operator's
-   /// unbounded value pool.
-   /// @dev Function requires that a caller is the holder of the bond which is
-   /// being released.
-   /// @param operator Address of the bonded operator.
-   /// @param referenceID Reference ID of the bond.
-   function freeBond(address operator, uint256 referenceID) public {
-      address holder = msg.sender;
-      bytes32 bondID = keccak256(abi.encodePacked(operator, holder, referenceID));
-
-      require(lockedBonds[bondID] > 0, "Bond not found");
-
-      uint256 amount = lockedBonds[bondID];
-      lockedBonds[bondID] = 0;
-      unbondedValue[operator] = amount;
-   }
-
-   /// @notice Seizes the bond by moving some or all of a locked bond to holder's
-   /// account.
-   /// @dev Function requires that a caller is the holder of the bond which is
-   /// being seized.
-   /// @param operator Address of the bonded operator.
-   /// @param referenceID Reference ID of the bond.
-   /// @param amount Amount to be seized.
-   function seizeBond(address operator, uint256 referenceID, uint256 amount) public {
-      require(amount > 0, "Requested amount should be greater than zero");
-
-      address payable holder = msg.sender;
-      bytes32 bondID = keccak256(abi.encodePacked(operator, holder, referenceID));
-
-      require(lockedBonds[bondID] >= amount, "Requested amount is greater than the bond");
-
-      lockedBonds[bondID] -= amount;
-      holder.transfer(amount);
-   }
-
-   /// @notice Checks if the caller is an authorized contract.
-   /// @dev Throws an error if called by any account other than one of the authorized
-   /// contracts.
-   modifier onlyAuthorized() {
-      // TODO: Add authorization checks.
-      _;
-   }
-=======
     // Unassigned ether values deposited by operators.
     mapping(address => uint256) internal unbondedValue;
     // References to created bonds. Bond identifier is built from operator's
@@ -283,5 +155,4 @@
         // TODO: Add authorization checks.
         _;
     }
->>>>>>> d0886dc0
 }