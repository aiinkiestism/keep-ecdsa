--- conflicted
+++ resolved
@@ -15,7 +15,6 @@
 
     await deployBondedSortitionPoolFactory(artifacts, deployer)
 
-<<<<<<< HEAD
     if (process.env.TEST) {
         TokenStakingStub = artifacts.require("TokenStakingStub")
         TokenStaking = await TokenStakingStub.new()
@@ -23,10 +22,7 @@
         TokenStaking = artifacts.require("TokenStaking")
     }
 
-    await deployer.deploy(ECDSAKeepFactory, SortitionPoolFactory.address, TokenStaking.address)
-=======
-    await deployer.deploy(ECDSAKeepFactory, BondedSortitionPoolFactory.address, KeepBonding.address)
->>>>>>> 4652374f
+    await deployer.deploy(ECDSAKeepFactory, BondedSortitionPoolFactory.address, TokenStaking.address, KeepBonding.address)
 
     await deployer.deploy(BondedECDSAKeepVendorImplV1)
     await deployer.deploy(BondedECDSAKeepVendor, BondedECDSAKeepVendorImplV1.address)
