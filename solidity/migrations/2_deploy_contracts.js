--- conflicted
+++ resolved
@@ -25,15 +25,12 @@
   "FullyBackedSortitionPoolFactory"
 )
 
-<<<<<<< HEAD
 const LPRewardsTBTCETH = artifacts.require("LPRewardsTBTCETH")
 const LPRewardsKEEPETH = artifacts.require("LPRewardsKEEPETH")
 const LPRewardsKEEPTBTC = artifacts.require("LPRewardsKEEPTBTC")
 const TestToken = artifacts.require("./test/TestToken")
-=======
 const ECDSARewards = artifacts.require("ECDSARewards")
 const ECDSARewardsDistributor = artifacts.require("ECDSARewardsDistributor")
->>>>>>> 889711bc
 
 let initializationPeriod = 43200 // 12 hours in seconds
 
@@ -117,7 +114,6 @@
     RandomBeaconAddress
   )
 
-<<<<<<< HEAD
   const WrappedTokenKEEPETH = await deployer.deploy(TestToken)
   await deployer.deploy(
     LPRewardsKEEPETH,
@@ -137,7 +133,8 @@
     LPRewardsKEEPTBTC,
     KeepTokenAddress,
     WrappedTokenKEEPTBTC.address
-=======
+  )
+  
   await deployer.deploy(
     ECDSARewards,
     KeepTokenAddress,
@@ -149,6 +146,5 @@
     ECDSARewardsDistributor,
     KeepTokenAddress,
     TokenStakingAddress
->>>>>>> 889711bc
   )
 }