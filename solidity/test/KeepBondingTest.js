import { createSnapshot, restoreSnapshot } from "./helpers/snapshot";

const KeepBonding = artifacts.require('./KeepBondingStub.sol')

const { expectRevert } = require('openzeppelin-test-helpers');

const BN = web3.utils.BN

const chai = require('chai')
chai.use(require('bn-chai')(BN))
const expect = chai.expect

contract('KeepBonding', (accounts) => {
    let keepBonding

    before(async () => {
        keepBonding = await KeepBonding.new()
    })

    beforeEach(async () => {
        await createSnapshot()
    })

    afterEach(async () => {
        await restoreSnapshot()
    })

    describe('deposit', async () => {
        it('registers unbonded value', async () => {
            const operator = accounts[1]
            const value = new BN(100)

            const expectedUnbonded = value

            await keepBonding.deposit(operator, { value: value })

            const unbonded = await keepBonding.availableBondingValue(operator)

            expect(unbonded).to.eq.BN(expectedUnbonded, 'invalid unbonded value')
        })
    })

    describe('withdraw', async () => {
        const operator = accounts[1]
        const destination = accounts[2]
        const value = new BN(100)

        beforeEach(async () => {
            await keepBonding.deposit(operator, { value: value })
        })

        it('transfers unbonded value', async () => {
            const expectedUnbonded = 0
            const expectedDestinationBalance = web3.utils.toBN(await web3.eth.getBalance(destination)).add(value)

            await keepBonding.withdraw(value, destination, { from: operator })

            const unbonded = await keepBonding.availableBondingValue(operator)
            expect(unbonded).to.eq.BN(expectedUnbonded, 'invalid unbonded value')

            const destinationBalance = await web3.eth.getBalance(destination)
            expect(destinationBalance).to.eq.BN(expectedDestinationBalance, 'invalid destination balance')
        })

        it('fails if insufficient unbonded value', async () => {
            const invalidValue = value.add(new BN(1))

            await expectRevert(
                keepBonding.withdraw(invalidValue, destination, { from: operator }),
                "Insufficient unbonded value"
            )
        })
    })

    describe('availableBondingValue', async () => {
        const operator = accounts[1]
        const value = new BN(100)

        beforeEach(async () => {
            await keepBonding.deposit(operator, { value: value })
        })

        it('returns zero for not deposited operator', async () => {
            const unbondedOperator = "0x0000000000000000000000000000000000000001"
            const expectedUnbonded = 0

            const unbondedValue = await keepBonding.availableBondingValue(unbondedOperator)

            expect(unbondedValue).to.eq.BN(expectedUnbonded, 'invalid unbonded value')
        })

        it('returns value of operators deposit', async () => {
            const expectedUnbonded = value

            const unbonded = await keepBonding.availableBondingValue(operator)

            expect(unbonded).to.eq.BN(expectedUnbonded, 'invalid unbonded value')
        })
    })

    describe('createBond', async () => {
        const operator = accounts[1]
        const holder = accounts[3]
        const value = new BN(100)

        beforeEach(async () => {
            await keepBonding.deposit(operator, { value: value })
        })

        it('creates bond', async () => {
            const reference = 888

            const expectedUnbonded = 0

            await keepBonding.createBond(operator, reference, value, { from: holder })

            const unbonded = await keepBonding.availableBondingValue(operator)
            expect(unbonded).to.eq.BN(expectedUnbonded, 'invalid unbonded value')

            const lockedBonds = await keepBonding.getLockedBonds(holder, operator, reference)
            expect(lockedBonds).to.eq.BN(value, 'unexpected bond value')
        })

        it('creates two bonds with the same reference for different operators', async () => {
            const operator2 = accounts[2]
            const bondValue = new BN(10)
            const reference = 777

            const expectedUnbonded = value.sub(bondValue)

            await keepBonding.deposit(operator2, { value: value })

            await keepBonding.createBond(operator, reference, bondValue, { from: holder })
            await keepBonding.createBond(operator2, reference, bondValue, { from: holder })

            const unbonded1 = await keepBonding.availableBondingValue(operator)
            expect(unbonded1).to.eq.BN(expectedUnbonded, 'invalid unbonded value 1')

            const unbonded2 = await keepBonding.availableBondingValue(operator2)
            expect(unbonded2).to.eq.BN(expectedUnbonded, 'invalid unbonded value 2')

            const lockedBonds1 = await keepBonding.getLockedBonds(holder, operator, reference)
            expect(lockedBonds1).to.eq.BN(bondValue, 'unexpected bond value 1')

            const lockedBonds2 = await keepBonding.getLockedBonds(holder, operator2, reference)
            expect(lockedBonds2).to.eq.BN(bondValue, 'unexpected bond value 2')
        })

        it('fails to create two bonds with the same reference for the same operator', async () => {
            const bondValue = new BN(10)
            const reference = 777

            await keepBonding.createBond(operator, reference, bondValue, { from: holder })

            await expectRevert(
                keepBonding.createBond(operator, reference, bondValue, { from: holder }),
                "Reference ID not unique for holder and operator"
            )
        })

        it('fails if insufficient unbonded value', async () => {
            const bondValue = value.add(new BN(1))

            await expectRevert(
                keepBonding.createBond(operator, 0, bondValue),
                "Insufficient unbonded value"
            )
        })
    })
<<<<<<< HEAD
    describe('seizeBond', async () => {
        const operator = accounts[1]
        const holder = accounts[2]
        const bondValue = new BN(100)
        const reference = 777
=======

    describe('reassignBond', async () => {
        const operator = accounts[1]
        const holder = accounts[2]
        const newHolder = accounts[3]
        const bondValue = new BN(100)
        const reference = 777
        const newReference = 888
>>>>>>> 9923cda8

        beforeEach(async () => {
            await keepBonding.deposit(operator, { value: bondValue })
            await keepBonding.createBond(operator, reference, bondValue, { from: holder })
        })

<<<<<<< HEAD
        it('transfers whole bond amount to holder\'s account', async () => {
            const amount = bondValue
            let expectedBalance = web3.utils.toBN(await web3.eth.getBalance(holder)).add(amount)

            const tx = await keepBonding.seizeBond(operator, reference, amount, { from: holder })

            const gasPrice = web3.utils.toBN(await web3.eth.getGasPrice())
            const txCost = gasPrice.mul(web3.utils.toBN(tx.receipt.gasUsed))
            expectedBalance = expectedBalance.sub(txCost)

            const actualBalance = await web3.eth.getBalance(holder)
            expect(actualBalance).to.eq.BN(expectedBalance, 'invalid holder\'s account balance')

            const lockedBonds = await keepBonding.getLockedBonds(holder, operator, reference)
            expect(lockedBonds).to.eq.BN(0, 'unexpected remaining bond value')
        })

        it('transfers less than bond amount to holder\'s account', async () => {
            const remainingBond = new BN(1)
            const amount = bondValue.sub(remainingBond)
            let expectedBalance = web3.utils.toBN(await web3.eth.getBalance(holder)).add(amount)

            const tx = await keepBonding.seizeBond(operator, reference, amount, { from: holder })

            const gasPrice = web3.utils.toBN(await web3.eth.getGasPrice())
            const txCost = gasPrice.mul(web3.utils.toBN(tx.receipt.gasUsed))
            expectedBalance = expectedBalance.sub(txCost)

            const actualBalance = await web3.eth.getBalance(holder)
            expect(actualBalance).to.eq.BN(expectedBalance, 'invalid holder\'s account balance')

            const lockedBonds = await keepBonding.getLockedBonds(holder, operator, reference)
            expect(lockedBonds).to.eq.BN(remainingBond, 'unexpected remaining bond value')
        })

        it('accepts seized amount equal zero', async () => {
            const amount = new BN(0)
            let expectedBalance = web3.utils.toBN(await web3.eth.getBalance(holder))

            const tx = await keepBonding.seizeBond(operator, reference, amount, { from: holder })

            const gasPrice = web3.utils.toBN(await web3.eth.getGasPrice())
            const txCost = gasPrice.mul(web3.utils.toBN(tx.receipt.gasUsed))
            expectedBalance = expectedBalance.sub(txCost)

            const actualBalance = await web3.eth.getBalance(holder)
            expect(actualBalance).to.eq.BN(expectedBalance, 'invalid holder\'s account balance')

            const lockedBonds = await keepBonding.getLockedBonds(holder, operator, reference)
            expect(lockedBonds).to.eq.BN(bondValue, 'unexpected remaining bond value')
        })

        it('fails if seized amount is greater than bond value', async () => {
            const amount = bondValue.add(new BN(1))
            await expectRevert(
                keepBonding.seizeBond(operator, reference, amount, { from: holder }),
                "Requested amount is greater than the bond"
=======
        it('reassigns bond to a new holder and a new reference', async () => {
            await keepBonding.reassignBond(operator, reference, newHolder, newReference, { from: holder })

            let lockedBonds = await keepBonding.getLockedBonds(holder, operator, reference)
            expect(lockedBonds).to.eq.BN(0, 'invalid locked bonds')

            lockedBonds = await keepBonding.getLockedBonds(holder, operator, newReference)
            expect(lockedBonds).to.eq.BN(0, 'invalid locked bonds')

            lockedBonds = await keepBonding.getLockedBonds(newHolder, operator, reference)
            expect(lockedBonds).to.eq.BN(0, 'invalid locked bonds')

            lockedBonds = await keepBonding.getLockedBonds(newHolder, operator, newReference)
            expect(lockedBonds).to.eq.BN(bondValue, 'invalid locked bonds')
        })

        it('reassigns bond to the same holder and a new reference', async () => {
            await keepBonding.reassignBond(operator, reference, holder, newReference, { from: holder })

            let lockedBonds = await keepBonding.getLockedBonds(holder, operator, reference)
            expect(lockedBonds).to.eq.BN(0, 'invalid locked bonds')

            lockedBonds = await keepBonding.getLockedBonds(holder, operator, newReference)
            expect(lockedBonds).to.eq.BN(bondValue, 'invalid locked bonds')
        })

        it('reassigns bond to a new holder and the same reference', async () => {
            await keepBonding.reassignBond(operator, reference, newHolder, reference, { from: holder })

            let lockedBonds = await keepBonding.getLockedBonds(holder, operator, reference)
            expect(lockedBonds).to.eq.BN(0, 'invalid locked bonds')

            lockedBonds = await keepBonding.getLockedBonds(newHolder, operator, reference)
            expect(lockedBonds).to.eq.BN(bondValue, 'invalid locked bonds')
        })

        it('fails if sender is not the holder', async () => {
            await expectRevert(
                keepBonding.reassignBond(operator, reference, newHolder, newReference, { from: accounts[0] }),
                "Bond not found"
            )
        })

        it('fails if reassigned to the same holder and the same reference', async () => {
            await keepBonding.deposit(operator, { value: bondValue })
            await keepBonding.createBond(operator, newReference, bondValue, { from: holder })

            await expectRevert(
                keepBonding.reassignBond(operator, reference, holder, newReference, { from: holder }),
                "Reference ID not unique for holder and operator"
>>>>>>> 9923cda8
            )
        })
    })
})<|MERGE_RESOLUTION|>--- conflicted
+++ resolved
@@ -167,13 +167,6 @@
             )
         })
     })
-<<<<<<< HEAD
-    describe('seizeBond', async () => {
-        const operator = accounts[1]
-        const holder = accounts[2]
-        const bondValue = new BN(100)
-        const reference = 777
-=======
 
     describe('reassignBond', async () => {
         const operator = accounts[1]
@@ -182,14 +175,77 @@
         const bondValue = new BN(100)
         const reference = 777
         const newReference = 888
->>>>>>> 9923cda8
 
         beforeEach(async () => {
             await keepBonding.deposit(operator, { value: bondValue })
             await keepBonding.createBond(operator, reference, bondValue, { from: holder })
         })
 
-<<<<<<< HEAD
+        it('reassigns bond to a new holder and a new reference', async () => {
+            await keepBonding.reassignBond(operator, reference, newHolder, newReference, { from: holder })
+
+            let lockedBonds = await keepBonding.getLockedBonds(holder, operator, reference)
+            expect(lockedBonds).to.eq.BN(0, 'invalid locked bonds')
+
+            lockedBonds = await keepBonding.getLockedBonds(holder, operator, newReference)
+            expect(lockedBonds).to.eq.BN(0, 'invalid locked bonds')
+
+            lockedBonds = await keepBonding.getLockedBonds(newHolder, operator, reference)
+            expect(lockedBonds).to.eq.BN(0, 'invalid locked bonds')
+
+            lockedBonds = await keepBonding.getLockedBonds(newHolder, operator, newReference)
+            expect(lockedBonds).to.eq.BN(bondValue, 'invalid locked bonds')
+        })
+
+        it('reassigns bond to the same holder and a new reference', async () => {
+            await keepBonding.reassignBond(operator, reference, holder, newReference, { from: holder })
+
+            let lockedBonds = await keepBonding.getLockedBonds(holder, operator, reference)
+            expect(lockedBonds).to.eq.BN(0, 'invalid locked bonds')
+
+            lockedBonds = await keepBonding.getLockedBonds(holder, operator, newReference)
+            expect(lockedBonds).to.eq.BN(bondValue, 'invalid locked bonds')
+        })
+
+        it('reassigns bond to a new holder and the same reference', async () => {
+            await keepBonding.reassignBond(operator, reference, newHolder, reference, { from: holder })
+
+            let lockedBonds = await keepBonding.getLockedBonds(holder, operator, reference)
+            expect(lockedBonds).to.eq.BN(0, 'invalid locked bonds')
+
+            lockedBonds = await keepBonding.getLockedBonds(newHolder, operator, reference)
+            expect(lockedBonds).to.eq.BN(bondValue, 'invalid locked bonds')
+        })
+
+        it('fails if sender is not the holder', async () => {
+            await expectRevert(
+                keepBonding.reassignBond(operator, reference, newHolder, newReference, { from: accounts[0] }),
+                "Bond not found"
+            )
+        })
+
+        it('fails if reassigned to the same holder and the same reference', async () => {
+            await keepBonding.deposit(operator, { value: bondValue })
+            await keepBonding.createBond(operator, newReference, bondValue, { from: holder })
+
+            await expectRevert(
+                keepBonding.reassignBond(operator, reference, holder, newReference, { from: holder }),
+                "Reference ID not unique for holder and operator"
+            )
+        })
+    })
+
+    describe('seizeBond', async () => {
+        const operator = accounts[1]
+        const holder = accounts[2]
+        const bondValue = new BN(100)
+        const reference = 777
+
+        beforeEach(async () => {
+            await keepBonding.deposit(operator, { value: bondValue })
+            await keepBonding.createBond(operator, reference, bondValue, { from: holder })
+        })
+
         it('transfers whole bond amount to holder\'s account', async () => {
             const amount = bondValue
             let expectedBalance = web3.utils.toBN(await web3.eth.getBalance(holder)).add(amount)
@@ -247,58 +303,6 @@
             await expectRevert(
                 keepBonding.seizeBond(operator, reference, amount, { from: holder }),
                 "Requested amount is greater than the bond"
-=======
-        it('reassigns bond to a new holder and a new reference', async () => {
-            await keepBonding.reassignBond(operator, reference, newHolder, newReference, { from: holder })
-
-            let lockedBonds = await keepBonding.getLockedBonds(holder, operator, reference)
-            expect(lockedBonds).to.eq.BN(0, 'invalid locked bonds')
-
-            lockedBonds = await keepBonding.getLockedBonds(holder, operator, newReference)
-            expect(lockedBonds).to.eq.BN(0, 'invalid locked bonds')
-
-            lockedBonds = await keepBonding.getLockedBonds(newHolder, operator, reference)
-            expect(lockedBonds).to.eq.BN(0, 'invalid locked bonds')
-
-            lockedBonds = await keepBonding.getLockedBonds(newHolder, operator, newReference)
-            expect(lockedBonds).to.eq.BN(bondValue, 'invalid locked bonds')
-        })
-
-        it('reassigns bond to the same holder and a new reference', async () => {
-            await keepBonding.reassignBond(operator, reference, holder, newReference, { from: holder })
-
-            let lockedBonds = await keepBonding.getLockedBonds(holder, operator, reference)
-            expect(lockedBonds).to.eq.BN(0, 'invalid locked bonds')
-
-            lockedBonds = await keepBonding.getLockedBonds(holder, operator, newReference)
-            expect(lockedBonds).to.eq.BN(bondValue, 'invalid locked bonds')
-        })
-
-        it('reassigns bond to a new holder and the same reference', async () => {
-            await keepBonding.reassignBond(operator, reference, newHolder, reference, { from: holder })
-
-            let lockedBonds = await keepBonding.getLockedBonds(holder, operator, reference)
-            expect(lockedBonds).to.eq.BN(0, 'invalid locked bonds')
-
-            lockedBonds = await keepBonding.getLockedBonds(newHolder, operator, reference)
-            expect(lockedBonds).to.eq.BN(bondValue, 'invalid locked bonds')
-        })
-
-        it('fails if sender is not the holder', async () => {
-            await expectRevert(
-                keepBonding.reassignBond(operator, reference, newHolder, newReference, { from: accounts[0] }),
-                "Bond not found"
-            )
-        })
-
-        it('fails if reassigned to the same holder and the same reference', async () => {
-            await keepBonding.deposit(operator, { value: bondValue })
-            await keepBonding.createBond(operator, newReference, bondValue, { from: holder })
-
-            await expectRevert(
-                keepBonding.reassignBond(operator, reference, holder, newReference, { from: holder }),
-                "Reference ID not unique for holder and operator"
->>>>>>> 9923cda8
             )
         })
     })
