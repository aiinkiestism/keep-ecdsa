--- conflicted
+++ resolved
@@ -4,20 +4,7 @@
 
 const ECDSAKeepFactory = artifacts.require('ECDSAKeepFactory');
 const ECDSAKeepFactoryStub = artifacts.require('ECDSAKeepFactoryStub');
-<<<<<<< HEAD
-const SortitionPoolFactoryStub = artifacts.require('SortitionPoolFactoryStub');
-const SortitionPoolStub = artifacts.require('SortitionPoolStub');
-const SortitionPoolFactory = artifacts.require('SortitionPoolFactory');
 const TokenStakingStub = artifacts.require("TokenStakingStub")
-
-const BN = web3.utils.BN
-const expect = require('chai').expect
-
-contract("ECDSAKeepFactory", async accounts => {
-    let keepFactory
-    let sortitionPoolFactory
-    let tokenStaking
-=======
 const KeepBondingStub = artifacts.require('KeepBondingStub');
 const BondedSortitionPool = artifacts.require('BondedSortitionPool');
 const BondedSortitionPoolFactory = artifacts.require('BondedSortitionPoolFactory');
@@ -31,8 +18,8 @@
 contract("ECDSAKeepFactory", async accounts => {
     let keepFactory
     let bondedSortitionPoolFactory
+    let tokenStaking
     let keepBonding
->>>>>>> 4652374f
 
     const application = accounts[1]
     const member1 = accounts[2]
@@ -44,18 +31,13 @@
     describe("registerMemberCandidate", async () => {
         before(async () => {
             bondedSortitionPoolFactory = await BondedSortitionPoolFactory.new()
+            tokenStaking = await TokenStakingStub.new()
             keepBonding = await KeepBondingStub.new()
-            keepFactory = await ECDSAKeepFactoryStub.new(bondedSortitionPoolFactory.address, keepBonding.address)
+            keepFactory = await ECDSAKeepFactoryStub.new(bondedSortitionPoolFactory.address, tokenStaking.address, keepBonding.address)
         })
 
         beforeEach(async () => {
-<<<<<<< HEAD
-            sortitionPoolFactory = await SortitionPoolFactoryStub.new()
-            tokenStaking = await TokenStakingStub.new()
-            keepFactory = await ECDSAKeepFactoryStub.new(sortitionPoolFactory.address, tokenStaking.address)
-=======
             await createSnapshot()
->>>>>>> 4652374f
         })
 
         afterEach(async () => {
@@ -146,18 +128,10 @@
         async function initializeNewFactory() {
             // Tests are executed with real implementation of sortition pools.
             // We don't use stub to ensure that keep members selection works correctly.
-<<<<<<< HEAD
-            sortitionPoolFactory = await SortitionPoolFactory.new()
+            bondedSortitionPoolFactory = await BondedSortitionPoolFactory.new()
             tokenStaking = await TokenStakingStub.new()
-            keepFactory = await ECDSAKeepFactory.new(sortitionPoolFactory.address, tokenStaking.address)
-        })
-
-        it("reverts if no member candidates are registered", async () => {
-            keepFactory = await ECDSAKeepFactory.new(sortitionPoolFactory.address, tokenStaking.address)
-=======
-            bondedSortitionPoolFactory = await BondedSortitionPoolFactory.new()
             keepBonding = await KeepBondingStub.new()
-            keepFactory = await ECDSAKeepFactory.new(bondedSortitionPoolFactory.address, keepBonding.address)
+            keepFactory = await ECDSAKeepFactory.new(bondedSortitionPoolFactory.address, tokenStaking.address, keepBonding.address)
         }
 
         before(async () => {
@@ -175,7 +149,6 @@
         beforeEach(async () => {
             await createSnapshot()
         })
->>>>>>> 4652374f
 
         afterEach(async () => {
             await restoreSnapshot()
