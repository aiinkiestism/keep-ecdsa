import { createSnapshot, restoreSnapshot } from "./helpers/snapshot";

<<<<<<< HEAD
const ECDSAKeepFactory = artifacts.require('ECDSAKeepFactory');
const ECDSAKeepFactoryStub = artifacts.require('ECDSAKeepFactoryStub');
const SortitionPoolFactoryStub = artifacts.require('SortitionPoolFactoryStub');
const SortitionPoolStub = artifacts.require('SortitionPoolStub');
const SortitionPoolFactory = artifacts.require('SortitionPoolFactory');
const TokenStakingStub = artifacts.require("TokenStakingStub")

const BN = web3.utils.BN
const expect = require('chai').expect

contract("ECDSAKeepFactory", async accounts => {
    let keepFactory
    let sortitionPoolFactory
    let tokenStaking
=======
const { expectRevert } = require('openzeppelin-test-helpers');

import { getETHBalancesFromList, addToBalances } from './helpers/listBalanceUtils'

const ECDSAKeepFactoryStub = artifacts.require('ECDSAKeepFactoryStub');
const KeepBonding = artifacts.require('KeepBonding');
const TokenStakingStub = artifacts.require("TokenStakingStub")
const BondedSortitionPool = artifacts.require('BondedSortitionPool');
const BondedSortitionPoolFactory = artifacts.require('BondedSortitionPoolFactory');
const RandomBeaconStub = artifacts.require('RandomBeaconStub')

const BN = web3.utils.BN

const chai = require('chai')
chai.use(require('bn-chai')(BN))
const expect = chai.expect

contract("ECDSAKeepFactory", async accounts => {
    let keepFactory
    let bondedSortitionPoolFactory
    let tokenStaking
    let keepBonding
    let randomBeacon
>>>>>>> b2f32f4e

    const application = accounts[1]
    const member1 = accounts[2]
    const member2 = accounts[3]
    const member3 = accounts[4]

    const member1 = accounts[1]
    const member2 = accounts[2]

    describe("registerMemberCandidate", async () => {
        before(async () => {
            bondedSortitionPoolFactory = await BondedSortitionPoolFactory.new()
            tokenStaking = await TokenStakingStub.new()
            keepBonding = await KeepBonding.new()
            randomBeacon = await RandomBeaconStub.new()
            keepFactory = await ECDSAKeepFactoryStub.new(
                bondedSortitionPoolFactory.address,
                tokenStaking.address,
                keepBonding.address,
                randomBeacon.address
            )

            const stakeBalance = await keepFactory.minimumStake.call()
            await tokenStaking.setBalance(stakeBalance);

            const bondingValue = new BN(100)
            await keepBonding.deposit(member1, { value: bondingValue })
            await keepBonding.deposit(member2, { value: bondingValue })
            await keepBonding.deposit(member3, { value: bondingValue })
        })

        beforeEach(async () => {
<<<<<<< HEAD
            sortitionPoolFactory = await SortitionPoolFactoryStub.new()
            tokenStaking = await TokenStakingStub.new()
            keepFactory = await ECDSAKeepFactoryStub.new(sortitionPoolFactory.address, tokenStaking.address)
=======
            await createSnapshot()
>>>>>>> b2f32f4e
        })

        afterEach(async () => {
            await restoreSnapshot()
        })

        it("creates a signer pool", async () => {
            await keepFactory.registerMemberCandidate(application, { from: member1 })

            const signerPoolAddress = await keepFactory.getSignerPool(application)

            assert.notEqual(
                signerPoolAddress,
                "0x0000000000000000000000000000000000000000",
                "incorrect registered signer pool",
            )
        })

        it("inserts operator with the correct staking weight in the pool", async () => {
<<<<<<< HEAD
            const stakingWeight = new BN(199)

            await tokenStaking.setBalance(member1, keepFactory.address, stakingWeight)

            await keepFactory.registerMemberCandidate(application, { from: member1 })

            const signerPoolAddress = await keepFactory.getSignerPool(application)
            const signerPool = await SortitionPoolStub.at(signerPoolAddress)

            expect(
                await signerPool.operatorWeights.call(member1)
            ).to.eq.BN(stakingWeight, 'invalid staking weight')
        })

        it("inserts operators to the same pool", async () => {
            const member1 = accounts[1]
            const member2 = accounts[2]
=======
            const minimumStake = await keepFactory.minimumStake.call()
            const minimumStakeMultiplier = new BN("10")
            await tokenStaking.setBalance(minimumStake.mul(minimumStakeMultiplier))
>>>>>>> b2f32f4e

            await keepFactory.registerMemberCandidate(application, { from: member1 })

            const signerPoolAddress = await keepFactory.getSignerPool(application)
            const signerPool = await BondedSortitionPool.at(signerPoolAddress)

            const actualWeight = await signerPool.getPoolWeight.call(member1)
            const expectedWeight = minimumStakeMultiplier

            expect(actualWeight).to.eq.BN(expectedWeight, 'invalid staking weight')
        })

        it("inserts operators to the same pool", async () => {
            await keepFactory.registerMemberCandidate(application, { from: member1 })
            await keepFactory.registerMemberCandidate(application, { from: member2 })

            const signerPoolAddress = await keepFactory.getSignerPool(application)

            const signerPool = await BondedSortitionPool.at(signerPoolAddress)

            assert.isTrue(await signerPool.isOperatorInPool(member1), "operator 1 is not in the pool")
            assert.isTrue(await signerPool.isOperatorInPool(member2), "operator 2 is not in the pool")
        })

        it("does not add an operator to the pool if it is already there", async () => {
            await keepFactory.registerMemberCandidate(application, { from: member1 })
            const signerPoolAddress = await keepFactory.getSignerPool(application)

            const signerPool = await BondedSortitionPool.at(signerPoolAddress)

            assert.isTrue(await signerPool.isOperatorInPool(member1), "operator is not in the pool")

            await keepFactory.registerMemberCandidate(application, { from: member1 })

            assert.isTrue(await signerPool.isOperatorInPool(member1), "operator is not in the pool")
        })

        it("does not add an operator to the pool if it does not have a minimum stake", async() => {
            await tokenStaking.setBalance(new BN("1"))

            await expectRevert(
                keepFactory.registerMemberCandidate(application, { from: member1 }),
                "Operator not eligible"
            )
        })

        it("inserts operators to different pools", async () => {
            const application1 = '0x0000000000000000000000000000000000000001'
            const application2 = '0x0000000000000000000000000000000000000002'

            await keepFactory.registerMemberCandidate(application1, { from: member1 })
            await keepFactory.registerMemberCandidate(application2, { from: member2 })

            const signerPool1Address = await keepFactory.getSignerPool(application1)
            const signerPool1 = await BondedSortitionPool.at(signerPool1Address)

            assert.isTrue(await signerPool1.isOperatorInPool(member1), "operator 1 is not in the pool")
            assert.isFalse(await signerPool1.isOperatorInPool(member2), "operator 2 is in the pool")

            const signerPool2Address = await keepFactory.getSignerPool(application2)
            const signerPool2 = await BondedSortitionPool.at(signerPool2Address)

            assert.isFalse(await signerPool2.isOperatorInPool(member1), "operator 1 is in the pool")
            assert.isTrue(await signerPool2.isOperatorInPool(member2), "operator 2 is not in the pool")
        })
    })

    describe("registerMemberCandidate", async () => {
        before(async () => {
            bondedSortitionPoolFactory = await BondedSortitionPoolFactory.new()
            tokenStaking = await TokenStakingStub.new()
            keepBonding = await KeepBonding.new()
            randomBeacon = await RandomBeaconStub.new()
            keepFactory = await ECDSAKeepFactoryStub.new(
                bondedSortitionPoolFactory.address,
                tokenStaking.address,
                keepBonding.address,
                randomBeacon.address
            )

            const stakeBalance = await keepFactory.minimumStake.call()
            await tokenStaking.setBalance(stakeBalance);

            const bondingValue = new BN(100)
            await keepBonding.deposit(member1, { value: bondingValue })
            await keepBonding.deposit(member2, { value: bondingValue })
        })

        beforeEach(async () => {
            await createSnapshot()
        })

        afterEach(async () => {
            await restoreSnapshot()
        })

        it("inserts operators to different pools", async () => {
            const application1 = '0x0000000000000000000000000000000000000001'
            const application2 = '0x0000000000000000000000000000000000000002'

            await keepFactory.registerMemberCandidate(application1, { from: member1 })
            await keepFactory.registerMemberCandidate(application2, { from: member2 })

            const signerPool1Address = await keepFactory.getSignerPool(application1)
            const signerPool1 = await BondedSortitionPool.at(signerPool1Address)

            assert.isTrue(await signerPool1.isOperatorInPool(member1), "operator 1 is not in the pool")
            assert.isFalse(await signerPool1.isOperatorInPool(member2), "operator 2 is in the pool")

            const signerPool2Address = await keepFactory.getSignerPool(application2)
            const signerPool2 = await BondedSortitionPool.at(signerPool2Address)

            assert.isFalse(await signerPool2.isOperatorInPool(member1), "operator 1 is in the pool")
            assert.isTrue(await signerPool2.isOperatorInPool(member2), "operator 2 is not in the pool")
        })
    })

    describe("isOperatorRegistered", async () => {
        before(async () => {
            sortitionPoolFactory = await SortitionPoolFactory.new()
            tokenStaking = await TokenStakingStub.new()
            keepFactory = await ECDSAKeepFactory.new(sortitionPoolFactory.address, tokenStaking.address)
        })

        beforeEach(async () => {
            await createSnapshot()
        })

        afterEach(async () => {
            await restoreSnapshot()
        })

        it("returns true if the operator is registered for the application", async () => {
            await keepFactory.registerMemberCandidate(application, { from: member1 })

            assert.isTrue(await keepFactory.isOperatorRegistered(member1, application))
        })

        it("returns false if the operator is registered for another application", async () => {
            const application2 = '0x0000000000000000000000000000000000000002'

            await keepFactory.registerMemberCandidate(application, { from: member1 })

            assert.isFalse(await keepFactory.isOperatorRegistered(member1, application2))
        })

        it("returns false if the operator is not registered for any application", async () => {
            assert.isFalse(await keepFactory.isOperatorRegistered(member1, application))
        })
    })

    describe("eligibleStake", async () => {
        const balance = new BN(88)
        const ZERO = new BN(0)

        before(async () => {
            sortitionPoolFactory = await SortitionPoolFactory.new()
            tokenStaking = await TokenStakingStub.new()
            keepFactory = await ECDSAKeepFactory.new(sortitionPoolFactory.address, tokenStaking.address)
        })

        beforeEach(async () => {
            await createSnapshot()
        })

        afterEach(async () => {
            await restoreSnapshot()
        })

        it("returns correct eligible stake value", async () => {
            await tokenStaking.setBalance(member1, keepFactory.address, balance)

            const stake = await keepFactory.eligibleStake(member1)

            expect(stake).to.eq.BN(balance, 'incorrect eligible stake value')
        })

        it("returns zero if incorrect operator", async () => {
            await tokenStaking.setBalance(member1, keepFactory.address, balance)

            const stake = await keepFactory.eligibleStake(member2)

            expect(stake).to.eq.BN(ZERO, 'incorrect eligible stake value')
        })

        it("returns zero if incorrect operator contract", async () => {
            const operatorContract = '0x1000000000000000000000000000000000000011'

            await tokenStaking.setBalance(member1, operatorContract, balance)

            const stake = await keepFactory.eligibleStake(member1)

            expect(stake).to.eq.BN(ZERO, 'incorrect eligible stake value')
        })
    })

    describe("openKeep", async () => {
        const keepOwner = "0xbc4862697a1099074168d54A555c4A60169c18BD"
<<<<<<< HEAD
        const stakingWeight = new BN(100)
=======
        const groupSize = new BN(3)
        const threshold = new BN(3)
>>>>>>> b2f32f4e

        const singleBond = new BN(1)
        const bond = singleBond.mul(groupSize)

        let feeEstimate

        async function initializeNewFactory() {
            // Tests are executed with real implementation of sortition pools.
            // We don't use stub to ensure that keep members selection works correctly.
<<<<<<< HEAD
            sortitionPoolFactory = await SortitionPoolFactory.new()
            tokenStaking = await TokenStakingStub.new()
            keepFactory = await ECDSAKeepFactory.new(sortitionPoolFactory.address, tokenStaking.address)
        })

        it("reverts if no member candidates are registered", async () => {
            keepFactory = await ECDSAKeepFactory.new(sortitionPoolFactory.address, tokenStaking.address)
=======
            bondedSortitionPoolFactory = await BondedSortitionPoolFactory.new()
            tokenStaking = await TokenStakingStub.new()
            keepBonding = await KeepBonding.new()
            randomBeacon = await RandomBeaconStub.new()
            keepFactory = await ECDSAKeepFactoryStub.new(
                bondedSortitionPoolFactory.address,
                tokenStaking.address,
                keepBonding.address,
                randomBeacon.address
            )

            feeEstimate = await keepFactory.openKeepFeeEstimate()
        }
>>>>>>> b2f32f4e

        beforeEach(async () => {
            await initializeNewFactory()

            const stakeBalance = await keepFactory.minimumStake.call()
            await tokenStaking.setBalance(stakeBalance)

            await keepBonding.deposit(member1, { value: singleBond })
            await keepBonding.deposit(member2, { value: singleBond })
            await keepBonding.deposit(member3, { value: singleBond })

            await tokenStaking.setBalance(member1, keepFactory.address, stakingWeight)
            await tokenStaking.setBalance(member2, keepFactory.address, stakingWeight)
            await tokenStaking.setBalance(member3, keepFactory.address, stakingWeight)

            await keepFactory.registerMemberCandidate(application, { from: member1 })
            await keepFactory.registerMemberCandidate(application, { from: member2 })
            await keepFactory.registerMemberCandidate(application, { from: member3 })

            await createSnapshot()
        })

        afterEach(async () => {
            await restoreSnapshot()
        })

        it("reverts if no member candidates are registered", async () => {
            await expectRevert(
                keepFactory.openKeep(
                    groupSize,
                    threshold,
                    keepOwner,
                    bond,
                    { value: feeEstimate }
                ),
                "No signer pool for this application"
            )
        })

        it("reverts if bond equals zero", async () => {
            let bond = 0

            await expectRevert(
                keepFactory.openKeep(
                    groupSize,
                    threshold,
                    keepOwner,
                    bond,
                    { from: application, value: feeEstimate },
                ),
                "Bond per member must be greater than zero"
            )
        })

        it("reverts if bond per member equals zero", async () => {
            let bond = new BN(2)

            await expectRevert(
                keepFactory.openKeep(
                    groupSize,
                    threshold,
                    keepOwner,
                    bond,
                    { from: application, value: feeEstimate },
                ),
                "Bond per member must be greater than zero"
            )
        })

        it("reverts if value is less than the required fee estimate", async () => {
            const insufficientFee = feeEstimate.sub(new BN(1))

            await expectRevert(
                keepFactory.openKeep(
                    groupSize,
                    threshold,
                    keepOwner,
                    bond,
                    { from: application, fee: insufficientFee },
                ),
                "Insufficient payment for opening a new keep"
            )
        })

        it("opens keep with multiple members", async () => {
            let blockNumber = await web3.eth.getBlockNumber()

            await keepFactory.openKeep(
                groupSize,
                threshold,
                keepOwner,
                bond,
                { from: application, value: feeEstimate },
            )

            let eventList = await keepFactory.getPastEvents('ECDSAKeepCreated', {
                fromBlock: blockNumber,
                toBlock: 'latest'
            })

            assert.equal(eventList.length, 1, "incorrect number of emitted events")

            assert.sameMembers(
                eventList[0].returnValues.members,
                [member1, member2, member3],
                "incorrect keep member in emitted event",
            )
        })

        it("opens bonds for keep", async () => {
            let blockNumber = await web3.eth.getBlockNumber()

            await keepFactory.openKeep(
                groupSize,
                threshold,
                keepOwner,
                bond,
                { from: application, value: feeEstimate },
            )

            let eventList = await keepFactory.getPastEvents('ECDSAKeepCreated', {
                fromBlock: blockNumber,
                toBlock: 'latest'
            })

            const keepAddress = eventList[0].returnValues.keepAddress

            expect(
                await keepBonding.bondAmount(member1, keepAddress, keepAddress)
            ).to.eq.BN(singleBond, 'invalid bond value for member1')

            expect(
                await keepBonding.bondAmount(member2, keepAddress, keepAddress)
            ).to.eq.BN(singleBond, 'invalid bond value for member2')

            expect(
                await keepBonding.bondAmount(member3, keepAddress, keepAddress)
            ).to.eq.BN(singleBond, 'invalid bond value for member3')
        })

        // This test checks that if the requested bond value divided by the group
        // size has a remainder which is not bonded, e.g.:
        // requested bond = 11 & group size = 3 => bond per member ≈ 3,66
        // but `11.div(3) = 3` so in current implementation we bond only 9 and
        // the rest remains unbonded.
        // TODO: Check if such case is acceptable.
        it("forgets about the remainder", async () => {
            await initializeNewFactory()

            const groupSize = 3
            const singleBond = new BN(3)
            const bond = new BN(11)

            const stakeBalance = await keepFactory.minimumStake.call()
            await tokenStaking.setBalance(stakeBalance)

            await keepBonding.deposit(member1, { value: singleBond })
            await keepBonding.deposit(member2, { value: singleBond })
            await keepBonding.deposit(member3, { value: singleBond })

            await keepFactory.registerMemberCandidate(application, { from: member1 })
            await keepFactory.registerMemberCandidate(application, { from: member2 })
            await keepFactory.registerMemberCandidate(application, { from: member3 })

            let blockNumber = await web3.eth.getBlockNumber()

            await keepFactory.openKeep(
                groupSize,
                threshold,
                keepOwner,
                bond,
                { from: application, value: feeEstimate },
            )

            let eventList = await keepFactory.getPastEvents('ECDSAKeepCreated', {
                fromBlock: blockNumber,
                toBlock: 'latest'
            })

            const keepAddress = eventList[0].returnValues.keepAddress

            expect(
                await keepBonding.bondAmount(member1, keepAddress, keepAddress)
            ).to.eq.BN(singleBond, 'invalid bond value for member1')

            expect(
                await keepBonding.bondAmount(member2, keepAddress, keepAddress)
            ).to.eq.BN(singleBond, 'invalid bond value for member2')

            expect(
                await keepBonding.bondAmount(member3, keepAddress, keepAddress)
            ).to.eq.BN(singleBond, 'invalid bond value for member3')
        })

        it("reverts if not enough member candidates are registered", async () => {
            await initializeNewFactory()

            let groupSize = 2
            let threshold = 2

            const stakeBalance = await keepFactory.minimumStake.call()
            await tokenStaking.setBalance(stakeBalance)

            await keepBonding.deposit(member1, { value: singleBond })

            await keepFactory.registerMemberCandidate(application, { from: member1 })

            await expectRevert(
                keepFactory.openKeep(
                    groupSize,
                    threshold,
                    keepOwner,
                    bond,
                    { from: application, value: feeEstimate }
                ),
                "Not enough operators in pool"
            )
        })

        // TODO: This is temporary, we don't expect a group to be formed if a member
        // doesn't have sufficient unbonded value.
        it("reverts if one member has insufficient unbonded value", async () => {
            await initializeNewFactory()

            const stakeBalance = await keepFactory.minimumStake.call()
            await tokenStaking.setBalance(stakeBalance)

            await keepBonding.deposit(member1, { value: singleBond })
            await keepBonding.deposit(member2, { value: singleBond })
            await keepBonding.deposit(member3, { value: singleBond.sub(new BN(1)) })


            await tokenStaking.setBalance(member1, keepFactory.address, stakingWeight)
            await tokenStaking.setBalance(member2, keepFactory.address, stakingWeight)
            await tokenStaking.setBalance(member3, keepFactory.address, stakingWeight)

            await keepFactory.registerMemberCandidate(application, { from: member1 })
            await keepFactory.registerMemberCandidate(application, { from: member2 })
            await keepFactory.registerMemberCandidate(application, { from: member3 })

            await expectRevert(
                keepFactory.openKeep(
                    groupSize,
                    threshold,
                    keepOwner,
                    bond,
                    { from: application, value: feeEstimate }
                ),
                "Insufficient unbonded value"
            )
        })

        it("opens keep with multiple members and emits an event", async () => {
            let blockNumber = await web3.eth.getBlockNumber()

            let keepAddress = await keepFactory.openKeep.call(
                groupSize,
                threshold,
                keepOwner,
                bond,
                { from: application, value: feeEstimate }
            )

            await keepFactory.openKeep(
                groupSize,
                threshold,
                keepOwner,
                bond,
                { from: application, value: feeEstimate }
            )

            let eventList = await keepFactory.getPastEvents('ECDSAKeepCreated', {
                fromBlock: blockNumber,
                toBlock: 'latest'
            })

            assert.isTrue(
                web3.utils.isAddress(keepAddress),
                `keep address ${keepAddress} is not a valid address`,
            );

            assert.equal(eventList.length, 1, "incorrect number of emitted events")

            assert.equal(
                eventList[0].returnValues.keepAddress,
                keepAddress,
                "incorrect keep address in emitted event",
            )

            assert.sameMembers(
                eventList[0].returnValues.members,
                [member1, member2, member3],
                "incorrect keep member in emitted event",
            )

            assert.equal(
                eventList[0].returnValues.owner,
                keepOwner,
                "incorrect keep owner in emitted event",
            )
        })

        it("requests new random group selection seed from random beacon", async () => {
            const expectedNewEntry = new BN(789)

            await randomBeacon.setEntry(expectedNewEntry)

            await keepFactory.openKeep(
                groupSize,
                threshold,
                keepOwner,
                bond,
                { from: application, value: feeEstimate }
            )

            assert.equal(
                await randomBeacon.requestCount.call(),
                1,
                "incorrect number of beacon calls",
            )

            expect(
                await keepFactory.getGroupSelectionSeed()
            ).to.eq.BN(expectedNewEntry, "incorrect new group selection seed")
        })

        it("calculates new group selection seed", async () => {
            // Set entry to `0` so the beacon stub won't execute the callback.
            await randomBeacon.setEntry(0)

            const groupSelectionSeed = new BN(12)
            await keepFactory.initialGroupSelectionSeed(groupSelectionSeed)

            const expectedNewGroupSelectionSeed = web3.utils.toBN(
                web3.utils.soliditySha3(groupSelectionSeed, keepFactory.address)
            )

            await keepFactory.openKeep(
                groupSize,
                threshold,
                keepOwner,
                bond,
                { from: application, value: feeEstimate }
            )

            expect(
                await keepFactory.getGroupSelectionSeed()
            ).to.eq.BN(
                expectedNewGroupSelectionSeed,
                "incorrect new group selection seed"
            )
        })

        it("ignores beacon request relay entry failure", async () => {
            await randomBeacon.setShouldFail(true)

            await keepFactory.openKeep(
                groupSize,
                threshold,
                keepOwner,
                bond,
                { from: application, value: feeEstimate }
            )

            // TODO: Add verification of what we will do in case of the failure.
        })

        it("forwards payment to random beacon", async () => {
            const value = new BN(150)

            await keepFactory.openKeep(
                groupSize,
                threshold,
                keepOwner,
                bond,
                { from: application, value: value }
            )

            expect(
                await web3.eth.getBalance(randomBeacon.address)
            ).to.eq.BN(
                value,
                "incorrect random beacon balance"
            )
        })

        it("splits subsidy pool between selected signers", async () => {
            const members = [ member1, member2, member3 ];
            const subsidyPool = 50; // [wei]

            // pump subsidy pool
            web3.eth.sendTransaction({
                value: subsidyPool, 
                from: accounts[0],
                to: keepFactory.address
            });

            const initialBalances = await getETHBalancesFromList(members)

            await keepFactory.openKeep(
                groupSize,
                threshold,
                keepOwner,
                bond,
                { from: application, value: feeEstimate },
            )

            const newBalances = await getETHBalancesFromList(members)
            const expectedBalances = addToBalances(initialBalances, subsidyPool / members.length)

            assert.equal(newBalances.toString(), expectedBalances.toString())

            expect(await keepFactory.subsidyPool()).to.eq.BN(
                0,
                "subsidy pool should go down to 0"
            )
        })

        it("does not transfer more from subsidy pool than entry fee", async () => {
            const members = [ member1, member2, member3 ];
            const subsidyPool = feeEstimate * 10; // [wei]

            // pump subsidy pool
            web3.eth.sendTransaction({
                value: subsidyPool, 
                from: accounts[0],
                to: keepFactory.address
            });

            const initialBalances = await getETHBalancesFromList(members)

            await keepFactory.openKeep(
                groupSize,
                threshold,
                keepOwner,
                bond,
                { from: application, value: feeEstimate },
            )

            const newBalances = await getETHBalancesFromList(members)
            const expectedBalances = addToBalances(initialBalances, feeEstimate / members.length)

            assert.equal(newBalances.toString(), expectedBalances.toString()) 

            expect(await keepFactory.subsidyPool()).to.eq.BN(
                subsidyPool - feeEstimate,
                "unexpected subsidy pool balance"
            )
        })
    })

    describe("setGroupSelectionSeed", async () => {
        const newGroupSelectionSeed = new BN(2345675)

        before(async () => {
            bondedSortitionPoolFactory = await BondedSortitionPoolFactory.new()
            tokenStaking = await TokenStakingStub.new()
            keepBonding = await KeepBonding.new()
            randomBeacon = accounts[1]
            keepFactory = await ECDSAKeepFactoryStub.new(
                bondedSortitionPoolFactory.address,
                tokenStaking.address,
                keepBonding.address,
                randomBeacon
            )
        })

        beforeEach(async () => {
            await createSnapshot()
        })

        afterEach(async () => {
            await restoreSnapshot()
        })

        it("sets group selection seed", async () => {
            await keepFactory.setGroupSelectionSeed(newGroupSelectionSeed, { from: randomBeacon })

            expect(
                await keepFactory.getGroupSelectionSeed()
            ).to.eq.BN(
                newGroupSelectionSeed,
                "incorrect new group selection seed"
            )
        })

        it("reverts if called not by the random beacon", async () => {
            await expectRevert(
                keepFactory.setGroupSelectionSeed(newGroupSelectionSeed, { from: accounts[2] }),
                "Caller is not the random beacon"
            )
        })
    })
})<|MERGE_RESOLUTION|>--- conflicted
+++ resolved
@@ -1,21 +1,5 @@
 import { createSnapshot, restoreSnapshot } from "./helpers/snapshot";
 
-<<<<<<< HEAD
-const ECDSAKeepFactory = artifacts.require('ECDSAKeepFactory');
-const ECDSAKeepFactoryStub = artifacts.require('ECDSAKeepFactoryStub');
-const SortitionPoolFactoryStub = artifacts.require('SortitionPoolFactoryStub');
-const SortitionPoolStub = artifacts.require('SortitionPoolStub');
-const SortitionPoolFactory = artifacts.require('SortitionPoolFactory');
-const TokenStakingStub = artifacts.require("TokenStakingStub")
-
-const BN = web3.utils.BN
-const expect = require('chai').expect
-
-contract("ECDSAKeepFactory", async accounts => {
-    let keepFactory
-    let sortitionPoolFactory
-    let tokenStaking
-=======
 const { expectRevert } = require('openzeppelin-test-helpers');
 
 import { getETHBalancesFromList, addToBalances } from './helpers/listBalanceUtils'
@@ -39,7 +23,6 @@
     let tokenStaking
     let keepBonding
     let randomBeacon
->>>>>>> b2f32f4e
 
     const application = accounts[1]
     const member1 = accounts[2]
@@ -72,13 +55,7 @@
         })
 
         beforeEach(async () => {
-<<<<<<< HEAD
-            sortitionPoolFactory = await SortitionPoolFactoryStub.new()
-            tokenStaking = await TokenStakingStub.new()
-            keepFactory = await ECDSAKeepFactoryStub.new(sortitionPoolFactory.address, tokenStaking.address)
-=======
             await createSnapshot()
->>>>>>> b2f32f4e
         })
 
         afterEach(async () => {
@@ -98,29 +75,9 @@
         })
 
         it("inserts operator with the correct staking weight in the pool", async () => {
-<<<<<<< HEAD
-            const stakingWeight = new BN(199)
-
-            await tokenStaking.setBalance(member1, keepFactory.address, stakingWeight)
-
-            await keepFactory.registerMemberCandidate(application, { from: member1 })
-
-            const signerPoolAddress = await keepFactory.getSignerPool(application)
-            const signerPool = await SortitionPoolStub.at(signerPoolAddress)
-
-            expect(
-                await signerPool.operatorWeights.call(member1)
-            ).to.eq.BN(stakingWeight, 'invalid staking weight')
-        })
-
-        it("inserts operators to the same pool", async () => {
-            const member1 = accounts[1]
-            const member2 = accounts[2]
-=======
             const minimumStake = await keepFactory.minimumStake.call()
             const minimumStakeMultiplier = new BN("10")
             await tokenStaking.setBalance(minimumStake.mul(minimumStakeMultiplier))
->>>>>>> b2f32f4e
 
             await keepFactory.registerMemberCandidate(application, { from: member1 })
 
@@ -158,7 +115,7 @@
             assert.isTrue(await signerPool.isOperatorInPool(member1), "operator is not in the pool")
         })
 
-        it("does not add an operator to the pool if it does not have a minimum stake", async() => {
+        it("does not add an operator to the pool if it does not have a minimum stake", async () => {
             await tokenStaking.setBalance(new BN("1"))
 
             await expectRevert(
@@ -319,12 +276,8 @@
 
     describe("openKeep", async () => {
         const keepOwner = "0xbc4862697a1099074168d54A555c4A60169c18BD"
-<<<<<<< HEAD
-        const stakingWeight = new BN(100)
-=======
         const groupSize = new BN(3)
         const threshold = new BN(3)
->>>>>>> b2f32f4e
 
         const singleBond = new BN(1)
         const bond = singleBond.mul(groupSize)
@@ -334,15 +287,6 @@
         async function initializeNewFactory() {
             // Tests are executed with real implementation of sortition pools.
             // We don't use stub to ensure that keep members selection works correctly.
-<<<<<<< HEAD
-            sortitionPoolFactory = await SortitionPoolFactory.new()
-            tokenStaking = await TokenStakingStub.new()
-            keepFactory = await ECDSAKeepFactory.new(sortitionPoolFactory.address, tokenStaking.address)
-        })
-
-        it("reverts if no member candidates are registered", async () => {
-            keepFactory = await ECDSAKeepFactory.new(sortitionPoolFactory.address, tokenStaking.address)
-=======
             bondedSortitionPoolFactory = await BondedSortitionPoolFactory.new()
             tokenStaking = await TokenStakingStub.new()
             keepBonding = await KeepBonding.new()
@@ -356,7 +300,6 @@
 
             feeEstimate = await keepFactory.openKeepFeeEstimate()
         }
->>>>>>> b2f32f4e
 
         beforeEach(async () => {
             await initializeNewFactory()
@@ -744,12 +687,12 @@
         })
 
         it("splits subsidy pool between selected signers", async () => {
-            const members = [ member1, member2, member3 ];
+            const members = [member1, member2, member3];
             const subsidyPool = 50; // [wei]
 
             // pump subsidy pool
             web3.eth.sendTransaction({
-                value: subsidyPool, 
+                value: subsidyPool,
                 from: accounts[0],
                 to: keepFactory.address
             });
@@ -776,12 +719,12 @@
         })
 
         it("does not transfer more from subsidy pool than entry fee", async () => {
-            const members = [ member1, member2, member3 ];
+            const members = [member1, member2, member3];
             const subsidyPool = feeEstimate * 10; // [wei]
 
             // pump subsidy pool
             web3.eth.sendTransaction({
-                value: subsidyPool, 
+                value: subsidyPool,
                 from: accounts[0],
                 to: keepFactory.address
             });
@@ -799,7 +742,7 @@
             const newBalances = await getETHBalancesFromList(members)
             const expectedBalances = addToBalances(initialBalances, feeEstimate / members.length)
 
-            assert.equal(newBalances.toString(), expectedBalances.toString()) 
+            assert.equal(newBalances.toString(), expectedBalances.toString())
 
             expect(await keepFactory.subsidyPool()).to.eq.BN(
                 subsidyPool - feeEstimate,
