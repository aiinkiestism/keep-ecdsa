import { createSnapshot, restoreSnapshot } from "./helpers/snapshot";

const { expectRevert } = require('openzeppelin-test-helpers');

const ECDSAKeepFactory = artifacts.require('ECDSAKeepFactory');
const ECDSAKeepFactoryStub = artifacts.require('ECDSAKeepFactoryStub');
const KeepBondingStub = artifacts.require('KeepBondingStub');
const SortitionPoolFactoryStub = artifacts.require('SortitionPoolFactoryStub');
const SortitionPoolStub = artifacts.require('SortitionPoolStub');
const SortitionPoolFactory = artifacts.require('SortitionPoolFactory');
const TokenStakingStub = artifacts.require("TokenStakingStub")

const BN = web3.utils.BN
const expect = require('chai').expect

const BN = web3.utils.BN

const chai = require('chai')
chai.use(require('bn-chai')(BN))
const expect = chai.expect

contract("ECDSAKeepFactory", async accounts => {
    let keepFactory
    let sortitionPoolFactory
<<<<<<< HEAD
    let tokenStaking
=======
    let keepBonding
>>>>>>> 484c8ea1

    const application = accounts[1]
    const member1 = accounts[2]
    const member2 = accounts[3]
    const member3 = accounts[4]

    const member1 = accounts[1]

    describe("registerMemberCandidate", async () => {
        before(async () => {
            sortitionPoolFactory = await SortitionPoolFactoryStub.new()
<<<<<<< HEAD
            tokenStaking = await TokenStakingStub.new()
            keepFactory = await ECDSAKeepFactoryStub.new(sortitionPoolFactory.address, tokenStaking.address)
=======
            keepBonding = await KeepBondingStub.new()
            keepFactory = await ECDSAKeepFactoryStub.new(sortitionPoolFactory.address, keepBonding.address)
>>>>>>> 484c8ea1
        })

        beforeEach(async () => {
            await createSnapshot()
        })

        afterEach(async () => {
            await restoreSnapshot()
        })

        it("creates a signer pool", async () => {
            await keepFactory.registerMemberCandidate(application, { from: member1 })

            const signerPoolAddress = await keepFactory.getSignerPool(application)

            assert.notEqual(
                signerPoolAddress,
                "0x0000000000000000000000000000000000000000",
                "incorrect registered signer pool",
            )
        })

<<<<<<< HEAD
        it("registers staking weight in the pool", async () => {
            const stakingWeight = new BN(199)
            await tokenStaking.setBalance(stakingWeight)

            await keepFactory.registerMemberCandidate(application, { from: member1 })

            const signerPoolAddress = await keepFactory.getSignerPool(application)
            const signerPool = await SortitionPoolStub.at(signerPoolAddress)

            expect(
                await signerPool.operatorWeights.call(member1)
            ).to.eq.BN(stakingWeight, 'invalid staking weight')
        })

        it("inserts operators to the same pool", async () => {
            const member1 = accounts[1]
            const member2 = accounts[2]
=======
        it("registers transferred value in bonding contract", async () => {
            const value = new BN(100)

            await keepFactory.registerMemberCandidate(application, { from: member1, value: value })

            expect(
                await keepBonding.availableBondingValue(member1)
            ).to.eq.BN(value, 'invalid available bonding value')
        })
>>>>>>> 484c8ea1

        it("inserts operators to the same pool", async () => {
            await keepFactory.registerMemberCandidate(application, { from: member1 })
            await keepFactory.registerMemberCandidate(application, { from: member2 })

            const signerPoolAddress = await keepFactory.getSignerPool(application)

            const signerPool = await SortitionPoolStub.at(signerPoolAddress)

            const operators = await signerPool.getOperators.call()

            assert.deepEqual(
                operators,
                [member1, member2],
                "incorrect registered operators",
            )
        })

        it("does not add an operator to the pool if he is already there", async () => {
            await keepFactory.registerMemberCandidate(application, { from: member1 })
            const signerPoolAddress = await keepFactory.getSignerPool(application)

            const signerPool = await SortitionPoolStub.at(signerPoolAddress)

            assert.deepEqual(
                await signerPool.getOperators(),
                [member1],
                "incorrect registered operators",
            )

            await keepFactory.registerMemberCandidate(application, { from: member1 })

            assert.deepEqual(
                await signerPool.getOperators(),
                [member1],
                "incorrect registered operators after re-registration",
            )
        })

        it("inserts operators to different pools", async () => {
            const application1 = '0x0000000000000000000000000000000000000001'
            const application2 = '0x0000000000000000000000000000000000000002'

            await keepFactory.registerMemberCandidate(application1, { from: member1 })
            await keepFactory.registerMemberCandidate(application2, { from: member2 })

            const signerPool1Address = await keepFactory.getSignerPool(application1)
            const signerPool1 = await SortitionPoolStub.at(signerPool1Address)
            const operators1 = await signerPool1.getOperators.call()

            assert.deepEqual(
                operators1,
                [member1],
                "incorrect registered operators for application 1",
            )

            const signerPool2Address = await keepFactory.getSignerPool(application2)
            const signerPool2 = await SortitionPoolStub.at(signerPool2Address)
            const operators2 = await signerPool2.getOperators.call()

            assert.deepEqual(
                operators2,
                [member2],
                "incorrect registered operators for application 2",
            )
        })
    })

    describe("openKeep", async () => {
        const keepOwner = "0xbc4862697a1099074168d54A555c4A60169c18BD"
        const groupSize = new BN(3)
        const threshold = new BN(3)

        const singleBond = new BN(1)
        const bond = singleBond.mul(groupSize)

        before(async () => {
            // Tests are executed with real implementation of sortition pools.
            // We don't use stub to ensure that keep members selection works correctly.
            sortitionPoolFactory = await SortitionPoolFactory.new()
<<<<<<< HEAD
            tokenStaking = await TokenStakingStub.new()
            keepFactory = await ECDSAKeepFactory.new(sortitionPoolFactory.address, tokenStaking.address)
        })

        it("reverts if no member candidates are registered", async () => {
            keepFactory = await ECDSAKeepFactory.new(sortitionPoolFactory.address, tokenStaking.address)
=======
            keepBonding = await KeepBondingStub.new()
            keepFactory = await ECDSAKeepFactory.new(sortitionPoolFactory.address, keepBonding.address)
        })

        beforeEach(async () => {
            await createSnapshot()
        })
>>>>>>> 484c8ea1

        afterEach(async () => {
            await restoreSnapshot()
        })

        it("reverts if no member candidates are registered", async () => {
            try {
                await keepFactory.openKeep(
                    groupSize,
                    threshold,
                    keepOwner,
                    bond,
                )

                assert(false, 'Test call did not error as expected')
            } catch (e) {
                assert.include(e.message, "No signer pool for this application")
            }
        })

        it("opens keep with multiple members", async () => {
            await keepFactory.registerMemberCandidate(application, { from: member1 })
            await keepFactory.registerMemberCandidate(application, { from: member2 })
            await keepFactory.registerMemberCandidate(application, { from: member3 })

            await expectRevert(
                keepFactory.openKeep(
                    groupSize,
                    threshold,
                    keepOwner,
                    bond
                ),
                "No signer pool for this application"
            )
        })

        it("reverts if bond equals zero", async () => {
            await keepFactory.registerMemberCandidate(application, { from: member1, value: singleBond })
            await keepFactory.registerMemberCandidate(application, { from: member2, value: singleBond })
            await keepFactory.registerMemberCandidate(application, { from: member3, value: singleBond })

            let bond = 0

            await expectRevert(
                keepFactory.openKeep(
                    groupSize,
                    threshold,
                    keepOwner,
                    bond,
                    { from: application },
                ),
                "Bond per member equals zero"
            )
        })

        it("reverts if bond per member equals zero", async () => {
            await keepFactory.registerMemberCandidate(application, { from: member1, value: singleBond })
            await keepFactory.registerMemberCandidate(application, { from: member2, value: singleBond })
            await keepFactory.registerMemberCandidate(application, { from: member3, value: singleBond })

            let bond = new BN(2)

            await expectRevert(
                keepFactory.openKeep(
                    groupSize,
                    threshold,
                    keepOwner,
                    bond,
                    { from: application },
                ),
                "Bond per member equals zero"
            )
        })

        it("opens keep with multiple members", async () => {
            await keepFactory.registerMemberCandidate(application, { from: member1, value: singleBond })
            await keepFactory.registerMemberCandidate(application, { from: member2, value: singleBond })
            await keepFactory.registerMemberCandidate(application, { from: member3, value: singleBond })

            let blockNumber = await web3.eth.getBlockNumber()

            await keepFactory.openKeep(
                groupSize,
                threshold,
                keepOwner,
                bond,
                { from: application },
            )

            let eventList = await keepFactory.getPastEvents('ECDSAKeepCreated', {
                fromBlock: blockNumber,
                toBlock: 'latest'
            })

            assert.equal(eventList.length, 1, "incorrect number of emitted events")

            assert.sameMembers(
                eventList[0].returnValues.members,
                [member1, member2, member3],
                "incorrect keep member in emitted event",
            )
        })

        it("opens bonds for keep", async () => {
            await keepFactory.registerMemberCandidate(application, { from: member1, value: singleBond })
            await keepFactory.registerMemberCandidate(application, { from: member2, value: singleBond })
            await keepFactory.registerMemberCandidate(application, { from: member3, value: singleBond })

            let blockNumber = await web3.eth.getBlockNumber()

            await keepFactory.openKeep(
                groupSize,
                threshold,
                keepOwner,
                bond,
                { from: application },
            )

            let eventList = await keepFactory.getPastEvents('ECDSAKeepCreated', {
                fromBlock: blockNumber,
                toBlock: 'latest'
            })

            const keepAddress = eventList[0].returnValues.keepAddress

            expect(
                await keepBonding.getLockedBonds(keepAddress, member1, keepAddress)
            ).to.eq.BN(singleBond, 'invalid bond value for member1')

            expect(
                await keepBonding.getLockedBonds(keepAddress, member2, keepAddress)
            ).to.eq.BN(singleBond, 'invalid bond value for member2')

            expect(
                await keepBonding.getLockedBonds(keepAddress, member3, keepAddress)
            ).to.eq.BN(singleBond, 'invalid bond value for member3')
        })

        // This test checks that if the requested bond value divided by the group
        // size has a reminder the reminder is not bonded, e.g.:
        // requested bond = 11 & group size = 3 => bond per member ≈ 3,66
        // but `11.div(3) = 3` so in current implementation we bond only 9 and
        // the rest remains unbonded.
        // TODO: Check if such case is acceptable.
        it("forgets about the reminder", async () => {
            const groupSize = 3
            const singleBond = new BN(3)
            const bond = new BN(11)

            await keepFactory.registerMemberCandidate(application, { from: member1, value: singleBond })
            await keepFactory.registerMemberCandidate(application, { from: member2, value: singleBond })
            await keepFactory.registerMemberCandidate(application, { from: member3, value: singleBond })

            let blockNumber = await web3.eth.getBlockNumber()

            await keepFactory.openKeep(
                groupSize,
                threshold,
                keepOwner,
                bond,
                { from: application },
            )

            let eventList = await keepFactory.getPastEvents('ECDSAKeepCreated', {
                fromBlock: blockNumber,
                toBlock: 'latest'
            })

            const keepAddress = eventList[0].returnValues.keepAddress

            expect(
                await keepBonding.getLockedBonds(keepAddress, member1, keepAddress)
            ).to.eq.BN(singleBond, 'invalid bond value for member1')

            expect(
                await keepBonding.getLockedBonds(keepAddress, member2, keepAddress)
            ).to.eq.BN(singleBond, 'invalid bond value for member2')

            expect(
                await keepBonding.getLockedBonds(keepAddress, member3, keepAddress)
            ).to.eq.BN(singleBond, 'invalid bond value for member3')
        })

        it("reverts if not enough member candidates are registered", async () => {
            let groupSize = 2
            let threshold = 2

            await keepFactory.registerMemberCandidate(application, { from: member1, value: singleBond })

            await expectRevert(
                keepFactory.openKeep(
                    groupSize,
                    threshold,
                    keepOwner,
                    bond,
                    { from: application }
                ),
                "Not enough operators in pool"
            )
        })

        // TODO: This is temporary, we don't expect a group to be formed if a member
        // doesn't have sufficient unbonded value.
        it("reverts if one member has insufficient unbonded value", async () => {
            await keepFactory.registerMemberCandidate(application, { from: member1, value: singleBond })
            await keepFactory.registerMemberCandidate(application, { from: member2, value: singleBond })
            await keepFactory.registerMemberCandidate(application, { from: member3, value: singleBond.sub(new BN(1)) })

            await expectRevert(
                keepFactory.openKeep(
                    groupSize,
                    threshold,
                    keepOwner,
                    bond,
                    { from: application }
                ),
                "Insufficient unbonded value"
            )
        })

        it("opens keep with multiple members and emits an event", async () => {
            await keepFactory.registerMemberCandidate(application, { from: member1, value: singleBond })
            await keepFactory.registerMemberCandidate(application, { from: member2, value: singleBond })
            await keepFactory.registerMemberCandidate(application, { from: member3, value: singleBond })

            let blockNumber = await web3.eth.getBlockNumber()

            let keepAddress = await keepFactory.openKeep.call(
                groupSize,
                threshold,
                keepOwner,
                bond,
                { from: application }
            )

            await keepFactory.openKeep(
                groupSize,
                threshold,
                keepOwner,
                bond,
                { from: application }
            )

            let eventList = await keepFactory.getPastEvents('ECDSAKeepCreated', {
                fromBlock: blockNumber,
                toBlock: 'latest'
            })

            assert.isTrue(
                web3.utils.isAddress(keepAddress),
                `keep address ${keepAddress} is not a valid address`,
            );

            assert.equal(eventList.length, 1, "incorrect number of emitted events")

            assert.equal(
                eventList[0].returnValues.keepAddress,
                keepAddress,
                "incorrect keep address in emitted event",
            )

            assert.sameMembers(
                eventList[0].returnValues.members,
                [member1, member2, member3],
                "incorrect keep member in emitted event",
            )

            assert.equal(
                eventList[0].returnValues.owner,
                keepOwner,
                "incorrect keep owner in emitted event",
            )
        })
    })
})<|MERGE_RESOLUTION|>--- conflicted
+++ resolved
@@ -4,47 +4,32 @@
 
 const ECDSAKeepFactory = artifacts.require('ECDSAKeepFactory');
 const ECDSAKeepFactoryStub = artifacts.require('ECDSAKeepFactoryStub');
+const TokenStakingStub = artifacts.require("TokenStakingStub")
 const KeepBondingStub = artifacts.require('KeepBondingStub');
 const SortitionPoolFactoryStub = artifacts.require('SortitionPoolFactoryStub');
 const SortitionPoolStub = artifacts.require('SortitionPoolStub');
 const SortitionPoolFactory = artifacts.require('SortitionPoolFactory');
-const TokenStakingStub = artifacts.require("TokenStakingStub")
 
 const BN = web3.utils.BN
 const expect = require('chai').expect
-
-const BN = web3.utils.BN
-
-const chai = require('chai')
-chai.use(require('bn-chai')(BN))
-const expect = chai.expect
 
 contract("ECDSAKeepFactory", async accounts => {
     let keepFactory
     let sortitionPoolFactory
-<<<<<<< HEAD
     let tokenStaking
-=======
     let keepBonding
->>>>>>> 484c8ea1
 
     const application = accounts[1]
     const member1 = accounts[2]
     const member2 = accounts[3]
     const member3 = accounts[4]
 
-    const member1 = accounts[1]
-
     describe("registerMemberCandidate", async () => {
         before(async () => {
             sortitionPoolFactory = await SortitionPoolFactoryStub.new()
-<<<<<<< HEAD
             tokenStaking = await TokenStakingStub.new()
-            keepFactory = await ECDSAKeepFactoryStub.new(sortitionPoolFactory.address, tokenStaking.address)
-=======
             keepBonding = await KeepBondingStub.new()
-            keepFactory = await ECDSAKeepFactoryStub.new(sortitionPoolFactory.address, keepBonding.address)
->>>>>>> 484c8ea1
+            keepFactory = await ECDSAKeepFactoryStub.new(sortitionPoolFactory.address, tokenStaking.address, keepBonding.address)
         })
 
         beforeEach(async () => {
@@ -67,7 +52,6 @@
             )
         })
 
-<<<<<<< HEAD
         it("registers staking weight in the pool", async () => {
             const stakingWeight = new BN(199)
             await tokenStaking.setBalance(stakingWeight)
@@ -82,10 +66,7 @@
             ).to.eq.BN(stakingWeight, 'invalid staking weight')
         })
 
-        it("inserts operators to the same pool", async () => {
-            const member1 = accounts[1]
-            const member2 = accounts[2]
-=======
+
         it("registers transferred value in bonding contract", async () => {
             const value = new BN(100)
 
@@ -95,7 +76,6 @@
                 await keepBonding.availableBondingValue(member1)
             ).to.eq.BN(value, 'invalid available bonding value')
         })
->>>>>>> 484c8ea1
 
         it("inserts operators to the same pool", async () => {
             await keepFactory.registerMemberCandidate(application, { from: member1 })
@@ -176,22 +156,16 @@
             // Tests are executed with real implementation of sortition pools.
             // We don't use stub to ensure that keep members selection works correctly.
             sortitionPoolFactory = await SortitionPoolFactory.new()
-<<<<<<< HEAD
             tokenStaking = await TokenStakingStub.new()
-            keepFactory = await ECDSAKeepFactory.new(sortitionPoolFactory.address, tokenStaking.address)
-        })
-
-        it("reverts if no member candidates are registered", async () => {
-            keepFactory = await ECDSAKeepFactory.new(sortitionPoolFactory.address, tokenStaking.address)
-=======
             keepBonding = await KeepBondingStub.new()
-            keepFactory = await ECDSAKeepFactory.new(sortitionPoolFactory.address, keepBonding.address)
-        })
+            keepFactory = await ECDSAKeepFactory.new(sortitionPoolFactory.address, tokenStaking.address, keepBonding.address)
+        })
+
+
 
         beforeEach(async () => {
             await createSnapshot()
         })
->>>>>>> 484c8ea1
 
         afterEach(async () => {
             await restoreSnapshot()
