import { createSnapshot, restoreSnapshot } from "./helpers/snapshot";

const { expectRevert } = require('openzeppelin-test-helpers');

const ECDSAKeepFactory = artifacts.require('ECDSAKeepFactory');
const ECDSAKeepFactoryStub = artifacts.require('ECDSAKeepFactoryStub');
const KeepBondingStub = artifacts.require('KeepBondingStub');
const SortitionPoolFactoryStub = artifacts.require('SortitionPoolFactoryStub');
const SortitionPoolStub = artifacts.require('SortitionPoolStub');
const SortitionPoolFactory = artifacts.require('SortitionPoolFactory');

const BN = web3.utils.BN

const chai = require('chai')
chai.use(require('bn-chai')(BN))
const expect = chai.expect

contract("ECDSAKeepFactory", async accounts => {
    let keepFactory
    let sortitionPoolFactory
    let keepBonding

    const application = accounts[1]
    const member1 = accounts[2]
    const member2 = accounts[3]
    const member3 = accounts[4]

    describe("registerMemberCandidate", async () => {
        before(async () => {
            sortitionPoolFactory = await SortitionPoolFactoryStub.new()
            keepBonding = await KeepBondingStub.new()
            keepFactory = await ECDSAKeepFactoryStub.new(sortitionPoolFactory.address, keepBonding.address)
        })

        beforeEach(async () => {
            await createSnapshot()
        })

        afterEach(async () => {
            await restoreSnapshot()
        })

        it("creates a signer pool", async () => {
            await keepFactory.registerMemberCandidate(application, { from: member1 })

            const signerPoolAddress = await keepFactory.getSignerPool(application)

            assert.notEqual(
                signerPoolAddress,
                "0x0000000000000000000000000000000000000000",
                "incorrect registered signer pool",
            )
        })

        it("registers transferred value in bonding contract", async () => {
            const value = new BN(100)

            await keepFactory.registerMemberCandidate(application, { from: member1, value: value })

            expect(
                await keepBonding.availableBondingValue(member1)
            ).to.eq.BN(value, 'invalid available bonding value')
        })

        it("inserts operators to the same pool", async () => {
            await keepFactory.registerMemberCandidate(application, { from: member1 })
            await keepFactory.registerMemberCandidate(application, { from: member2 })

            const signerPoolAddress = await keepFactory.getSignerPool(application)

            const signerPool = await SortitionPoolStub.at(signerPoolAddress)

            const operators = await signerPool.getOperators.call()

            assert.deepEqual(
                operators,
                [member1, member2],
                "incorrect registered operators",
            )
        })

        it("does not add an operator to the pool if he is already there", async () => {
            await keepFactory.registerMemberCandidate(application, { from: member1 })
            const signerPoolAddress = await keepFactory.getSignerPool(application)

            const signerPool = await SortitionPoolStub.at(signerPoolAddress)

            assert.deepEqual(
                await signerPool.getOperators(),
                [member1],
                "incorrect registered operators",
            )

            await keepFactory.registerMemberCandidate(application, { from: member1 })

            assert.deepEqual(
                await signerPool.getOperators(),
                [member1],
                "incorrect registered operators after re-registration",
            )
        })

        it("inserts operators to different pools", async () => {
            const application1 = '0x0000000000000000000000000000000000000001'
            const application2 = '0x0000000000000000000000000000000000000002'

            await keepFactory.registerMemberCandidate(application1, { from: member1 })
            await keepFactory.registerMemberCandidate(application2, { from: member2 })

            const signerPool1Address = await keepFactory.getSignerPool(application1)
            const signerPool1 = await SortitionPoolStub.at(signerPool1Address)
            const operators1 = await signerPool1.getOperators.call()

            assert.deepEqual(
                operators1,
                [member1],
                "incorrect registered operators for application 1",
            )

            const signerPool2Address = await keepFactory.getSignerPool(application2)
            const signerPool2 = await SortitionPoolStub.at(signerPool2Address)
            const operators2 = await signerPool2.getOperators.call()

            assert.deepEqual(
                operators2,
                [member2],
                "incorrect registered operators for application 2",
            )
        })
    })

    describe("openKeep", async () => {
        const keepOwner = "0xbc4862697a1099074168d54A555c4A60169c18BD"
        const groupSize = new BN(3)
        const threshold = new BN(3)

        const singleBond = new BN(1)
        const bond = singleBond.mul(groupSize)

<<<<<<< HEAD
        before(async () => {
=======
        async function initializeNewFactory() {
>>>>>>> d0886dc0
            // Tests are executed with real implementation of sortition pools.
            // We don't use stub to ensure that keep members selection works correctly.
            sortitionPoolFactory = await SortitionPoolFactory.new()
            keepBonding = await KeepBondingStub.new()
            keepFactory = await ECDSAKeepFactory.new(sortitionPoolFactory.address, keepBonding.address)
<<<<<<< HEAD
=======
        }

        before(async () => {
            await initializeNewFactory()

            await keepFactory.registerMemberCandidate(application, { from: member1, value: singleBond })
            await keepFactory.registerMemberCandidate(application, { from: member2, value: singleBond })
            await keepFactory.registerMemberCandidate(application, { from: member3, value: singleBond })
>>>>>>> d0886dc0
        })

        beforeEach(async () => {
            await createSnapshot()
        })

        afterEach(async () => {
            await restoreSnapshot()
        })

        it("reverts if no member candidates are registered", async () => {
            try {
                await keepFactory.openKeep(
                    groupSize,
                    threshold,
                    keepOwner,
                    bond,
                )

                assert(false, 'Test call did not error as expected')
            } catch (e) {
                assert.include(e.message, "No signer pool for this application")
            }
        })

        it("reverts if bond equals zero", async () => {
<<<<<<< HEAD
            await keepFactory.registerMemberCandidate(application, { from: member1, value: singleBond })
            await keepFactory.registerMemberCandidate(application, { from: member2, value: singleBond })
            await keepFactory.registerMemberCandidate(application, { from: member3, value: singleBond })

=======
>>>>>>> d0886dc0
            let bond = 0

            await expectRevert(
                keepFactory.openKeep(
                    groupSize,
                    threshold,
                    keepOwner,
                    bond,
                    { from: application },
                ),
                "Bond per member equals zero"
            )
        })

        it("reverts if bond per member equals zero", async () => {
<<<<<<< HEAD
            await keepFactory.registerMemberCandidate(application, { from: member1, value: singleBond })
            await keepFactory.registerMemberCandidate(application, { from: member2, value: singleBond })
            await keepFactory.registerMemberCandidate(application, { from: member3, value: singleBond })

=======
>>>>>>> d0886dc0
            let bond = new BN(2)

            await expectRevert(
                keepFactory.openKeep(
                    groupSize,
                    threshold,
                    keepOwner,
                    bond,
                    { from: application },
                ),
                "Bond per member equals zero"
            )
        })
<<<<<<< HEAD

        it("opens keep with multiple members", async () => {
            await keepFactory.registerMemberCandidate(application, { from: member1, value: singleBond })
            await keepFactory.registerMemberCandidate(application, { from: member2, value: singleBond })
            await keepFactory.registerMemberCandidate(application, { from: member3, value: singleBond })
=======
>>>>>>> d0886dc0

        it("opens keep with multiple members", async () => {
            let blockNumber = await web3.eth.getBlockNumber()

            await keepFactory.openKeep(
                groupSize,
                threshold,
                keepOwner,
                bond,
                { from: application },
            )

            let eventList = await keepFactory.getPastEvents('ECDSAKeepCreated', {
                fromBlock: blockNumber,
                toBlock: 'latest'
            })

            assert.equal(eventList.length, 1, "incorrect number of emitted events")

            assert.sameMembers(
                eventList[0].returnValues.members,
                [member1, member2, member3],
                "incorrect keep member in emitted event",
            )
        })

        it("opens bonds for keep", async () => {
<<<<<<< HEAD
            await keepFactory.registerMemberCandidate(application, { from: member1, value: singleBond })
            await keepFactory.registerMemberCandidate(application, { from: member2, value: singleBond })
            await keepFactory.registerMemberCandidate(application, { from: member3, value: singleBond })

=======
>>>>>>> d0886dc0
            let blockNumber = await web3.eth.getBlockNumber()

            await keepFactory.openKeep(
                groupSize,
                threshold,
                keepOwner,
                bond,
                { from: application },
            )

            let eventList = await keepFactory.getPastEvents('ECDSAKeepCreated', {
                fromBlock: blockNumber,
                toBlock: 'latest'
            })

            const keepAddress = eventList[0].returnValues.keepAddress

            expect(
                await keepBonding.getLockedBonds(keepAddress, member1, keepAddress)
            ).to.eq.BN(singleBond, 'invalid bond value for member1')

            expect(
                await keepBonding.getLockedBonds(keepAddress, member2, keepAddress)
            ).to.eq.BN(singleBond, 'invalid bond value for member2')

            expect(
                await keepBonding.getLockedBonds(keepAddress, member3, keepAddress)
            ).to.eq.BN(singleBond, 'invalid bond value for member3')
        })

        // This test checks that if the requested bond value divided by the group
<<<<<<< HEAD
        // size has a reminder the reminder is not bonded, e.g.:
=======
        // size has a remainder which is not bonded, e.g.:
>>>>>>> d0886dc0
        // requested bond = 11 & group size = 3 => bond per member ≈ 3,66
        // but `11.div(3) = 3` so in current implementation we bond only 9 and
        // the rest remains unbonded.
        // TODO: Check if such case is acceptable.
<<<<<<< HEAD
        it("forgets about the reminder", async () => {
=======
        it("forgets about the remainder", async () => {
            await initializeNewFactory()

>>>>>>> d0886dc0
            const groupSize = 3
            const singleBond = new BN(3)
            const bond = new BN(11)

            await keepFactory.registerMemberCandidate(application, { from: member1, value: singleBond })
            await keepFactory.registerMemberCandidate(application, { from: member2, value: singleBond })
            await keepFactory.registerMemberCandidate(application, { from: member3, value: singleBond })

            let blockNumber = await web3.eth.getBlockNumber()

            await keepFactory.openKeep(
                groupSize,
                threshold,
                keepOwner,
                bond,
                { from: application },
            )

            let eventList = await keepFactory.getPastEvents('ECDSAKeepCreated', {
                fromBlock: blockNumber,
                toBlock: 'latest'
            })

            const keepAddress = eventList[0].returnValues.keepAddress

            expect(
                await keepBonding.getLockedBonds(keepAddress, member1, keepAddress)
            ).to.eq.BN(singleBond, 'invalid bond value for member1')

            expect(
                await keepBonding.getLockedBonds(keepAddress, member2, keepAddress)
            ).to.eq.BN(singleBond, 'invalid bond value for member2')

            expect(
                await keepBonding.getLockedBonds(keepAddress, member3, keepAddress)
            ).to.eq.BN(singleBond, 'invalid bond value for member3')
        })

        it("reverts if not enough member candidates are registered", async () => {
<<<<<<< HEAD
            let groupSize = 2
            let threshold = 2

            await keepFactory.registerMemberCandidate(application, { from: member1, value: singleBond })

=======
            await initializeNewFactory()

            let groupSize = 2
            let threshold = 2

            await keepFactory.registerMemberCandidate(application, { from: member1, value: singleBond })

>>>>>>> d0886dc0
            await expectRevert(
                keepFactory.openKeep(
                    groupSize,
                    threshold,
                    keepOwner,
                    bond,
                    { from: application }
                ),
                "Not enough operators in pool"
            )
        })

        // TODO: This is temporary, we don't expect a group to be formed if a member
        // doesn't have sufficient unbonded value.
        it("reverts if one member has insufficient unbonded value", async () => {
<<<<<<< HEAD
=======
            await initializeNewFactory()

>>>>>>> d0886dc0
            await keepFactory.registerMemberCandidate(application, { from: member1, value: singleBond })
            await keepFactory.registerMemberCandidate(application, { from: member2, value: singleBond })
            await keepFactory.registerMemberCandidate(application, { from: member3, value: singleBond.sub(new BN(1)) })

            await expectRevert(
                keepFactory.openKeep(
                    groupSize,
                    threshold,
                    keepOwner,
                    bond,
                    { from: application }
                ),
                "Insufficient unbonded value"
            )
        })

        it("opens keep with multiple members and emits an event", async () => {
<<<<<<< HEAD
=======
            await initializeNewFactory()

>>>>>>> d0886dc0
            await keepFactory.registerMemberCandidate(application, { from: member1, value: singleBond })
            await keepFactory.registerMemberCandidate(application, { from: member2, value: singleBond })
            await keepFactory.registerMemberCandidate(application, { from: member3, value: singleBond })

            let blockNumber = await web3.eth.getBlockNumber()

            let keepAddress = await keepFactory.openKeep.call(
                groupSize,
                threshold,
                keepOwner,
                bond,
                { from: application }
            )

            await keepFactory.openKeep(
                groupSize,
                threshold,
                keepOwner,
                bond,
                { from: application }
            )

            let eventList = await keepFactory.getPastEvents('ECDSAKeepCreated', {
                fromBlock: blockNumber,
                toBlock: 'latest'
            })

            assert.isTrue(
                web3.utils.isAddress(keepAddress),
                `keep address ${keepAddress} is not a valid address`,
            );

            assert.equal(eventList.length, 1, "incorrect number of emitted events")

            assert.equal(
                eventList[0].returnValues.keepAddress,
                keepAddress,
                "incorrect keep address in emitted event",
            )

            assert.sameMembers(
                eventList[0].returnValues.members,
                [member1, member2, member3],
                "incorrect keep member in emitted event",
            )

            assert.equal(
                eventList[0].returnValues.owner,
                keepOwner,
                "incorrect keep owner in emitted event",
            )
        })
    })
})<|MERGE_RESOLUTION|>--- conflicted
+++ resolved
@@ -137,18 +137,12 @@
         const singleBond = new BN(1)
         const bond = singleBond.mul(groupSize)
 
-<<<<<<< HEAD
-        before(async () => {
-=======
         async function initializeNewFactory() {
->>>>>>> d0886dc0
             // Tests are executed with real implementation of sortition pools.
             // We don't use stub to ensure that keep members selection works correctly.
             sortitionPoolFactory = await SortitionPoolFactory.new()
             keepBonding = await KeepBondingStub.new()
             keepFactory = await ECDSAKeepFactory.new(sortitionPoolFactory.address, keepBonding.address)
-<<<<<<< HEAD
-=======
         }
 
         before(async () => {
@@ -157,7 +151,6 @@
             await keepFactory.registerMemberCandidate(application, { from: member1, value: singleBond })
             await keepFactory.registerMemberCandidate(application, { from: member2, value: singleBond })
             await keepFactory.registerMemberCandidate(application, { from: member3, value: singleBond })
->>>>>>> d0886dc0
         })
 
         beforeEach(async () => {
@@ -184,13 +177,6 @@
         })
 
         it("reverts if bond equals zero", async () => {
-<<<<<<< HEAD
-            await keepFactory.registerMemberCandidate(application, { from: member1, value: singleBond })
-            await keepFactory.registerMemberCandidate(application, { from: member2, value: singleBond })
-            await keepFactory.registerMemberCandidate(application, { from: member3, value: singleBond })
-
-=======
->>>>>>> d0886dc0
             let bond = 0
 
             await expectRevert(
@@ -206,13 +192,6 @@
         })
 
         it("reverts if bond per member equals zero", async () => {
-<<<<<<< HEAD
-            await keepFactory.registerMemberCandidate(application, { from: member1, value: singleBond })
-            await keepFactory.registerMemberCandidate(application, { from: member2, value: singleBond })
-            await keepFactory.registerMemberCandidate(application, { from: member3, value: singleBond })
-
-=======
->>>>>>> d0886dc0
             let bond = new BN(2)
 
             await expectRevert(
@@ -226,14 +205,6 @@
                 "Bond per member equals zero"
             )
         })
-<<<<<<< HEAD
-
-        it("opens keep with multiple members", async () => {
-            await keepFactory.registerMemberCandidate(application, { from: member1, value: singleBond })
-            await keepFactory.registerMemberCandidate(application, { from: member2, value: singleBond })
-            await keepFactory.registerMemberCandidate(application, { from: member3, value: singleBond })
-=======
->>>>>>> d0886dc0
 
         it("opens keep with multiple members", async () => {
             let blockNumber = await web3.eth.getBlockNumber()
@@ -261,13 +232,6 @@
         })
 
         it("opens bonds for keep", async () => {
-<<<<<<< HEAD
-            await keepFactory.registerMemberCandidate(application, { from: member1, value: singleBond })
-            await keepFactory.registerMemberCandidate(application, { from: member2, value: singleBond })
-            await keepFactory.registerMemberCandidate(application, { from: member3, value: singleBond })
-
-=======
->>>>>>> d0886dc0
             let blockNumber = await web3.eth.getBlockNumber()
 
             await keepFactory.openKeep(
@@ -299,22 +263,14 @@
         })
 
         // This test checks that if the requested bond value divided by the group
-<<<<<<< HEAD
-        // size has a reminder the reminder is not bonded, e.g.:
-=======
         // size has a remainder which is not bonded, e.g.:
->>>>>>> d0886dc0
         // requested bond = 11 & group size = 3 => bond per member ≈ 3,66
         // but `11.div(3) = 3` so in current implementation we bond only 9 and
         // the rest remains unbonded.
         // TODO: Check if such case is acceptable.
-<<<<<<< HEAD
-        it("forgets about the reminder", async () => {
-=======
         it("forgets about the remainder", async () => {
             await initializeNewFactory()
 
->>>>>>> d0886dc0
             const groupSize = 3
             const singleBond = new BN(3)
             const bond = new BN(11)
@@ -354,21 +310,13 @@
         })
 
         it("reverts if not enough member candidates are registered", async () => {
-<<<<<<< HEAD
+            await initializeNewFactory()
+
             let groupSize = 2
             let threshold = 2
 
             await keepFactory.registerMemberCandidate(application, { from: member1, value: singleBond })
 
-=======
-            await initializeNewFactory()
-
-            let groupSize = 2
-            let threshold = 2
-
-            await keepFactory.registerMemberCandidate(application, { from: member1, value: singleBond })
-
->>>>>>> d0886dc0
             await expectRevert(
                 keepFactory.openKeep(
                     groupSize,
@@ -384,11 +332,8 @@
         // TODO: This is temporary, we don't expect a group to be formed if a member
         // doesn't have sufficient unbonded value.
         it("reverts if one member has insufficient unbonded value", async () => {
-<<<<<<< HEAD
-=======
             await initializeNewFactory()
 
->>>>>>> d0886dc0
             await keepFactory.registerMemberCandidate(application, { from: member1, value: singleBond })
             await keepFactory.registerMemberCandidate(application, { from: member2, value: singleBond })
             await keepFactory.registerMemberCandidate(application, { from: member3, value: singleBond.sub(new BN(1)) })
@@ -406,11 +351,8 @@
         })
 
         it("opens keep with multiple members and emits an event", async () => {
-<<<<<<< HEAD
-=======
             await initializeNewFactory()
 
->>>>>>> d0886dc0
             await keepFactory.registerMemberCandidate(application, { from: member1, value: singleBond })
             await keepFactory.registerMemberCandidate(application, { from: member2, value: singleBond })
             await keepFactory.registerMemberCandidate(application, { from: member3, value: singleBond })
