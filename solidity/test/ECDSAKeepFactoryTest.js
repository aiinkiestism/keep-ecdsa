const ECDSAKeepFactory = artifacts.require('ECDSAKeepFactory');
const ECDSAKeepFactoryStub = artifacts.require('ECDSAKeepFactoryStub');
const SortitionPoolFactoryStub = artifacts.require('SortitionPoolFactoryStub');
const SortitionPoolStub = artifacts.require('SortitionPoolStub');

contract("ECDSAKeepFactory", async accounts => {
    let keepFactory
    let sortitionPoolFactory

    const application = '0x0000000000000000000000000000000000000001'

    describe("registerMemberCandidate", async () => {
        beforeEach(async () => {
            sortitionPoolFactory = await SortitionPoolFactoryStub.new()
            keepFactory = await ECDSAKeepFactoryStub.new(sortitionPoolFactory.address)
        })

        it("creates a signer pool", async () => {
            const member = accounts[1]

            await keepFactory.registerMemberCandidate(application, { from: member })

            const signerPoolAddress = await keepFactory.getSignerPool(application)

            assert.notEqual(
                signerPoolAddress,
                "0x0000000000000000000000000000000000000000",
                "incorrect registered signer pool",
            )
        })

        it("inserts operators to the same pool", async () => {
            const member1 = accounts[1]
            const member2 = accounts[2]

            await keepFactory.registerMemberCandidate(application, { from: member1 })
            await keepFactory.registerMemberCandidate(application, { from: member2 })

            const signerPoolAddress = await keepFactory.getSignerPool(application)

            const signerPool = await SortitionPoolStub.at(signerPoolAddress)

            const operators = await signerPool.getOperators.call()

            assert.deepEqual(
                operators,
                [member1, member2],
                "incorrect registered operators",
            )
        })

        it("inserts operators to different pools", async () => {
            const member1 = accounts[1]
            const member2 = accounts[2]

            const application1 = '0x0000000000000000000000000000000000000001'
            const application2 = '0x0000000000000000000000000000000000000002'

            await keepFactory.registerMemberCandidate(application1, { from: member1 })
            await keepFactory.registerMemberCandidate(application2, { from: member2 })

            const signerPool1Address = await keepFactory.getSignerPool(application1)
            const signerPool1 = await SortitionPoolStub.at(signerPool1Address)
            const operators1 = await signerPool1.getOperators.call()

            assert.deepEqual(
                operators1,
                [member1],
                "incorrect registered operators for application 1",
            )

            const signerPool2Address = await keepFactory.getSignerPool(application2)
            const signerPool2 = await SortitionPoolStub.at(signerPool2Address)
            const operators2 = await signerPool2.getOperators.call()

            assert.deepEqual(
                operators2,
                [member2],
                "incorrect registered operators for application 2",
            )
        })
    })

    describe("openKeep", async () => {
<<<<<<< HEAD
        beforeEach(async () => {
            keepFactory = await ECDSAKeepFactory.new()
        })

        it("reverts if not enough member candidates are registered", async () => {
            const member1 = accounts[1]
            await keepFactory.registerMemberCandidate({ from: member1 })

            try {
                await keepFactory.openKeep(
                    2, // _groupSize
                    2, // _honestThreshold
                    "0xbc4862697a1099074168d54A555c4A60169c18BD" // _owner
=======
        const keepOwner = "0xbc4862697a1099074168d54A555c4A60169c18BD"

        before(async () => {
            sortitionPoolFactory = await SortitionPoolFactoryStub.new()
            keepFactory = await ECDSAKeepFactory.new(sortitionPoolFactory.address)
        })

        it("reverts if no member candidates are registered", async () => {
            keepFactory = await ECDSAKeepFactory.new(sortitionPoolFactory.address)

            try {
                await keepFactory.openKeep(
                    10, // _groupSize
                    5, // _honestThreshold
                    keepOwner // _owner
>>>>>>> 2e580ba2
                )

                assert(false, 'Test call did not error as expected')
            } catch (e) {
<<<<<<< HEAD
                assert.include(e.message, "not enough member candidates registered to form a group")
=======
                assert.include(e.message, "No signer pool for this application")
>>>>>>> 2e580ba2
            }
        })

        it("opens keep with multiple members", async () => {
            const member1 = accounts[1]
            const member2 = accounts[2]
            const member3 = accounts[3]

            await keepFactory.registerMemberCandidate({ from: member1 })
            await keepFactory.registerMemberCandidate({ from: member2 })
            await keepFactory.registerMemberCandidate({ from: member3 })

            let blockNumber = await web3.eth.getBlockNumber()

            await keepFactory.openKeep(
                3, // _groupSize
                3, // _honestThreshold
                "0xbc4862697a1099074168d54A555c4A60169c18BD" // _owner
            )

            let eventList = await keepFactory.getPastEvents('ECDSAKeepCreated', {
                fromBlock: blockNumber,
                toBlock: 'latest'
            })

            assert.equal(eventList.length, 1, "incorrect number of emitted events")

            assert.include(
                eventList[0].returnValues.members,
                member1,
                "array doesn't include member1",
            )
            assert.include(
                eventList[0].returnValues.members,
                member2,
                "array doesn't include member2",
            )
            assert.include(
                eventList[0].returnValues.members,
                member3,
                "array doesn't include member3",
            )
        })

        it("emits ECDSAKeepCreated event upon keep creation", async () => {
            const application = accounts[1]
            const member1 = accounts[2]
            const member2 = accounts[3]

            await keepFactory.registerMemberCandidate(application, { from: member1 })
            await keepFactory.registerMemberCandidate(application, { from: member2 })

            let blockNumber = await web3.eth.getBlockNumber()

            let keepAddress = await keepFactory.openKeep.call(
<<<<<<< HEAD
                1, // _groupSize
                1, // _honestThreshold
                "0xbc4862697a1099074168d54A555c4A60169c18BD" // _owner
            )

            await keepFactory.openKeep(
                1, // _groupSize
                1, // _honestThreshold
                "0xbc4862697a1099074168d54A555c4A60169c18BD" // _owner
=======
                3, // _groupSize
                2, // _honestThreshold
                keepOwner, // _owner
                { from: application }
            )

            await keepFactory.openKeep(
                3, // _groupSize
                2, // _honestThreshold
                keepOwner, // _owner
                { from: application }
>>>>>>> 2e580ba2
            )

            let eventList = await keepFactory.getPastEvents('ECDSAKeepCreated', {
                fromBlock: blockNumber,
                toBlock: 'latest'
            })

            assert.isTrue(
                web3.utils.isAddress(keepAddress),
                `keep address ${keepAddress} is not a valid address`,
            );

            assert.equal(eventList.length, 1, "incorrect number of emitted events")

            assert.equal(
                eventList[0].returnValues.keepAddress,
                keepAddress,
                "incorrect keep address in emitted event",
            )

            assert.deepEqual(
                eventList[0].returnValues.members,
                [member1, member2, member1],
                "incorrect keep member in emitted event",
            )

            assert.equal(
                eventList[0].returnValues.owner,
                keepOwner,
                "incorrect keep owner in emitted event",
            )
        })
    })
})<|MERGE_RESOLUTION|>--- conflicted
+++ resolved
@@ -82,24 +82,9 @@
     })
 
     describe("openKeep", async () => {
-<<<<<<< HEAD
+        const keepOwner = "0xbc4862697a1099074168d54A555c4A60169c18BD"
+
         beforeEach(async () => {
-            keepFactory = await ECDSAKeepFactory.new()
-        })
-
-        it("reverts if not enough member candidates are registered", async () => {
-            const member1 = accounts[1]
-            await keepFactory.registerMemberCandidate({ from: member1 })
-
-            try {
-                await keepFactory.openKeep(
-                    2, // _groupSize
-                    2, // _honestThreshold
-                    "0xbc4862697a1099074168d54A555c4A60169c18BD" // _owner
-=======
-        const keepOwner = "0xbc4862697a1099074168d54A555c4A60169c18BD"
-
-        before(async () => {
             sortitionPoolFactory = await SortitionPoolFactoryStub.new()
             keepFactory = await ECDSAKeepFactory.new(sortitionPoolFactory.address)
         })
@@ -112,34 +97,31 @@
                     10, // _groupSize
                     5, // _honestThreshold
                     keepOwner // _owner
->>>>>>> 2e580ba2
                 )
 
                 assert(false, 'Test call did not error as expected')
             } catch (e) {
-<<<<<<< HEAD
-                assert.include(e.message, "not enough member candidates registered to form a group")
-=======
                 assert.include(e.message, "No signer pool for this application")
->>>>>>> 2e580ba2
             }
         })
 
         it("opens keep with multiple members", async () => {
-            const member1 = accounts[1]
-            const member2 = accounts[2]
-            const member3 = accounts[3]
-
-            await keepFactory.registerMemberCandidate({ from: member1 })
-            await keepFactory.registerMemberCandidate({ from: member2 })
-            await keepFactory.registerMemberCandidate({ from: member3 })
+            const application = accounts[1]
+            const member1 = accounts[2]
+            const member2 = accounts[3]
+            const member3 = accounts[4]
+
+            await keepFactory.registerMemberCandidate(application, { from: member1 })
+            await keepFactory.registerMemberCandidate(application, { from: member2 })
+            await keepFactory.registerMemberCandidate(application, { from: member3 })
 
             let blockNumber = await web3.eth.getBlockNumber()
 
             await keepFactory.openKeep(
                 3, // _groupSize
                 3, // _honestThreshold
-                "0xbc4862697a1099074168d54A555c4A60169c18BD" // _owner
+                "0xbc4862697a1099074168d54A555c4A60169c18BD", // _owner,
+                { from: application },
             )
 
             let eventList = await keepFactory.getPastEvents('ECDSAKeepCreated', {
@@ -177,17 +159,6 @@
             let blockNumber = await web3.eth.getBlockNumber()
 
             let keepAddress = await keepFactory.openKeep.call(
-<<<<<<< HEAD
-                1, // _groupSize
-                1, // _honestThreshold
-                "0xbc4862697a1099074168d54A555c4A60169c18BD" // _owner
-            )
-
-            await keepFactory.openKeep(
-                1, // _groupSize
-                1, // _honestThreshold
-                "0xbc4862697a1099074168d54A555c4A60169c18BD" // _owner
-=======
                 3, // _groupSize
                 2, // _honestThreshold
                 keepOwner, // _owner
@@ -199,7 +170,6 @@
                 2, // _honestThreshold
                 keepOwner, // _owner
                 { from: application }
->>>>>>> 2e580ba2
             )
 
             let eventList = await keepFactory.getPastEvents('ECDSAKeepCreated', {
