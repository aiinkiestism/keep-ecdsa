const {accounts, contract, web3} = require("@openzeppelin/test-environment")
const {expectRevert, time} = require("@openzeppelin/test-helpers")

const BondedECDSAKeepStub = contract.fromArtifact("BondedECDSAKeepStub")
const ECDSARewards = contract.fromArtifact("ECDSARewardsStub")
const {createSnapshot, restoreSnapshot} = require("../helpers/snapshot")
const {initialize, fund, createMembers} = require("./rewardsSetup")

const BN = web3.utils.BN
const chai = require("chai")
chai.use(require("bn-chai")(BN))
const expect = chai.expect

describe("ECDSARewards", () => {
  let keepToken
  let tokenStaking
  let keepFactory
  let rewardsContract

  const owner = accounts[0]
  let operators
  let beneficiaries

  const tokenDecimalMultiplier = web3.utils.toBN(10).pow(web3.utils.toBN(18))
  const firstIntervalStart = 1600041600 // Sep 14 2020
  const beneficiaryRewardCap = 10000

  // 1,000,000,000 - total KEEP supply
  //   200,000,000 - 20% of the total supply goes to staker rewards
  //   180,000,000 - 90% of staker rewards goes to the ECDSA staker rewards
  //   178,200,000 - 99% of ECDSA staker rewards goes to keeps opened after Sep 14 2020
  const totalRewardsAllocation = web3.utils
    .toBN(178200000)
    .mul(tokenDecimalMultiplier)

  before(async () => {
    const contracts = await initialize()
    tokenStaking = contracts.tokenStaking
    keepToken = contracts.keepToken
    keepFactory = contracts.keepFactory

    stakers = await createMembers(tokenStaking)
    operators = stakers.map((s) => s.operator)
    beneficiaries = stakers.map((s) => s.beneficiary)

    rewardsContract = await ECDSARewards.new(
      keepToken.address,
      keepFactory.address,
      tokenStaking.address,
      {from: owner}
    )

    await fund(keepToken, rewardsContract, totalRewardsAllocation)
    await rewardsContract.setBeneficiaryRewardCap(beneficiaryRewardCap)
  })

  beforeEach(async () => {
    await createSnapshot()
  })

  afterEach(async () => {
    await restoreSnapshot()
  })

  describe("interval allocation", async () => {
    it("should equal expected allocation in first interval", async () => {
      await keepFactory.stubBatchOpenFakeKeeps(100, firstIntervalStart)

      await timeJumpToEndOfIntervalIfApplicable(0)
      await rewardsContract.allocateRewards(0)
      const allocated = await rewardsContract.getAllocatedRewards(0)
      const allocatedKeep = allocated.div(tokenDecimalMultiplier)

      // Full allocation for the first interval would be
      // 178,200,000 * 4% = 7,128,000.
      // Because just 10% of minimum keep quota is met, the allocation is
      // 7,128,000 * 10% = 712,800.
      expect(allocatedKeep).to.eq.BN(712800)
    })

    it("should equal expected allocation in second interval", async () => {
      await keepFactory.stubBatchOpenFakeKeeps(100, firstIntervalStart)
      await rewardsContract.allocateRewards(0)

      const firstIntervalEnd = await rewardsContract.endOf(0)
      await keepFactory.stubBatchOpenFakeKeeps(50, firstIntervalEnd.addn(1))

      await timeJumpToEndOfIntervalIfApplicable(1)

      await rewardsContract.allocateRewards(1)
      const allocated = await rewardsContract.getAllocatedRewards(1)
      const allocatedKeep = allocated.div(tokenDecimalMultiplier)

      // 712,800 allocated in the first interval,
      // Full allocation for second interval would be
      // (178,200,000 - 712,800) * 8% = 14,198,976.
      // Because just 5% of minimum keep quota is met, the allocation is
      // 14,198,976 * 5% = 709,948.
      expect(allocatedKeep).to.eq.BN(709948)
    })

    it("should equal expected allocation in third interval", async () => {
      const secondIntervalEnd = await rewardsContract.endOf(1)
      await keepFactory.stubBatchOpenFakeKeeps(40, secondIntervalEnd.addn(1))

      await timeJumpToEndOfIntervalIfApplicable(2)

      await rewardsContract.allocateRewards(2)
      const allocated = await rewardsContract.getAllocatedRewards(2)
      const allocatedKeep = allocated.div(tokenDecimalMultiplier)

      // No rewards allocated in first and second interval.
      // Full allocation for third interval would be
      // 178,200,000 * 10% = 17,820,000.
      // Because just 4% of minimum keep quota is met, the allocation is
      // 17,820,000 * 4% = 712,800.
      expect(allocatedKeep).to.eq.BN(712800)
    })
  })

  describe("rewards allocation", async () => {
    it("should not be possible when a keep is not closed", async () => {
      await keepFactory.stubOpenKeep(owner, operators, firstIntervalStart)
      const keepAddress = await keepFactory.getKeepAtIndex(0)

      const isEligible = await rewardsContract.eligibleForReward(keepAddress)
      expect(isEligible).to.be.false

      await timeJumpToEndOfIntervalIfApplicable(0)
      await expectRevert(
        rewardsContract.receiveReward(keepAddress),
        "Keep is not closed"
      )
    })

    it("should not be possible when a keep is terminated", async () => {
      await keepFactory.stubOpenKeep(owner, operators, firstIntervalStart)
      const keepAddress = await keepFactory.getKeepAtIndex(0)
      const keep = await BondedECDSAKeepStub.at(keepAddress)
      await keep.publicMarkAsTerminated()

      const isEligible = await rewardsContract.eligibleForReward(keepAddress)
      expect(isEligible).to.be.false

      await timeJumpToEndOfIntervalIfApplicable(0)
      await expectRevert(
        rewardsContract.receiveReward(keepAddress),
        "Keep is not closed"
      )
    })

    it("should exclude terminated groups", async () => {
      await keepFactory.stubOpenKeep(owner, operators, firstIntervalStart)
      await keepFactory.stubOpenKeep(owner, operators, firstIntervalStart + 1)

      await timeJumpToEndOfIntervalIfApplicable(0)

      const keepTerminatedAddress = await keepFactory.getKeepAtIndex(0)
      const keepTerminated = await BondedECDSAKeepStub.at(keepTerminatedAddress)
      await keepTerminated.publicMarkAsTerminated()

      const keepAddress = await keepFactory.getKeepAtIndex(1)
      const keep = await BondedECDSAKeepStub.at(keepAddress)
      await keep.publicMarkAsClosed()

      await rewardsContract.receiveReward(keepAddress)

      // Full allocation for the first interval would be 7,128,000 KEEP.
      // Because just 2 keeps were created, the allocation is:
      // 7,128,000 * 0.2% = 14,256.
      // The reward per keep is 14,256 / 2 = 7128.
      // First keep was terminated, only the second keep was closed properly.
      // Member receives: 7128 / 3 = 2376 (3 signers per keep)
      const expectedBeneficiaryAllocation = new BN(2376)
      await assertAllocatedRewards(expectedBeneficiaryAllocation, 0)

      // The 178,200,000 - 14,256 = 178,185,744 stays in unallocated
      // rewards and the fact one keep was terminated needs to be reported to
      // recalculate the unallocated amount
      let unallocated = await rewardsContract.unallocatedRewards()
      let unallocatedInKeep = unallocated.div(tokenDecimalMultiplier)
      expect(unallocatedInKeep).to.eq.BN(178185744)

      await rewardsContract.reportTermination(keepTerminatedAddress)

      unallocated = await rewardsContract.unallocatedRewards()
      unallocatedInKeep = unallocated.div(tokenDecimalMultiplier)
      expect(unallocatedInKeep).to.eq.BN(178192872) // 178,185,744 + 7,128
    })

<<<<<<< HEAD
    it("should report group terminations in batch", async () => {
      // Open 5 keeps
      for (let i = 0; i < 5; i++) {
        await keepFactory.stubOpenKeep(owner, operators, firstIntervalStart + i)
=======
    it("should cap the maximum reward per beneficiary", async () => {
      for (let i = 0; i < 10; i++) {
        await keepFactory.stubOpenKeep(owner, operators, firstIntervalStart)
>>>>>>> 375a5bfc
      }

      await timeJumpToEndOfIntervalIfApplicable(0)

<<<<<<< HEAD
      const keepTerminatedAddresses = []
      // Mark 3 keeps as terminated
      for (let i = 0; i < 3; i++) {
        const keepTerminatedAddress = await keepFactory.getKeepAtIndex(i)
        const keepTerminated = await BondedECDSAKeepStub.at(
          keepTerminatedAddress
        )
        await keepTerminated.publicMarkAsTerminated()
        keepTerminatedAddresses.push(keepTerminatedAddress)
      }

      const keepClosedAddresses = []
      // Mark 2 keeps as closed properly
      for (let i = 3; i < 5; i++) {
        const keepAddress = await keepFactory.getKeepAtIndex(i)
        const keep = await BondedECDSAKeepStub.at(keepAddress)
        await keep.publicMarkAsClosed()
        keepClosedAddresses.push(keepAddress)
      }

      await rewardsContract.receiveRewards(keepClosedAddresses)

      // Full allocation for the first interval is 7,128,000 KEEP.
      // Because just 5 keeps were created, the allocation is:
      // 7,128,000 * 0.5% = 35,640.
      // The reward per keep is 35,640 / 5 = 7,128
      // 178,200,000 - 35,640 = 178,164,360 stays in unallocated rewards
      let actualUnallocated = await rewardsContract.unallocatedRewards()
      actual = actualUnallocated.div(tokenDecimalMultiplier)
      expect(actual).to.eq.BN(178164360)

      // The fact that three keeps were terminated needs to be
      // reported to recalculate the unallocated amount.
      await rewardsContract.reportTerminations(keepTerminatedAddresses)

      // Rewards returned to the unallocated pool upon termination:
      // 7,128 * 3 = 21,384
      actualUnallocated = await rewardsContract.unallocatedRewards()
      actual = actualUnallocated.div(tokenDecimalMultiplier)
      // 178,164,360 + 21,384 = 178,185,744
      expect(actual).to.eq.BN(178185744)
    })

=======
      const keepAddresses = []
      // Mark 5 keeps as properly closed
      for (let i = 0; i < 5; i++) {
        const keepAddress = await keepFactory.getKeepAtIndex(i)
        keepAddresses.push(keepAddress)
        const keep = await BondedECDSAKeepStub.at(keepAddress)
        await keep.publicMarkAsClosed()
      }

      await rewardsContract.receiveRewards(keepAddresses)
      await withdrawRewards(0)

      // Full allocation for the first interval would be
      // 178,200,000 * 4% = 7,128,000.
      // Because just 1% of minimum keep quota is met, the allocation is
      // 7,128,000 * 1% = 71,280.
      // Keeps created: 10 => 7,128 KEEP per keep
      // Member receives: 7,128 / 3 = 2,376 (3 signers per keep)
      // Each member was in 5 properly closed keeps: 2,376 * 5 = 11,880
      // 11,880 exceeds the maximum rewards cap per beneficiary, which is 10,000
      // Expected beneficiary balance should be equal to max cap.
      const expectedBeneficiaryBalance = new BN(10000)
      await assertKeepBalanceOfBeneficiaries(expectedBeneficiaryBalance)

      // Each beneficiary has a surplus of 11,880 - 10,000 = 1,880 that has to be
      // returned back to the unallocated pool rewards: 1,880 * 3 = 5,640
      // Expected unallocated pool: 178,200,000 - 71,280 + 5,640 = 178,134,360
      const expectedUnallocatedRewards = new BN(178134360)
      const actualUnallocatedRewards = (
        await rewardsContract.unallocatedRewards()
      ).div(tokenDecimalMultiplier)

      expect(actualUnallocatedRewards).to.eq.BN(expectedUnallocatedRewards)
    })
  })

  describe("rewards withdrawal", async () => {
>>>>>>> 375a5bfc
    it("should correctly distribute rewards between beneficiaries", async () => {
      for (let i = 0; i < 8; i++) {
        await keepFactory.stubOpenKeep(owner, operators, firstIntervalStart)
      }

      await timeJumpToEndOfIntervalIfApplicable(0)

      let keepAddress = await keepFactory.getKeepAtIndex(0)
      let keep = await BondedECDSAKeepStub.at(keepAddress)
      await keep.publicMarkAsClosed()

      await rewardsContract.receiveReward(keepAddress)
      await withdrawRewards(0)

      // Full allocation for the first interval would be
      // 178,200,000 * 4% = 7,128,000.
      // Because just 0.8% of minimum keep quota is met, the allocation is
      // 7,128,000 * 0.8% = 57,024.
      // keeps created: 8 => 7,128 KEEP per keep
      // member receives: 7,128 / 3 = 2,376 (3 signers per keep)
      const expectedBeneficiaryBalance = new BN(2376)
      await assertKeepBalanceOfBeneficiaries(expectedBeneficiaryBalance)

      // verify second keep in this interval
      keepAddress = await keepFactory.getKeepAtIndex(1)
      keep = await BondedECDSAKeepStub.at(keepAddress)
      await keep.publicMarkAsClosed()

      await rewardsContract.receiveReward(keepAddress)
      await withdrawRewards(0)

      await assertKeepBalanceOfBeneficiaries(expectedBeneficiaryBalance.muln(2))
    })

    it("should revert when rewards have been withdrawn already", async () => {
      for (let i = 0; i < 8; i++) {
        await keepFactory.stubOpenKeep(owner, operators, firstIntervalStart)
      }

      await timeJumpToEndOfIntervalIfApplicable(0)

      // mark first keep as closed
      const keepAddress = await keepFactory.getKeepAtIndex(0)
      const keep = await BondedECDSAKeepStub.at(keepAddress)
      await keep.publicMarkAsClosed()

      await rewardsContract.receiveReward(keepAddress)

      await withdrawRewards(0)

      for (let i = 0; i < operators.length; i++) {
        await expectRevert(
          rewardsContract.withdrawRewards(0, operators[i], {
            from: operators[i],
          }),
          "No rewards to withdraw"
        )
      }
    })

    it("should revert when rewards have been received already", async () => {
      for (let i = 0; i < 8; i++) {
        await keepFactory.stubOpenKeep(owner, operators, firstIntervalStart)
      }

      await timeJumpToEndOfIntervalIfApplicable(0)

      // mark first keep as closed
      const keepAddress = await keepFactory.getKeepAtIndex(0)
      const keep = await BondedECDSAKeepStub.at(keepAddress)
      await keep.publicMarkAsClosed()

      await rewardsContract.receiveReward(keepAddress)

      await withdrawRewards(0)

      await expectRevert(
        rewardsContract.receiveReward(keepAddress),
        "Rewards already claimed"
      )
    })

    it("should correctly receive rewards from multiple keeps", async () => {
      for (let i = 0; i < 10; i++) {
        await keepFactory.stubOpenKeep(owner, operators, firstIntervalStart)
      }

      await timeJumpToEndOfIntervalIfApplicable(0)

      const keepAddress0 = await keepFactory.getKeepAtIndex(0)
      const keepAddress1 = await keepFactory.getKeepAtIndex(1)
      const keepAddresses = [keepAddress0, keepAddress1]
      const keep0 = await BondedECDSAKeepStub.at(keepAddress0)
      const keep1 = await BondedECDSAKeepStub.at(keepAddress1)

      await keep0.publicMarkAsClosed()
      await keep1.publicMarkAsClosed()

      await rewardsContract.receiveRewards(keepAddresses)
      await withdrawRewards(0)

      // Full allocation for the first interval would be
      // 178,200,000 * 4% = 7,128,000.
      // Because just 1% of minimum keep quota is met, the allocation is
      // 7,128,000 * 1% = 71,280.
      // keeps created: 10 => 7,128 KEEP per keep
      // member receives: 7,128 / 3 = 2,376 (3 signers per keep)
      // member was in 2 properly closed keeps: 2,376 * 2 = 4,752
      const expectedBeneficiaryBalance = new BN(4752)

      await assertKeepBalanceOfBeneficiaries(expectedBeneficiaryBalance)
    })

    it("should correctly receive rewards in the same interval but not same time", async () => {
      for (let i = 0; i < 10; i++) {
        await keepFactory.stubOpenKeep(owner, operators, firstIntervalStart)
      }

      await timeJumpToEndOfIntervalIfApplicable(0)

      const keepAddress0 = await keepFactory.getKeepAtIndex(0)
      const keep0 = await BondedECDSAKeepStub.at(keepAddress0)
      await keep0.publicMarkAsClosed()

      // Full allocation for the first interval would be
      // 178,200,000 * 4% = 7,128,000.
      // Because just 1% of minimum keep quota is met, the allocation is
      // 7,128,000 * 1% = 71,280.
      // keeps created: 10 => 7,128 KEEP per keep
      // member receives: 7,128 / 3 = 2,376 (3 signers per keep)
      await rewardsContract.receiveReward(keepAddress0)
      await withdrawRewards(0)

      let expectedBeneficiaryBalance = new BN(2376)
      await assertKeepBalanceOfBeneficiaries(expectedBeneficiaryBalance)

      // Second keep will be closed a day later
      await time.increase(time.duration.days(1))

      const keepAddress1 = await keepFactory.getKeepAtIndex(1)
      const keep1 = await BondedECDSAKeepStub.at(keepAddress1)
      await keep1.publicMarkAsClosed()

      await rewardsContract.receiveReward(keepAddress1)
      await withdrawRewards(0)

      // each member was in 2 properly closed keeps: 2,376 * 2 = 4,752
      expectedBeneficiaryBalance = new BN(4752)
      await assertKeepBalanceOfBeneficiaries(expectedBeneficiaryBalance)
    })

    it("should correctly track withdrawable and withdrawn amount", async () => {
      for (let i = 0; i < 8; i++) {
        await keepFactory.stubOpenKeep(owner, operators, firstIntervalStart)
      }

      await timeJumpToEndOfIntervalIfApplicable(0)

      // mark first keep as closed
      const keepAddress0 = await keepFactory.getKeepAtIndex(0)
      const keep0 = await BondedECDSAKeepStub.at(keepAddress0)
      await keep0.publicMarkAsClosed()

      // mark second keep as closed
      const keepAddress1 = await keepFactory.getKeepAtIndex(1)
      const keep1 = await BondedECDSAKeepStub.at(keepAddress1)
      await keep1.publicMarkAsClosed()

      await rewardsContract.receiveReward(keepAddress0)
      await rewardsContract.receiveReward(keepAddress1)

      // Full allocation for the first interval would be
      // 178,200,000 * 4% = 7,128,000.
      // Because just 0.8% of minimum keep quota is met, the allocation is
      // 7,128,000 * 0.8% = 57,024.
      // keeps created: 8 => 7,128 KEEP per keep
      // member receives: 7,128 / 3 = 2,376 (3 signers per keep)
      const expectedBeneficiaryBalance = new BN(2376)
      // 2,376 * 2 = 4,752
      const expectedBalanceFromTwoKeeps = expectedBeneficiaryBalance.muln(2)

      await assertWithdrawableRewards(expectedBalanceFromTwoKeeps, 0)
      await assertWithdrawnRewards(new BN(0), 0)

      await withdrawRewards(0)

      await assertWithdrawableRewards(new BN(0), 0)
      await assertWithdrawnRewards(expectedBalanceFromTwoKeeps, 0)
    })
  })

  async function assertKeepBalanceOfBeneficiaries(expectedBalance) {
    // Solidity is not very good when it comes to floating point precision,
    // we are allowing for ~1 KEEP difference margin between expected and an
    // actual value.
    const precision = 1

    for (let i = 0; i < beneficiaries.length; i++) {
      const actualBalance = (await keepToken.balanceOf(beneficiaries[i])).div(
        tokenDecimalMultiplier
      )

      expect(actualBalance).to.gte.BN(expectedBalance.subn(precision))
      expect(actualBalance).to.lte.BN(expectedBalance.addn(precision))
    }
  }

  async function assertAllocatedRewards(expectedBalance, interval) {
    const precision = 1

    for (let i = 0; i < operators.length; i++) {
      const actualWithdrawnRewards = await rewardsContract.getAllocatedRewards(
        interval,
        operators[i]
      )
      const actual = actualWithdrawnRewards.div(tokenDecimalMultiplier)

      expect(actual).to.gte.BN(expectedBalance.subn(precision))
      expect(actual).to.lte.BN(expectedBalance.addn(precision))
    }
  }

  async function assertWithdrawnRewards(expectedBalance, interval) {
    const precision = 1

    for (let i = 0; i < operators.length; i++) {
      const actualWithdrawnRewards = await rewardsContract.getWithdrawnRewards(
        interval,
        operators[i]
      )
      const actual = actualWithdrawnRewards.div(tokenDecimalMultiplier)

      expect(actual).to.gte.BN(expectedBalance.subn(precision))
      expect(actual).to.lte.BN(expectedBalance.addn(precision))
    }
  }

  async function assertWithdrawableRewards(expectedBalance, interval) {
    const precision = 1

    for (let i = 0; i < operators.length; i++) {
      const actualWithdrawnRewards = await rewardsContract.getWithdrawableRewards(
        interval,
        operators[i]
      )
      const actual = actualWithdrawnRewards.div(tokenDecimalMultiplier)

      expect(actual).to.gte.BN(expectedBalance.subn(precision))
      expect(actual).to.lte.BN(expectedBalance.addn(precision))
    }
  }

  async function withdrawRewards(interval) {
    for (let i = 0; i < operators.length; i++) {
      await rewardsContract.withdrawRewards(interval, operators[i], {
        from: operators[i],
      })
    }
  }

  async function timeJumpToEndOfIntervalIfApplicable(intervalNumber) {
    const endOf = await rewardsContract.endOf(intervalNumber)
    const now = await time.latest()

    if (now.lt(endOf)) {
      await time.increaseTo(endOf.addn(60))
    }
  }
})<|MERGE_RESOLUTION|>--- conflicted
+++ resolved
@@ -188,65 +188,13 @@
       expect(unallocatedInKeep).to.eq.BN(178192872) // 178,185,744 + 7,128
     })
 
-<<<<<<< HEAD
-    it("should report group terminations in batch", async () => {
-      // Open 5 keeps
-      for (let i = 0; i < 5; i++) {
-        await keepFactory.stubOpenKeep(owner, operators, firstIntervalStart + i)
-=======
     it("should cap the maximum reward per beneficiary", async () => {
       for (let i = 0; i < 10; i++) {
         await keepFactory.stubOpenKeep(owner, operators, firstIntervalStart)
->>>>>>> 375a5bfc
-      }
-
-      await timeJumpToEndOfIntervalIfApplicable(0)
-
-<<<<<<< HEAD
-      const keepTerminatedAddresses = []
-      // Mark 3 keeps as terminated
-      for (let i = 0; i < 3; i++) {
-        const keepTerminatedAddress = await keepFactory.getKeepAtIndex(i)
-        const keepTerminated = await BondedECDSAKeepStub.at(
-          keepTerminatedAddress
-        )
-        await keepTerminated.publicMarkAsTerminated()
-        keepTerminatedAddresses.push(keepTerminatedAddress)
-      }
-
-      const keepClosedAddresses = []
-      // Mark 2 keeps as closed properly
-      for (let i = 3; i < 5; i++) {
-        const keepAddress = await keepFactory.getKeepAtIndex(i)
-        const keep = await BondedECDSAKeepStub.at(keepAddress)
-        await keep.publicMarkAsClosed()
-        keepClosedAddresses.push(keepAddress)
-      }
-
-      await rewardsContract.receiveRewards(keepClosedAddresses)
-
-      // Full allocation for the first interval is 7,128,000 KEEP.
-      // Because just 5 keeps were created, the allocation is:
-      // 7,128,000 * 0.5% = 35,640.
-      // The reward per keep is 35,640 / 5 = 7,128
-      // 178,200,000 - 35,640 = 178,164,360 stays in unallocated rewards
-      let actualUnallocated = await rewardsContract.unallocatedRewards()
-      actual = actualUnallocated.div(tokenDecimalMultiplier)
-      expect(actual).to.eq.BN(178164360)
-
-      // The fact that three keeps were terminated needs to be
-      // reported to recalculate the unallocated amount.
-      await rewardsContract.reportTerminations(keepTerminatedAddresses)
-
-      // Rewards returned to the unallocated pool upon termination:
-      // 7,128 * 3 = 21,384
-      actualUnallocated = await rewardsContract.unallocatedRewards()
-      actual = actualUnallocated.div(tokenDecimalMultiplier)
-      // 178,164,360 + 21,384 = 178,185,744
-      expect(actual).to.eq.BN(178185744)
-    })
-
-=======
+      }
+
+      await timeJumpToEndOfIntervalIfApplicable(0)
+
       const keepAddresses = []
       // Mark 5 keeps as properly closed
       for (let i = 0; i < 5; i++) {
@@ -284,7 +232,6 @@
   })
 
   describe("rewards withdrawal", async () => {
->>>>>>> 375a5bfc
     it("should correctly distribute rewards between beneficiaries", async () => {
       for (let i = 0; i < 8; i++) {
         await keepFactory.stubOpenKeep(owner, operators, firstIntervalStart)
