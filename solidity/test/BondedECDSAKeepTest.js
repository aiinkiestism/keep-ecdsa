import {
  getETHBalancesFromList,
  getERC20BalancesFromList,
  addToBalances,
} from "./helpers/listBalanceUtils"

import {mineBlocks} from "./helpers/mineBlocks"
import {createSnapshot, restoreSnapshot} from "./helpers/snapshot"
import {duration, increaseTime} from "./helpers/increaseTime"

const {expectRevert} = require("@openzeppelin/test-helpers")

const Registry = artifacts.require("Registry")
const BondedECDSAKeep = artifacts.require("./BondedECDSAKeep.sol")
const TestToken = artifacts.require("./TestToken.sol")
const KeepBonding = artifacts.require("./KeepBonding.sol")
const TestEtherReceiver = artifacts.require("./TestEtherReceiver.sol")
const TokenStakingStub = artifacts.require("./TokenStakingStub.sol")
const BondedECDSAKeepCloneFactory = artifacts.require(
  "BondedECDSAKeepCloneFactory"
)

const truffleAssert = require("truffle-assertions")

const BN = web3.utils.BN

const chai = require("chai")
chai.use(require("bn-chai")(BN))
const expect = chai.expect

contract("BondedECDSAKeep", (accounts) => {
  const bondCreator = accounts[0]
  const owner = accounts[1]
  const nonOwner = accounts[2]
  const members = [accounts[2], accounts[3], accounts[4]]
  const authorizers = [accounts[2], accounts[3], accounts[4]]
  const signingPool = accounts[5]
  const honestThreshold = 1

  let registry
  let keepBonding
  let tokenStaking
  let keep
  let factoryStub

  async function newKeep(
    owner,
    members,
    honestThreshold,
    tokenStaking,
    keepBonding,
    keepFactory
  ) {
    const startBlock = await web3.eth.getBlockNumber()

    await factoryStub.newKeep(
      owner,
      members,
      honestThreshold,
      tokenStaking,
      keepBonding,
      keepFactory
    )

    const events = await factoryStub.getPastEvents("BondedECDSAKeepCreated", {
      fromBlock: startBlock,
      toBlock: "latest",
    })
    assert.lengthOf(
      events,
      1,
      "unexpected length of BondedECDSAKeepCreated events"
    )
    const keepAddress = events[0].returnValues.keepAddress

    return await BondedECDSAKeep.at(keepAddress)
  }

  before(async () => {
    registry = await Registry.new()
    tokenStaking = await TokenStakingStub.new()
    keepBonding = await KeepBonding.new(registry.address, tokenStaking.address)
    factoryStub = await BondedECDSAKeepCloneFactory.new(BondedECDSAKeep.address)

    await registry.approveOperatorContract(bondCreator)
    await keepBonding.authorizeSortitionPoolContract(members[0], signingPool, {
      from: authorizers[0],
    })
    await keepBonding.authorizeSortitionPoolContract(members[1], signingPool, {
      from: authorizers[1],
    })
    await keepBonding.authorizeSortitionPoolContract(members[2], signingPool, {
      from: authorizers[2],
    })
  })

  beforeEach(async () => {
    await createSnapshot()

    keep = await newKeep(
      owner,
      members,
      honestThreshold,
      tokenStaking.address,
      keepBonding.address,
      factoryStub.address
    )
  })

  afterEach(async () => {
    await restoreSnapshot()
  })

  describe("initialize", async () => {
    it("succeeds", async () => {
      const expectedKeyGenerationTimeout = new BN(9000) // 9000 = 150*60 = 2.5h in seconds
      const expectedSigningTimeout = new BN(5400) // 5400 = 90 * 60 = 1.5h in seconds

      keep = await BondedECDSAKeep.new()
      await keep.initialize(
        owner,
        members,
        honestThreshold,
        tokenStaking.address,
        keepBonding.address,
        factoryStub.address
      )

      expect(
        await keep.keyGenerationTimeout(),
        "incorrect key generation timeout"
      ).to.eq.BN(expectedKeyGenerationTimeout)
      expect(await keep.signingTimeout(), "incorrect signing timeout").to.eq.BN(
        expectedSigningTimeout
      )
    })

    it("reverts if called for the second time", async () => {
      // first call was a part of beforeEach
      await expectRevert(
        keep.initialize(
          owner,
          members,
          honestThreshold,
          tokenStaking.address,
          keepBonding.address,
          factoryStub.address
        ),
        "Contract already initialized"
      )
    })
  })

  describe("sign", async () => {
    const publicKey =
      "0x657282135ed640b0f5a280874c7e7ade110b5c3db362e0552e6b7fff2cc8459328850039b734db7629c31567d7fc5677536b7fc504e967dc11f3f2289d3d4051"
    const digest =
      "0xca071ca92644f1f2c4ae1bf71b6032e5eff4f78f3aa632b27cbc5f84104a32da"

    it("reverts if public key was not set", async () => {
      await expectRevert(
        keep.sign(digest, {from: owner}),
        "Public key was not set yet"
      )
    })

    it("emits event", async () => {
      await submitMembersPublicKeys(publicKey)

      const res = await keep.sign(digest, {from: owner})
      truffleAssert.eventEmitted(res, "SignatureRequested", (ev) => {
        return ev.digest == digest
      })
    })

    it("cannot be requested if keep is closed", async () => {
      await createMembersBonds(keep)

      await keep.closeKeep({from: owner})

      await expectRevert(keep.sign(digest, {from: owner}), "Keep is not active")
    })

    it("cannot be called by non-owner", async () => {
      await expectRevert(keep.sign(digest), "Caller is not the keep owner")
    })

    it("cannot be called by non-owner member", async () => {
      await expectRevert(
        keep.sign(digest, {from: members[0]}),
        "Caller is not the keep owner"
      )
    })

    it("cannot be requested if already in progress", async () => {
      await submitMembersPublicKeys(publicKey)

      await keep.sign(digest, {from: owner})

      await expectRevert(keep.sign("0x02", {from: owner}), "Signer is busy")
    })
  })

  describe("isAwaitingSignature", async () => {
    const digest1 =
      "0x54a6483b8aca55c9df2a35baf71d9965ddfd623468d81d51229bd5eb7d1e1c1b"
    const publicKey =
      "0x657282135ed640b0f5a280874c7e7ade110b5c3db362e0552e6b7fff2cc8459328850039b734db7629c31567d7fc5677536b7fc504e967dc11f3f2289d3d4051"
    const signatureR =
      "0x9b32c3623b6a16e87b4d3a56cd67c666c9897751e24a51518136185403b1cba2"
    const signatureS =
      "0x6f7c776efde1e382f2ecc99ec0db13534a70ee86bd91d7b3a4059bccbed5d70c"
    const signatureRecoveryID = 1

    const digest2 =
      "0xca071ca92644f1f2c4ae1bf71b6032e5eff4f78f3aa632b27cbc5f84104a32da"

    beforeEach(async () => {
      await submitMembersPublicKeys(publicKey)
    })

    it("returns false if signing was not requested", async () => {
      assert.isFalse(await keep.isAwaitingSignature(digest1))
    })

    it("returns true if signing was requested for the digest", async () => {
      await keep.sign(digest1, {from: owner})

      assert.isTrue(await keep.isAwaitingSignature(digest1))
    })

    it("returns false if signing was requested for other digest", async () => {
      await keep.sign(digest2, {from: owner})

      assert.isFalse(await keep.isAwaitingSignature(digest1))
    })

    it("returns false if valid signature has been already submitted", async () => {
      await keep.sign(digest1, {from: owner})

      await keep.submitSignature(signatureR, signatureS, signatureRecoveryID, {
        from: members[0],
      })

      assert.isFalse(await keep.isAwaitingSignature(digest1))
    })

    it("returns true if invalid signature was submitted before", async () => {
      await keep.sign(digest1, {from: owner})

      await expectRevert(
        keep.submitSignature(signatureR, signatureS, 0, {from: members[0]}),
        "Invalid signature"
      )

      assert.isTrue(await keep.isAwaitingSignature(digest1))
    })
  })

  describe("public key", () => {
    const publicKey0 =
      "0x00000000000000000000000000000000000000000000000000000000000000000000000000000000000000000000000000000000000000000000000000000000"
    const publicKey1 =
      "0xa899b9539de2a6345dc2ebd14010fe6bcd5d38db9ed75cef4afc6fc68a4c45a4901970bbff307e69048b4d6edf960a6dd7bc5ba9b1cf1b4e0a1e319f68e0741a"
    const publicKey2 =
      "0x999999539de2a6345dc2ebd14010fe6bcd5d38db9ed75cef4afc6fc68a4c45a4901970bbff307e69048b4d6edf960a6dd7bc5ba9b1cf1b4e0a1e319f68e0741a"
    const publicKey3 =
      "0x657282135ed640b0f5a280874c7e7ade110b5c3db362e0552e6b7fff2cc8459328850039b734db7629c31567d7fc5677536b7fc504e967dc11f3f2289d3d4051"

    it("get public key before it is set", async () => {
      const publicKey = await keep.getPublicKey.call()

      assert.equal(publicKey, undefined, "public key should not be set")
    })

    it("get the public key when all members submitted", async () => {
      await submitMembersPublicKeys(publicKey1)

      const publicKey = await keep.getPublicKey.call()

      assert.equal(publicKey, publicKey1, "incorrect public key")
    })

    describe("submitPublicKey", async () => {
      it("does not emit an event nor sets the key when keys were not submitted by all members", async () => {
        const res = await keep.submitPublicKey(publicKey1, {from: members[1]})
        truffleAssert.eventNotEmitted(res, "PublicKeyPublished")

        const publicKey = await keep.getPublicKey.call()
        assert.equal(publicKey, null, "incorrect public key")
      })

      it("does not emit an event nor sets the key when inconsistent keys were submitted by all members", async () => {
        const startBlock = await web3.eth.getBlockNumber()

        await keep.submitPublicKey(publicKey1, {from: members[0]})
        await keep.submitPublicKey(publicKey2, {from: members[1]})
        await keep.submitPublicKey(publicKey3, {from: members[2]})

        assert.isNull(await keep.getPublicKey(), "incorrect public key")

        assert.isEmpty(
          await keep.getPastEvents("PublicKeyPublished", {
            fromBlock: startBlock,
            toBlock: "latest",
          }),
          "unexpected events emitted"
        )
      })

      it("does not emit an event nor sets the key when just one inconsistent key was submitted", async () => {
        const startBlock = await web3.eth.getBlockNumber()

        await keep.submitPublicKey(publicKey1, {from: members[0]})
        await keep.submitPublicKey(publicKey2, {from: members[1]})
        await keep.submitPublicKey(publicKey1, {from: members[2]})

        assert.isNull(await keep.getPublicKey(), "incorrect public key")

        assert.isEmpty(
          await keep.getPastEvents("PublicKeyPublished", {
            fromBlock: startBlock,
            toBlock: "latest",
          }),
          "unexpected events emitted"
        )
      })

      it("emits event and sets a key when all submitted keys are the same", async () => {
        let res = await keep.submitPublicKey(publicKey1, {from: members[2]})
        truffleAssert.eventNotEmitted(res, "PublicKeyPublished")

        res = await keep.submitPublicKey(publicKey1, {from: members[0]})
        truffleAssert.eventNotEmitted(res, "PublicKeyPublished")

        const actualPublicKey = await keep.getPublicKey()
        assert.isNull(actualPublicKey, "incorrect public key")

        res = await keep.submitPublicKey(publicKey1, {from: members[1]})
        truffleAssert.eventEmitted(res, "PublicKeyPublished", {
          publicKey: publicKey1,
        })

        assert.equal(
          await keep.getPublicKey(),
          publicKey1,
          "incorrect public key"
        )
      })

      it("does not allow submitting public key more than once", async () => {
        await keep.submitPublicKey(publicKey0, {from: members[0]})

        await expectRevert(
          keep.submitPublicKey(publicKey1, {from: members[0]}),
          "Member already submitted a public key"
        )
      })

      it("does not emit conflict event for first all zero key ", async () => {
        // Event should not be emitted as other keys are not yet submitted.
        const res = await keep.submitPublicKey(publicKey0, {from: members[2]})
        truffleAssert.eventNotEmitted(res, "ConflictingPublicKeySubmitted")

        // One event should be emitted as just one other key is submitted.
        const startBlock = await web3.eth.getBlockNumber()
        await keep.submitPublicKey(publicKey1, {from: members[0]})
        assert.lengthOf(
          await keep.getPastEvents("ConflictingPublicKeySubmitted", {
            fromBlock: startBlock,
            toBlock: "latest",
          }),
          1,
          "unexpected events"
        )
      })

      it("emits conflict events for submitted values", async () => {
        // In this test it's important that members don't submit in the same order
        // as they are registered in the keep. We want to stress this scenario
        // and confirm that logic works correctly in such sophisticated scenario.

        // First member submits a public key, there are not conflicts.
        let startBlock = await web3.eth.getBlockNumber()
        await keep.submitPublicKey(publicKey1, {from: members[2]})
        assert.lengthOf(
          await keep.getPastEvents("ConflictingPublicKeySubmitted", {
            fromBlock: startBlock,
            toBlock: "latest",
          }),
          0,
          "unexpected events for the first submitted key"
        )
        await mineBlocks(1)

        // Second member submits another public key, there is one conflict.
        startBlock = await web3.eth.getBlockNumber()
        await keep.submitPublicKey(publicKey2, {from: members[1]})
        assert.lengthOf(
          await keep.getPastEvents("ConflictingPublicKeySubmitted", {
            fromBlock: startBlock,
            toBlock: "latest",
          }),
          1,
          "unexpected events for the second submitted key"
        )
        await mineBlocks(1)

        // Third member submits yet another public key, there are two conflicts.
        startBlock = await web3.eth.getBlockNumber()
        await keep.submitPublicKey(publicKey3, {from: members[0]})
        assert.lengthOf(
          await keep.getPastEvents("ConflictingPublicKeySubmitted", {
            fromBlock: startBlock,
            toBlock: "latest",
          }),
          2,
          "unexpected events for the third submitted key"
        )

        assert.isNull(await keep.getPublicKey(), "incorrect public key")
      })

      it("reverts when public key already set", async () => {
        await submitMembersPublicKeys(publicKey1)

        await expectRevert(
          keep.submitPublicKey(publicKey1, {from: members[0]}),
          "Member already submitted a public key"
        )
      })

      it("cannot be called by non-member", async () => {
        await expectRevert(
          keep.submitPublicKey(publicKey1),
          "Caller is not the keep member"
        )
      })

      it("cannot be called by non-member owner", async () => {
        await expectRevert(
          keep.submitPublicKey(publicKey1, {from: owner}),
          "Caller is not the keep member"
        )
      })

      it("cannot be different than 64 bytes", async () => {
        const badPublicKey =
          "0x9b9539de2a6345dc2ebd14010fe6bcd5d38db9ed75cef4afc6fc68a4c45a4901970bbff307e69048b4d6edf960a6dd7bc5ba9b1cf1b4e0a1e319f68e0741a"
        await keep.submitPublicKey(publicKey1, {from: members[1]})
        await expectRevert(
          keep.submitPublicKey(badPublicKey, {from: members[2]}),
          "Public key must be 64 bytes long"
        )
      })

      it("can be called just before the timeout", async () => {
        const keyGenerationTimeout = await keep.keyGenerationTimeout.call()

        await keep.submitPublicKey(publicKey1, {from: members[0]})
        await keep.submitPublicKey(publicKey1, {from: members[1]})

        // 5 seconds before the timeout
        await increaseTime(duration.seconds(keyGenerationTimeout - 5))

        await keep.submitPublicKey(publicKey1, {from: members[2]})

        assert.equal(
          await keep.getPublicKey(),
          publicKey1,
          "incorrect public key"
        )
      })

      it("cannot be called after timeout", async () => {
        const keyGenerationTimeout = await keep.keyGenerationTimeout.call()

        await keep.submitPublicKey(publicKey1, {from: members[0]})
        await keep.submitPublicKey(publicKey1, {from: members[1]})

        await increaseTime(duration.seconds(keyGenerationTimeout))

        await expectRevert(
          keep.submitPublicKey(publicKey1, {from: members[2]}),
          "Key generation timeout elapsed"
        )
      })
    })
  })

  describe("checkBondAmount", () => {
    it("should return bond amount", async () => {
      const expectedBondsSum = await createMembersBonds(keep)

      const actual = await keep.checkBondAmount.call()

      expect(actual).to.eq.BN(expectedBondsSum, "incorrect bond amount")
    })
  })

  describe("seizeSignerBonds", () => {
    const digest =
      "0xca071ca92644f1f2c4ae1bf71b6032e5eff4f78f3aa632b27cbc5f84104a32da"
    const publicKey =
      "0xa899b9539de2a6345dc2ebd14010fe6bcd5d38db9ed75cef4afc6fc68a4c45a4901970bbff307e69048b4d6edf960a6dd7bc5ba9b1cf1b4e0a1e319f68e0741a"

    let initialBondsSum

    beforeEach(async () => {
      await submitMembersPublicKeys(publicKey)
      initialBondsSum = await createMembersBonds(keep)
    })

    it("should seize signer bond", async () => {
      const expectedBondsSum = initialBondsSum
      const ownerBalanceBefore = await web3.eth.getBalance(owner)

      expect(await keep.checkBondAmount()).to.eq.BN(
        expectedBondsSum,
        "incorrect bond amount before seizure"
      )

      const gasPrice = await web3.eth.getGasPrice()

      const txHash = await keep.seizeSignerBonds({from: owner})
      const seizedSignerBondsFee = new BN(txHash.receipt.gasUsed).mul(
        new BN(gasPrice)
      )
      const ownerBalanceDiff = new BN(await web3.eth.getBalance(owner))
        .add(seizedSignerBondsFee)
        .sub(new BN(ownerBalanceBefore))

      expect(ownerBalanceDiff).to.eq.BN(
        expectedBondsSum,
        "incorrect owner balance"
      )

      expect(await keep.checkBondAmount()).to.eq.BN(
        0,
        "should zero all the bonds"
      )
    })

<<<<<<< HEAD
    it('terminates a keep', async () => {
      await keep.seizeSignerBonds({ from: owner })
      assert.isTrue(await keep.isTerminated(), 'keep should be terminated')
      assert.isFalse(await keep.isActive(), 'keep should no longer be active')
      assert.isFalse(await keep.isClosed(), 'keep should not be closed')
    })

    it('emits an event', async () => {
      truffleAssert.eventEmitted(
        await keep.seizeSignerBonds({ from: owner }),
        'KeepTerminated'
      )
=======
    it("should close a keep", async () => {
      await keep.seizeSignerBonds({from: owner})
      assert.isFalse(await keep.isActive(), "keep should not be active")
>>>>>>> c95b1758
    })

    it("can be called only by owner", async () => {
      await expectRevert(
        keep.seizeSignerBonds({from: nonOwner}),
        "Caller is not the keep owner"
      )
    })

    it("reverts when signing is in progress", async () => {
      keep.sign(digest, {from: owner})
      await expectRevert(
        keep.seizeSignerBonds({from: owner}),
        "Requested signing has not timed out yet"
      )
    })

    it("reverts when signing was requested but has not timed out yet", async () => {
      keep.sign(digest, {from: owner})

      const signingTimeout = await keep.signingTimeout.call()
      await increaseTime(duration.seconds(signingTimeout - 1))

      await expectRevert(
        keep.seizeSignerBonds({from: owner}),
        "Requested signing has not timed out yet"
      )
    })

    it("succeeds when signing was requested but timed out", async () => {
      keep.sign(digest, {from: owner})

      const signingTimeout = await keep.signingTimeout.call()
      await increaseTime(duration.seconds(signingTimeout))

      await keep.seizeSignerBonds({from: owner})
    })

    it("reverts when already seized", async () => {
      await keep.seizeSignerBonds({from: owner})

      await expectRevert(
        keep.seizeSignerBonds({from: owner}),
        "Keep is not active"
      )
    })

    it("reverts when already closed", async () => {
      await keep.closeKeep({from: owner})

      await expectRevert(
        keep.seizeSignerBonds({from: owner}),
        "Keep is not active"
      )
    })
  })

  describe("checkSignatureFraud", () => {
    // Private key: 0x937FFE93CFC943D1A8FC0CB8BAD44A978090A4623DA81EEFDFF5380D0A290B41
    // Public key:
    //  Curve: secp256k1
    //  X: 0x9A0544440CC47779235CCB76D669590C2CD20C7E431F97E17A1093FAF03291C4
    //  Y: 0x73E661A208A8A565CA1E384059BD2FF7FF6886DF081FF1229250099D388C83DF

    // TODO: Extract test data to a test data file and use them consistently across other tests.

    const publicKey1 =
      "0x9a0544440cc47779235ccb76d669590c2cd20c7e431f97e17a1093faf03291c473e661a208a8a565ca1e384059bd2ff7ff6886df081ff1229250099d388c83df"
    const preimage1 =
      "0xfdaf2feee2e37c24f2f8d15ad5814b49ba04b450e67b859976cbf25c13ea90d8"
    // hash256Digest1 = sha256(preimage1)
    const hash256Digest1 =
      "0x8bacaa8f02ef807f2f61ae8e00a5bfa4528148e0ae73b2bd54b71b8abe61268e"

    const signature1 = {
      R: "0xedc074a86380cc7e2e4702eaf1bec87843bc0eb7ebd490f5bdd7f02493149170",
      S: "0x3f5005a26eb6f065ea9faea543e5ddb657d13892db2656499a43dfebd6e12efc",
      V: 28,
    }

    const hash256Digest2 =
      "0x14a6483b8aca55c9df2a35baf71d9965ddfd623468d81d51229bd5eb7d1e1c1b"
    const preimage2 = "0x1111636820506f7a6e616e"

    it("reverts if public key was not set", async () => {
      await expectRevert(
        keep.checkSignatureFraud.call(
          signature1.V,
          signature1.R,
          signature1.S,
          hash256Digest1,
          preimage1
        ),
        "Public key was not set yet"
      )
    })

    it("should return true when signature is valid but was not requested", async () => {
      await submitMembersPublicKeys(publicKey1)

      await keep.sign(hash256Digest2, {from: owner})

      const res = await keep.checkSignatureFraud.call(
        signature1.V,
        signature1.R,
        signature1.S,
        hash256Digest1,
        preimage1
      )

      assert.isTrue(
        res,
        "Signature is fraudulent because is valid but was not requested."
      )
    })

    it("should return an error when preimage does not match digest", async () => {
      await submitMembersPublicKeys(publicKey1)

      await keep.sign(hash256Digest2, {from: owner})

      await expectRevert(
        keep.checkSignatureFraud.call(
          signature1.V,
          signature1.R,
          signature1.S,
          hash256Digest1,
          preimage2
        ),
        "Signed digest does not match double sha256 hash of the preimage"
      )
    })

    it("should return false when signature is invalid and was requested", async () => {
      await submitMembersPublicKeys(publicKey1)

      const badSignatureR =
        "0x1112c3623b6a16e87b4d3a56cd67c666c9897751e24a51518136185403b1cba2"

      assert.isFalse(
        await keep.checkSignatureFraud.call(
          signature1.V,
          badSignatureR,
          signature1.S,
          hash256Digest1,
          preimage1
        ),
        "signature is not fraudulent"
      )
    })

    it("should return false when signature is invalid and was not requested", async () => {
      await submitMembersPublicKeys(publicKey1)

      await keep.sign(hash256Digest2, {from: owner})
      const badSignatureR =
        "0x1112c3623b6a16e87b4d3a56cd67c666c9897751e24a51518136185403b1cba2"

      assert.isFalse(
        await keep.checkSignatureFraud.call(
          signature1.V,
          badSignatureR,
          signature1.S,
          hash256Digest1,
          preimage1
        ),
        "signature is not fraudulent"
      )
    })

    it("should return false when signature is valid and was requested", async () => {
      await submitMembersPublicKeys(publicKey1)

      await keep.sign(hash256Digest1, {from: owner})

      assert.isFalse(
        await keep.checkSignatureFraud.call(
          signature1.V,
          signature1.R,
          signature1.S,
          hash256Digest1,
          preimage1
        ),
        "signature is not fraudulent"
      )
    })
  })

  describe("submitSignatureFraud", () => {
    // Private key: 0x937FFE93CFC943D1A8FC0CB8BAD44A978090A4623DA81EEFDFF5380D0A290B41
    // Public key:
    //  Curve: secp256k1
    //  X: 0x9A0544440CC47779235CCB76D669590C2CD20C7E431F97E17A1093FAF03291C4
    //  Y: 0x73E661A208A8A565CA1E384059BD2FF7FF6886DF081FF1229250099D388C83DF

    // TODO: Extract test data to a test data file and use them consistently across other tests.

    const publicKey1 =
      "0x9a0544440cc47779235ccb76d669590c2cd20c7e431f97e17a1093faf03291c473e661a208a8a565ca1e384059bd2ff7ff6886df081ff1229250099d388c83df"
    const preimage1 =
      "0xfdaf2feee2e37c24f2f8d15ad5814b49ba04b450e67b859976cbf25c13ea90d8"
    // hash256Digest1 = sha256(preimage1)
    const hash256Digest1 =
      "0x8bacaa8f02ef807f2f61ae8e00a5bfa4528148e0ae73b2bd54b71b8abe61268e"

    const signature1 = {
      R: "0xedc074a86380cc7e2e4702eaf1bec87843bc0eb7ebd490f5bdd7f02493149170",
      S: "0x3f5005a26eb6f065ea9faea543e5ddb657d13892db2656499a43dfebd6e12efc",
      V: 28,
    }

    it("should return true and slash members when the signature is a fraud", async () => {
      await submitMembersPublicKeys(publicKey1)

      const res = await keep.submitSignatureFraud.call(
        signature1.V,
        signature1.R,
        signature1.S,
        hash256Digest1,
        preimage1
      )

      await keep.submitSignatureFraud(
        signature1.V,
        signature1.R,
        signature1.S,
        hash256Digest1,
        preimage1
      )

      assert.isTrue(res, "incorrect returned result")

      assert.isTrue(
        await factoryStub.membersSlashed(),
        "slash members not called"
      )
    })

    it("should revert when the signature is not a fraud", async () => {
      await submitMembersPublicKeys(publicKey1)

      await keep.sign(hash256Digest1, {from: owner})

      await expectRevert(
        keep.submitSignatureFraud(
          signature1.V,
          signature1.R,
          signature1.S,
          hash256Digest1,
          preimage1
        ),
        "Signature is not fraudulent"
      )

      assert.isFalse(await factoryStub.membersSlashed(), "slash members called")
    })
  })

  describe("submitSignature", () => {
    const digest =
      "0x54a6483b8aca55c9df2a35baf71d9965ddfd623468d81d51229bd5eb7d1e1c1b"
    const publicKey =
      "0x657282135ed640b0f5a280874c7e7ade110b5c3db362e0552e6b7fff2cc8459328850039b734db7629c31567d7fc5677536b7fc504e967dc11f3f2289d3d4051"
    const signatureR =
      "0x9b32c3623b6a16e87b4d3a56cd67c666c9897751e24a51518136185403b1cba2"
    const signatureS =
      "0x6f7c776efde1e382f2ecc99ec0db13534a70ee86bd91d7b3a4059bccbed5d70c"
    const signatureRecoveryID = 1

    // This malleable signature details corresponds to the signature above but
    // it's calculated that `S` is in the higher half of curve's order. We use
    // this to check malleability.
    // `malleableS = secp256k1.N - signatureS`
    // To read more see [EIP-2](https://github.com/ethereum/EIPs/blob/master/EIPS/eip-2.md).
    const malleableS =
      "0x90838891021e1c7d0d1336613f24ecab703dee5ff1b6c8881bccc2c011606a35"
    const malleableRecoveryID = 0

    beforeEach(async () => {
      await submitMembersPublicKeys(publicKey)
    })

    it("emits an event", async () => {
      await keep.sign(digest, {from: owner})

      const res = await keep.submitSignature(
        signatureR,
        signatureS,
        signatureRecoveryID,
        {from: members[0]}
      )

      truffleAssert.eventEmitted(res, "SignatureSubmitted", (ev) => {
        return (
          ev.digest == digest &&
          ev.r == signatureR &&
          ev.s == signatureS &&
          ev.recoveryID == signatureRecoveryID
        )
      })
    })

    it("clears signing lock after submission", async () => {
      await keep.sign(digest, {from: owner})

      await keep.submitSignature(signatureR, signatureS, signatureRecoveryID, {
        from: members[0],
      })

      await keep.sign(digest, {from: owner})
    })

    it("can be called just before the timeout", async () => {
      await keep.sign(digest, {from: owner})

      const signingTimeout = await keep.signingTimeout.call()

      await increaseTime(duration.seconds(signingTimeout - 1))

      await keep.submitSignature(signatureR, signatureS, signatureRecoveryID, {
        from: members[0],
      })
    })

    it("cannot be called after the timeout passed", async () => {
      await keep.sign(digest, {from: owner})

      const signingTimeout = await keep.signingTimeout.call()

      await increaseTime(duration.seconds(signingTimeout))

      await expectRevert(
        keep.submitSignature(signatureR, signatureS, signatureRecoveryID, {
          from: members[0],
        }),
        "Signing timeout elapsed"
      )
    })

    it("cannot be submitted if signing was not requested", async () => {
      await expectRevert(
        keep.submitSignature(signatureR, signatureS, signatureRecoveryID, {
          from: members[0],
        }),
        "Not awaiting a signature"
      )
    })

    describe("validates signature", async () => {
      beforeEach(async () => {
        await keep.sign(digest, {from: owner})
      })

      it("rejects recovery ID out of allowed range", async () => {
        await expectRevert(
          keep.submitSignature(signatureR, signatureS, 4, {from: members[0]}),
          "Recovery ID must be one of {0, 1, 2, 3}"
        )
      })

      it("rejects invalid signature", async () => {
        await expectRevert(
          keep.submitSignature(signatureR, signatureS, 0, {from: members[0]}),
          "Invalid signature"
        )
      })

      it("rejects malleable signature", async () => {
        try {
          await keep.submitSignature(
            signatureR,
            malleableS,
            malleableRecoveryID,
            {from: members[0]}
          )
          assert(false, "Test call did not error as expected")
        } catch (e) {
          assert.include(
            e.message,
            "Malleable signature - s should be in the low half of secp256k1 curve's order"
          )
        }
      })
    })

    it("cannot be called by non-member", async () => {
      await keep.sign(digest, {from: owner})

      await expectRevert(
        keep.submitSignature(signatureR, signatureS, signatureRecoveryID),
        "Caller is not the keep member"
      )
    })

    it("cannot be called by non-member owner", async () => {
      await keep.sign(digest, {from: owner})

      await expectRevert(
        keep.submitSignature(signatureR, signatureS, signatureRecoveryID, {
          from: owner,
        }),
        "Caller is not the keep member"
      )
    })
  })

  describe("closeKeep", () => {
    const digest =
      "0xca071ca92644f1f2c4ae1bf71b6032e5eff4f78f3aa632b27cbc5f84104a32da"
    const publicKey =
      "0xa899b9539de2a6345dc2ebd14010fe6bcd5d38db9ed75cef4afc6fc68a4c45a4901970bbff307e69048b4d6edf960a6dd7bc5ba9b1cf1b4e0a1e319f68e0741a"

    const bondValue0 = new BN(10)
    const bondValue1 = new BN(20)
    const bondValue2 = new BN(20)

    beforeEach(async () => {
      await createMembersBonds(keep, bondValue0, bondValue1, bondValue2)
      await submitMembersPublicKeys(publicKey)
    })

    it("emits an event", async () => {
      truffleAssert.eventEmitted(
        await keep.closeKeep({from: owner}),
        "KeepClosed"
      )
    })

<<<<<<< HEAD
    it('marks keep as closed', async () => {
      await keep.closeKeep({ from: owner })
      assert.isTrue(await keep.isClosed(), 'keep should be closed')
      assert.isFalse(await keep.isActive(), 'keep should no longer be active')
      assert.isFalse(await keep.isTerminated(), 'keep should not be terminated')
=======
    it("makes the keep no longer active", async () => {
      assert.isTrue(await keep.isActive(), "keep should be active")
      await keep.closeKeep({from: owner})
      assert.isFalse(await keep.isActive(), "keep should no longer be active")
    })

    it("notifies factory", async () => {
      await keep.closeKeep({from: owner})

      assert.isTrue(
        await factoryStub.notifiedKeepClosed(),
        "factory was not notified about keep closure"
      )
>>>>>>> c95b1758
    })

    it("frees members bonds", async () => {
      await keep.closeKeep({from: owner})

      expect(await keep.checkBondAmount()).to.eq.BN(
        0,
        "incorrect bond amount for keep"
      )

      expect(
        await keepBonding.availableUnbondedValue(
          members[0],
          bondCreator,
          signingPool
        )
      ).to.eq.BN(bondValue0, "incorrect unbonded amount for member 0")

      expect(
        await keepBonding.availableUnbondedValue(
          members[1],
          bondCreator,
          signingPool
        )
      ).to.eq.BN(bondValue1, "incorrect unbonded amount for member 1")

      expect(
        await keepBonding.availableUnbondedValue(
          members[2],
          bondCreator,
          signingPool
        )
      ).to.eq.BN(bondValue2, "incorrect unbonded amount for member 2")
    })

    it("reverts when signing is in progress", async () => {
      keep.sign(digest, {from: owner})

      await expectRevert(
        keep.closeKeep({from: owner}),
        "Requested signing has not timed out yet"
      )
    })

    it("reverts when signing was requested but has not timed out yet", async () => {
      keep.sign(digest, {from: owner})

      const signingTimeout = await keep.signingTimeout.call()
      await increaseTime(duration.seconds(signingTimeout - 1))

      await expectRevert(
        keep.closeKeep({from: owner}),
        "Requested signing has not timed out yet"
      )
    })

    it("succeeds when signing was requested but timed out", async () => {
      keep.sign(digest, {from: owner})

      const signingTimeout = await keep.signingTimeout.call()
      await increaseTime(duration.seconds(signingTimeout))

      await keep.closeKeep({from: owner})
    })

    it("cannot be called by non-owner", async () => {
      await expectRevert(keep.closeKeep(), "Caller is not the keep owner")
    })

    it("reverts when already closed", async () => {
      await keep.closeKeep({from: owner})

      await expectRevert(keep.closeKeep({from: owner}), "Keep is not active")
    })

    it("reverts when already seized", async () => {
      await keep.seizeSignerBonds({from: owner})

      await expectRevert(keep.closeKeep({from: owner}), "Keep is not active")
    })
  })

  describe("returnPartialSignerBonds", async () => {
    const singleReturnedBondValue = new BN(2000)
    const allReturnedBondsValue = singleReturnedBondValue.mul(
      new BN(members.length)
    )

    const member1Unbonded = new BN(100)
    const member2Unbounded = new BN(200)
    const member3Unbounded = new BN(700)

    beforeEach(async () => {
      await authorizeBondCreator()
      await depositForBonding(
        member1Unbonded,
        member2Unbounded,
        member3Unbounded
      )
    })

    it("correctly distributes ETH", async () => {
      await keep.returnPartialSignerBonds({value: allReturnedBondsValue})

      const member1UnbondedAfter = await keepBonding.availableUnbondedValue(
        members[0],
        bondCreator,
        signingPool
      )
      const member2UnbondedAfter = await keepBonding.availableUnbondedValue(
        members[1],
        bondCreator,
        signingPool
      )
      const member3UnbondedAfter = await keepBonding.availableUnbondedValue(
        members[2],
        bondCreator,
        signingPool
      )

      expect(
        member1UnbondedAfter,
        "incorrect unbounded balance for member 1"
      ).to.eq.BN(2100) // 2000 + 100
      expect(
        member2UnbondedAfter,
        "incorrect unbounded balance for member 2"
      ).to.eq.BN(2200) // 2000 + 200
      expect(
        member3UnbondedAfter,
        "incorrect unbounded balance for member 3"
      ).to.eq.BN(2700) // 2000 + 700
    })

    it("correctly handles remainder", async () => {
      const remainder = new BN(2)

      await keep.returnPartialSignerBonds({
        value: allReturnedBondsValue.add(remainder),
      })

      const member1UnbondedAfter = await keepBonding.availableUnbondedValue(
        members[0],
        bondCreator,
        signingPool
      )
      const member2UnbondedAfter = await keepBonding.availableUnbondedValue(
        members[1],
        bondCreator,
        signingPool
      )
      const member3UnbondedAfter = await keepBonding.availableUnbondedValue(
        members[2],
        bondCreator,
        signingPool
      )

      expect(
        member1UnbondedAfter,
        "incorrect unbounded balance for member 1"
      ).to.eq.BN(2100) // 2000 + 100
      expect(
        member2UnbondedAfter,
        "incorrect unbounded balance for member 2"
      ).to.eq.BN(2200) // 2000 + 200
      expect(
        member3UnbondedAfter,
        "incorrect unbounded balance for member 3"
      ).to.eq.BN(2702) // 2000 + 700 + 2
    })

    it("reverts with zero value", async () => {
      await expectRevert(
        keep.returnPartialSignerBonds({value: 0}),
        "Partial signer bond must be non-zero"
      )
    })

    it("reverts with zero value per member", async () => {
      await expectRevert(
        keep.returnPartialSignerBonds({value: members.length - 1}),
        "Partial signer bond must be non-zero"
      )
    })
  })

  describe("distributeETHReward", async () => {
    const singleValue = new BN(1000)
    const ethValue = singleValue.mul(new BN(members.length))

    it("emits event", async () => {
      const startBlock = await web3.eth.getBlockNumber()

      const res = await keep.distributeETHReward({value: ethValue})
      truffleAssert.eventEmitted(res, "ETHRewardDistributed")

      assert.lengthOf(
        await keep.getPastEvents("ETHRewardDistributed", {
          fromBlock: startBlock,
          toBlock: "latest",
        }),
        1,
        "unexpected events emitted"
      )
    })

    it("correctly distributes ETH", async () => {
      const initialBalances = await getETHBalancesFromList(members)

      await keep.distributeETHReward({value: ethValue})

      const newBalances = await getETHBalancesFromList(members)

      assert.deepEqual(newBalances, initialBalances)

      expect(
        await web3.eth.getBalance(keep.address),
        "incorrect keep balance"
      ).to.eq.BN(ethValue)

      expect(
        await keep.getMemberETHBalance(members[0]),
        "incorrect member 0 balance"
      ).to.eq.BN(singleValue)

      expect(
        await keep.getMemberETHBalance(members[1]),
        "incorrect member 1 balance"
      ).to.eq.BN(singleValue)

      expect(
        await keep.getMemberETHBalance(members[2]),
        "incorrect member 2 balance"
      ).to.eq.BN(singleValue)
    })

    it("correctly handles unused remainder", async () => {
      const expectedRemainder = new BN(members.length - 1)
      const valueWithRemainder = ethValue.add(expectedRemainder)

      await keep.distributeETHReward({value: valueWithRemainder})

      expect(
        await web3.eth.getBalance(keep.address),
        "incorrect keep balance"
      ).to.eq.BN(valueWithRemainder)

      expect(
        await keep.getMemberETHBalance(members[0]),
        "incorrect member 0 balance"
      ).to.eq.BN(singleValue)

      expect(
        await keep.getMemberETHBalance(members[1]),
        "incorrect member 1 balance"
      ).to.eq.BN(singleValue)

      expect(
        await keep.getMemberETHBalance(members[2]),
        "incorrect member 2 balance"
      ).to.eq.BN(singleValue.add(expectedRemainder))
    })

    it("reverts with zero value", async () => {
      await expectRevert(
        keep.distributeETHReward(),
        "Dividend value must be non-zero"
      )
    })

    it("reverts with zero dividend", async () => {
      const msgValue = members.length - 1
      await expectRevert(
        keep.distributeETHReward({value: msgValue}),
        "Dividend value must be non-zero"
      )
    })
  })

  describe("withdraw", async () => {
    const singleValue = new BN(1000)
    const ethValue = singleValue.mul(new BN(members.length))

    beforeEach(async () => {
      await keep.distributeETHReward({value: ethValue})
    })

    it("correctly transfers value", async () => {
      const initialMemberBalance = new BN(await web3.eth.getBalance(members[0]))

      await keep.withdraw(members[0])

      expect(
        await web3.eth.getBalance(keep.address),
        "incorrect keep balance"
      ).to.eq.BN(ethValue.sub(singleValue))

      expect(
        await keep.getMemberETHBalance(members[0]),
        "incorrect member balance"
      ).to.eq.BN(0)

      expect(
        await web3.eth.getBalance(members[0]),
        "incorrect member account balance"
      ).to.eq.BN(initialMemberBalance.add(singleValue))
    })

    it("sends ETH to beneficiary", async () => {
      const valueWithRemainder = ethValue.add(new BN(1))

      const member1 = accounts[2]
      const member2 = accounts[3]
      const beneficiary = accounts[4]

      const testMembers = [member1, member2]

      const accountsInTest = [member1, member2, beneficiary]
      const expectedBalances = [
        new BN(await web3.eth.getBalance(member1)),
        new BN(await web3.eth.getBalance(member2)),
        new BN(await web3.eth.getBalance(beneficiary)).add(valueWithRemainder),
      ]

      const keep = await newKeep(
        owner,
        testMembers,
        honestThreshold,
        tokenStaking.address,
        keepBonding.address,
        factoryStub.address
      )

      await tokenStaking.setMagpie(member1, beneficiary)
      await tokenStaking.setMagpie(member2, beneficiary)

      await keep.distributeETHReward({value: valueWithRemainder})

      await keep.withdraw(member1)
      expect(
        await keep.getMemberETHBalance(member1),
        "incorrect member 1 balance"
      ).to.eq.BN(0)

      await keep.withdraw(member2)
      expect(
        await keep.getMemberETHBalance(member2),
        "incorrect member 2 balance"
      ).to.eq.BN(0)

      // Check balances of all keep members' and beneficiary.
      const newBalances = await getETHBalancesFromList(accountsInTest)
      assert.deepEqual(newBalances, expectedBalances)
    })

    it("reverts in case of zero balance", async () => {
      const member = members[0]

      const keep = await newKeep(
        owner,
        [member],
        honestThreshold,
        tokenStaking.address,
        keepBonding.address,
        factoryStub.address
      )

      await expectRevert(keep.withdraw(member), "No funds to withdraw")
    })

    it("reverts in case of transfer failure", async () => {
      const etherReceiver = await TestEtherReceiver.new()
      await etherReceiver.setShouldFail(true)

      const member = etherReceiver.address // a receiver which we expect to reject the transfer

      const keep = await newKeep(
        owner,
        [member],
        honestThreshold,
        tokenStaking.address,
        keepBonding.address,
        factoryStub.address
      )

      await keep.distributeETHReward({value: ethValue})

      await expectRevert(keep.withdraw(member), "Transfer failed")

      // Check balances of keep member's account.
      expect(
        await web3.eth.getBalance(member),
        "incorrect member's account balance"
      ).to.eq.BN(0)

      // Check that value which failed transfer remained in the keep contract.
      expect(
        await web3.eth.getBalance(keep.address),
        "incorrect keep's account balance"
      ).to.eq.BN(ethValue)
    })
  })

  describe("distributeERC20Reward", async () => {
    const erc20Value = new BN(2000).mul(new BN(members.length))
    let token

    beforeEach(async () => {
      token = await TestToken.new()
    })

    it("correctly distributes ERC20", async () => {
      await initializeTokens(token, keep, accounts[0], erc20Value)

      const expectedBalances = addToBalances(
        await getERC20BalancesFromList(members, token),
        erc20Value / members.length
      )

      await keep.distributeERC20Reward(token.address, erc20Value)

      const newBalances = await getERC20BalancesFromList(members, token)

      assert.equal(newBalances.toString(), expectedBalances.toString())
    })

    it("emits an event", async () => {
      await initializeTokens(token, keep, accounts[0], erc20Value)

      const startBlock = await web3.eth.getBlockNumber()

      const res = await keep.distributeERC20Reward(token.address, erc20Value)
      truffleAssert.eventEmitted(res, "ERC20RewardDistributed")

      assert.lengthOf(
        await keep.getPastEvents("ERC20RewardDistributed", {
          fromBlock: startBlock,
          toBlock: "latest",
        }),
        1,
        "unexpected events emitted"
      )
    })

    it("correctly handles remainder", async () => {
      const expectedRemainder = new BN(members.length - 1)
      const valueWithRemainder = erc20Value.add(expectedRemainder)

      await initializeTokens(token, keep, accounts[0], valueWithRemainder)

      const expectedBalances = addToBalances(
        await getERC20BalancesFromList(members, token),
        erc20Value / members.length
      )

      const lastMemberIndex = members.length - 1
      expectedBalances[lastMemberIndex] = expectedBalances[lastMemberIndex].add(
        expectedRemainder
      )

      await keep.distributeERC20Reward(token.address, valueWithRemainder)

      const newBalances = await getERC20BalancesFromList(members, token)

      assert.equal(newBalances.toString(), expectedBalances.toString())

      expect(await token.balanceOf(keep.address)).to.eq.BN(
        0,
        "incorrect keep balance"
      )
    })

    it("fails with insufficient approval", async () => {
      await expectRevert(
        keep.distributeERC20Reward(token.address, erc20Value),
        "SafeERC20: low-level call failed"
      )
    })

    it("fails with zero value", async () => {
      await expectRevert(
        keep.distributeERC20Reward(token.address, 0),
        "Dividend value must be non-zero"
      )
    })

    it("reverts with zero dividend", async () => {
      const value = members.length - 1

      await initializeTokens(token, keep, accounts[0], value)

      await expectRevert(
        keep.distributeERC20Reward(token.address, value),
        "Dividend value must be non-zero"
      )
    })

    it("sends ERC20 to beneficiary", async () => {
      const valueWithRemainder = erc20Value.add(new BN(1))

      const member1 = accounts[2]
      const member2 = accounts[3]
      const beneficiary = accounts[4]

      const testMembers = [member1, member2]

      const accountsInTest = [member1, member2, beneficiary]
      const expectedBalances = [
        new BN(await token.balanceOf(member1)),
        new BN(await token.balanceOf(member2)),
        new BN(await token.balanceOf(beneficiary)).add(valueWithRemainder),
      ]

      keep = await newKeep(
        owner,
        testMembers,
        honestThreshold,
        tokenStaking.address,
        keepBonding.address,
        factoryStub.address
      )

      await initializeTokens(token, keep, accounts[0], valueWithRemainder)

      await tokenStaking.setMagpie(member1, beneficiary)
      await tokenStaking.setMagpie(member2, beneficiary)

      await keep.distributeERC20Reward(token.address, valueWithRemainder)

      // Check balances of all keep members' and beneficiary.
      const newBalances = await getERC20BalancesFromList(accountsInTest, token)
      assert.equal(newBalances.toString(), expectedBalances.toString())
    })

    async function initializeTokens(token, keep, account, amount) {
      await token.mint(account, amount)
      await token.approve(keep.address, amount)
    }
  })

  async function submitMembersPublicKeys(publicKey) {
    await keep.submitPublicKey(publicKey, {from: members[0]})
    await keep.submitPublicKey(publicKey, {from: members[1]})
    await keep.submitPublicKey(publicKey, {from: members[2]})
  }

  async function authorizeBondCreator() {
    await tokenStaking.authorizeOperatorContract(members[0], bondCreator)
    await tokenStaking.authorizeOperatorContract(members[1], bondCreator)
    await tokenStaking.authorizeOperatorContract(members[2], bondCreator)
  }

  async function depositForBonding(member1Value, member2Value, member3Value) {
    await keepBonding.deposit(members[0], {value: member1Value})
    await keepBonding.deposit(members[1], {value: member2Value})
    await keepBonding.deposit(members[2], {value: member3Value})
  }

  async function createMembersBonds(keep, bond1, bond2, bond3) {
    await authorizeBondCreator()

    const bondValue1 = bond1 || new BN(100)
    const bondValue2 = bond2 || new BN(200)
    const bondValue3 = bond3 || new BN(300)

    const referenceID = web3.utils.toBN(web3.utils.padLeft(keep.address, 32))

    await depositForBonding(bondValue1, bondValue2, bondValue3)

    await keepBonding.createBond(
      members[0],
      keep.address,
      referenceID,
      bondValue1,
      signingPool
    )
    await keepBonding.createBond(
      members[1],
      keep.address,
      referenceID,
      bondValue2,
      signingPool
    )
    await keepBonding.createBond(
      members[2],
      keep.address,
      referenceID,
      bondValue3,
      signingPool
    )

    return bondValue1.add(bondValue2).add(bondValue3)
  }
})<|MERGE_RESOLUTION|>--- conflicted
+++ resolved
@@ -541,7 +541,6 @@
       )
     })
 
-<<<<<<< HEAD
     it('terminates a keep', async () => {
       await keep.seizeSignerBonds({ from: owner })
       assert.isTrue(await keep.isTerminated(), 'keep should be terminated')
@@ -554,11 +553,6 @@
         await keep.seizeSignerBonds({ from: owner }),
         'KeepTerminated'
       )
-=======
-    it("should close a keep", async () => {
-      await keep.seizeSignerBonds({from: owner})
-      assert.isFalse(await keep.isActive(), "keep should not be active")
->>>>>>> c95b1758
     })
 
     it("can be called only by owner", async () => {
@@ -987,27 +981,11 @@
       )
     })
 
-<<<<<<< HEAD
     it('marks keep as closed', async () => {
       await keep.closeKeep({ from: owner })
       assert.isTrue(await keep.isClosed(), 'keep should be closed')
       assert.isFalse(await keep.isActive(), 'keep should no longer be active')
       assert.isFalse(await keep.isTerminated(), 'keep should not be terminated')
-=======
-    it("makes the keep no longer active", async () => {
-      assert.isTrue(await keep.isActive(), "keep should be active")
-      await keep.closeKeep({from: owner})
-      assert.isFalse(await keep.isActive(), "keep should no longer be active")
-    })
-
-    it("notifies factory", async () => {
-      await keep.closeKeep({from: owner})
-
-      assert.isTrue(
-        await factoryStub.notifiedKeepClosed(),
-        "factory was not notified about keep closure"
-      )
->>>>>>> c95b1758
     })
 
     it("frees members bonds", async () => {
