import {
  getETHBalancesFromList,
  getERC20BalancesFromList,
  addToBalances
} from './helpers/listBalanceUtils'

import { mineBlocks } from './helpers/mineBlocks';
import { createSnapshot, restoreSnapshot } from "./helpers/snapshot";
import { duration, increaseTime } from './helpers/increaseTime';

const { expectRevert } = require('openzeppelin-test-helpers');

const ECDSAKeep = artifacts.require('./ECDSAKeep.sol')
const TestToken = artifacts.require('./TestToken.sol')
const KeepBonding = artifacts.require('./KeepBonding.sol')
const TestEtherReceiver = artifacts.require('./TestEtherReceiver.sol')
const TokenStakingStub = artifacts.require("./TokenStakingStub.sol")

const truffleAssert = require('truffle-assertions')

const BN = web3.utils.BN

const chai = require('chai')
chai.use(require('bn-chai')(BN))
const expect = chai.expect

contract('ECDSAKeep', (accounts) => {
  const owner = accounts[1]
  const members = [accounts[2], accounts[3], accounts[4]]
  const honestThreshold = 1

  let keepBonding, tokenStaking, keep;

  before(async () => {
    keepBonding = await KeepBonding.new()
    tokenStaking = await TokenStakingStub.new()
    keep = await ECDSAKeep.new(
      owner,
      members,
      honestThreshold,
<<<<<<< HEAD
      keepBonding.address,
      tokenStaking.address
=======
      tokenStaking.address,
      keepBonding.address
>>>>>>> 2c3f87d2
    )
  })

  beforeEach(async () => {
    await createSnapshot()
  })

  afterEach(async () => {
    await restoreSnapshot()
  })

  describe('#constructor', async () => {
    it('succeeds', async () => {
      let keep = await ECDSAKeep.new(
        owner,
        members,
        honestThreshold,
        tokenStaking.address,
        keepBonding.address
      )

      assert(web3.utils.isAddress(keep.address), 'invalid keep address')
    })
  })

  describe('#sign', async () => {
    const publicKey = '0x657282135ed640b0f5a280874c7e7ade110b5c3db362e0552e6b7fff2cc8459328850039b734db7629c31567d7fc5677536b7fc504e967dc11f3f2289d3d4051'
    const digest = '0xca071ca92644f1f2c4ae1bf71b6032e5eff4f78f3aa632b27cbc5f84104a32da'

    it('reverts if public key was not set', async () => {
      await expectRevert(
        keep.sign(digest, { from: owner }),
        'Public key was not set yet'
      )
    })

    it('emits event', async () => {
<<<<<<< HEAD
=======
      await submitMembersPublicKeys(publicKey)

>>>>>>> 2c3f87d2
      let res = await keep.sign(digest, { from: owner })
      truffleAssert.eventEmitted(res, 'SignatureRequested', (ev) => {
        return ev.digest == digest
      })
    })

    it('cannot be requested if keep is closed', async () => {
      let referenceID = web3.utils.toBN(web3.utils.padLeft(keep.address, 32))
      await keepBonding.deposit(members[0], { value: 10 })
      await keepBonding.deposit(members[1], { value: 20 })
      await keepBonding.createBond(members[0], keep.address, referenceID, 10)
      await keepBonding.createBond(members[1], keep.address, referenceID, 20)
      keep.closeKeep({ from: owner })

      await expectRevert(
        keep.sign(digest),
        'Keep is not active'
      )
    })

    it('cannot be called by non-owner', async () => {
      await expectRevert(
        keep.sign(digest),
        'Ownable: caller is not the owner.'
      )
    })

    it('cannot be called by non-owner member', async () => {
      await expectRevert(
        keep.sign(digest, { from: members[0] }),
        'Ownable: caller is not the owner.'
      )
    })

    it('cannot be requested if already in progress', async () => {
      await submitMembersPublicKeys(publicKey)

      await keep.sign(digest, { from: owner })

      await expectRevert(
        keep.sign('0x02', { from: owner }),
        'Signer is busy'
      )
    })
  })

  describe('isAwaitingSignature', async () => {
    const digest1 = '0x54a6483b8aca55c9df2a35baf71d9965ddfd623468d81d51229bd5eb7d1e1c1b'
    const publicKey = '0x657282135ed640b0f5a280874c7e7ade110b5c3db362e0552e6b7fff2cc8459328850039b734db7629c31567d7fc5677536b7fc504e967dc11f3f2289d3d4051'
    const signatureR = '0x9b32c3623b6a16e87b4d3a56cd67c666c9897751e24a51518136185403b1cba2'
    const signatureS = '0x6f7c776efde1e382f2ecc99ec0db13534a70ee86bd91d7b3a4059bccbed5d70c'
    const signatureRecoveryID = 1

    const digest2 = '0xca071ca92644f1f2c4ae1bf71b6032e5eff4f78f3aa632b27cbc5f84104a32da'


    beforeEach(async () => {
      await submitMembersPublicKeys(publicKey)
    })

    it('returns false if signing was not requested', async () => {
      assert.isFalse(await keep.isAwaitingSignature(digest1))
    })

    it('returns true if signing was requested for the digest', async () => {
      await keep.sign(digest1, { from: owner })

      assert.isTrue(await keep.isAwaitingSignature(digest1))
    })

    it('returns false if signing was requested for other digest', async () => {
      await keep.sign(digest2, { from: owner })

      assert.isFalse(await keep.isAwaitingSignature(digest1))
    })

    it('returns false if valid signature has been already submitted', async () => {
      await keep.sign(digest1, { from: owner })

      await keep.submitSignature(
        signatureR,
        signatureS,
        signatureRecoveryID,
        { from: members[0] }
      )

      assert.isFalse(await keep.isAwaitingSignature(digest1))
    })

    it('returns true if invalid signature was submitted before', async () => {
      await keep.sign(digest1, { from: owner })

      await expectRevert(
        keep.submitSignature(
          signatureR,
          signatureS,
          0,
          { from: members[0] }
        ),
        "Invalid signature",
      )

      assert.isTrue(await keep.isAwaitingSignature(digest1))
    })
  })

  describe('public key', () => {
    const publicKey0 = '0x00000000000000000000000000000000000000000000000000000000000000000000000000000000000000000000000000000000000000000000000000000000'
    const publicKey1 = '0xa899b9539de2a6345dc2ebd14010fe6bcd5d38db9ed75cef4afc6fc68a4c45a4901970bbff307e69048b4d6edf960a6dd7bc5ba9b1cf1b4e0a1e319f68e0741a'
    const publicKey2 = '0x999999539de2a6345dc2ebd14010fe6bcd5d38db9ed75cef4afc6fc68a4c45a4901970bbff307e69048b4d6edf960a6dd7bc5ba9b1cf1b4e0a1e319f68e0741a'
    const publicKey3 = "0x657282135ed640b0f5a280874c7e7ade110b5c3db362e0552e6b7fff2cc8459328850039b734db7629c31567d7fc5677536b7fc504e967dc11f3f2289d3d4051"

    it('get public key before it is set', async () => {
      let publicKey = await keep.getPublicKey.call()

      assert.equal(publicKey, undefined, 'public key should not be set')
    })

    it('get the public key when all members submitted', async () => {
      await submitMembersPublicKeys(publicKey1)

      let publicKey = await keep.getPublicKey.call()

      assert.equal(
        publicKey,
        publicKey1,
        'incorrect public key'
      )
    })

    describe('submitPublicKey', async () => {
      it('does not emit an event nor sets the key when keys were not submitted by all members', async () => {
        let res = await keep.submitPublicKey(publicKey1, { from: members[1] })
        truffleAssert.eventNotEmitted(res, 'PublicKeyPublished')

        let publicKey = await keep.getPublicKey.call()
        assert.equal(publicKey, null, 'incorrect public key')
      })

      it('does not emit an event nor sets the key when inconsistent keys were submitted by all members', async () => {
        let startBlock = await web3.eth.getBlockNumber()

        await keep.submitPublicKey(publicKey1, { from: members[0] })
        await keep.submitPublicKey(publicKey2, { from: members[1] })
        await keep.submitPublicKey(publicKey3, { from: members[2] })

        assert.isNull(await keep.getPublicKey(), 'incorrect public key')

        assert.isEmpty(
          await keep.getPastEvents('PublicKeyPublished', {
            fromBlock: startBlock,
            toBlock: 'latest'
          }),
          "unexpected events emitted"
        )
      })

      it('does not emit an event nor sets the key when just one inconsistent key was submitted', async () => {
        let startBlock = await web3.eth.getBlockNumber()

        await keep.submitPublicKey(publicKey1, { from: members[0] })
        await keep.submitPublicKey(publicKey2, { from: members[1] })
        await keep.submitPublicKey(publicKey1, { from: members[2] })

        assert.isNull(await keep.getPublicKey(), 'incorrect public key')

        assert.isEmpty(
          await keep.getPastEvents('PublicKeyPublished', {
            fromBlock: startBlock,
            toBlock: 'latest'
          }),
          "unexpected events emitted"
        )
      })

      it('emits event and sets a key when all submitted keys are the same', async () => {
        let res = await keep.submitPublicKey(publicKey1, { from: members[2] })
        truffleAssert.eventNotEmitted(res, 'PublicKeyPublished')

        res = await keep.submitPublicKey(publicKey1, { from: members[0] })
        truffleAssert.eventNotEmitted(res, 'PublicKeyPublished')

        let actualPublicKey = await keep.getPublicKey()
        assert.isNull(actualPublicKey, 'incorrect public key')

        res = await keep.submitPublicKey(publicKey1, { from: members[1] })
        truffleAssert.eventEmitted(res, 'PublicKeyPublished', { publicKey: publicKey1 })

        assert.equal(await keep.getPublicKey(), publicKey1, 'incorrect public key')
      })

      it('does not allow submitting public key more than once', async () => {
        await keep.submitPublicKey(publicKey0, { from: members[0] })

        await expectRevert(
          keep.submitPublicKey(publicKey1, { from: members[0] }),
          'Member already submitted a public key'
        )
      })

      it('does not emit conflict event for first all zero key ', async () => {
        // Event should not be emitted as other keys are not yet submitted.
        let res = await keep.submitPublicKey(publicKey0, { from: members[2] })
        truffleAssert.eventNotEmitted(res, 'ConflictingPublicKeySubmitted')

        // One event should be emitted as just one other key is submitted.
        let startBlock = await web3.eth.getBlockNumber()
        await keep.submitPublicKey(publicKey1, { from: members[0] })
        assert.lengthOf(
          await keep.getPastEvents('ConflictingPublicKeySubmitted', {
            fromBlock: startBlock,
            toBlock: 'latest'
          }),
          1,
          "unexpected events"
        )
      })

      it('emits conflict events for submitted values', async () => {
        // In this test it's important that members don't submit in the same order
        // as they are registered in the keep. We want to stress this scenario
        // and confirm that logic works correctly in such sophisticated scenario.

        // First member submits a public key, there are not conflicts.
        let startBlock = await web3.eth.getBlockNumber()
        await keep.submitPublicKey(publicKey1, { from: members[2] })
        assert.lengthOf(
          await keep.getPastEvents('ConflictingPublicKeySubmitted', {
            fromBlock: startBlock,
            toBlock: 'latest'
          }),
          0,
          "unexpected events for the first submitted key"
        )
        await mineBlocks(1)

        // Second member submits another public key, there is one conflict.
        startBlock = await web3.eth.getBlockNumber()
        await keep.submitPublicKey(publicKey2, { from: members[1] })
        assert.lengthOf(
          await keep.getPastEvents('ConflictingPublicKeySubmitted', {
            fromBlock: startBlock,
            toBlock: 'latest'
          }),
          1,
          "unexpected events for the second submitted key"
        )
        await mineBlocks(1)

        // Third member submits yet another public key, there are two conflicts.
        startBlock = await web3.eth.getBlockNumber()
        await keep.submitPublicKey(publicKey3, { from: members[0] })
        assert.lengthOf(
          await keep.getPastEvents('ConflictingPublicKeySubmitted', {
            fromBlock: startBlock,
            toBlock: 'latest'
          }),
          2,
          "unexpected events for the third submitted key"
        )

        assert.isNull(await keep.getPublicKey(), 'incorrect public key')
      })

      it('reverts when public key already set', async () => {
        await submitMembersPublicKeys(publicKey1)

        await expectRevert(
          keep.submitPublicKey(publicKey1, { from: members[0] }),
          'Member already submitted a public key'
        )
      })

      it('cannot be called by non-member', async () => {
        await expectRevert(
          keep.submitPublicKey(publicKey1),
          'Caller is not the keep member'
        )
      })

      it('cannot be called by non-member owner', async () => {
        await expectRevert(
          keep.submitPublicKey(publicKey1, { from: owner }),
          'Caller is not the keep member'
        )
      })

      it('cannot be different than 64 bytes', async () => {
        let badPublicKey = '0x9b9539de2a6345dc2ebd14010fe6bcd5d38db9ed75cef4afc6fc68a4c45a4901970bbff307e69048b4d6edf960a6dd7bc5ba9b1cf1b4e0a1e319f68e0741a'
        await keep.submitPublicKey(publicKey1, { from: members[1] })
        await expectRevert(
          keep.submitPublicKey(badPublicKey, { from: members[2] }),
          'Public key must be 64 bytes long'
        )
      })
    })

  })

  describe('checkBondAmount', () => {
    const value0 = new BN(30)
    const value1 = new BN(70)

    it('should return bond amount', async () => {
      let referenceID = web3.utils.toBN(web3.utils.padLeft(keep.address, 32))

      await keepBonding.deposit(members[0], { value: value0 })
      await keepBonding.deposit(members[1], { value: value1 })
      await keepBonding.createBond(members[0], keep.address, referenceID, value0)
      await keepBonding.createBond(members[1], keep.address, referenceID, value1)

      let actual = await keep.checkBondAmount.call()
      let expected = value0.add(value1);

      expect(actual).to.eq.BN(expected, "incorrect bond amount");
    })
  })

  describe('seizeSignerBonds', () => {
    const value0 = new BN(30)
    const value1 = new BN(70)
    const value2 = new BN(10)

    it('should seize signer bond', async () => {
      let referenceID = web3.utils.toBN(web3.utils.padLeft(keep.address, 32))

      await keepBonding.deposit(members[0], { value: value0 })
      await keepBonding.deposit(members[1], { value: value1 })
      await keepBonding.deposit(members[2], { value: value2 })
      await keepBonding.createBond(members[0], keep.address, referenceID, value0)
      await keepBonding.createBond(members[1], keep.address, referenceID, value1)
      await keepBonding.createBond(members[2], keep.address, referenceID, value2)

      let bondsBeforeSeizure = await keep.checkBondAmount()
      let expected = value0.add(value1).add(value2);
      expect(bondsBeforeSeizure).to.eq.BN(expected, "incorrect bond amount before seizure");

      let gasPrice = await web3.eth.getGasPrice()

      let ownerBalanceBefore = await web3.eth.getBalance(owner);
      let txHash = await keep.seizeSignerBonds({ from: owner })

      let seizedSignerBondsFee = new BN(txHash.receipt.gasUsed).mul(new BN(gasPrice))
      let ownerBalanceDiff = new BN(await web3.eth.getBalance(owner))
        .add(seizedSignerBondsFee).sub(new BN(ownerBalanceBefore));

      expect(ownerBalanceDiff).to.eq.BN(value0.add(value1).add(value2), "incorrect owner balance");

      let bondsAfterSeizure = await keep.checkBondAmount()
      expect(bondsAfterSeizure).to.eq.BN(0, "should zero all the bonds");
    })
  })

  describe('submitSignatureFraud', () => {
    // Private key: 0x937FFE93CFC943D1A8FC0CB8BAD44A978090A4623DA81EEFDFF5380D0A290B41
    // Public key:
    //  Curve: secp256k1
    //  X: 0x9A0544440CC47779235CCB76D669590C2CD20C7E431F97E17A1093FAF03291C4
    //  Y: 0x73E661A208A8A565CA1E384059BD2FF7FF6886DF081FF1229250099D388C83DF

    // TODO: Extract test data to a test data file and use them consistently across other tests.

    const publicKey1 = '0x9a0544440cc47779235ccb76d669590c2cd20c7e431f97e17a1093faf03291c473e661a208a8a565ca1e384059bd2ff7ff6886df081ff1229250099d388c83df'
    const preimage1 = '0x4c65636820506f7a6e616e' // Lech Poznan
    // hash256Digest1 = sha256(abi.encodePacked(sha256(preimage1)))
    const hash256Digest1 = '0x8bacaa8f02ef807f2f61ae8e00a5bfa4528148e0ae73b2bd54b71b8abe61268e'

    const signature1 = {
      R: '0xedc074a86380cc7e2e4702eaf1bec87843bc0eb7ebd490f5bdd7f02493149170',
      S: '0x3f5005a26eb6f065ea9faea543e5ddb657d13892db2656499a43dfebd6e12efc',
      V: 28
    }

    const hash256Digest2 = '0x14a6483b8aca55c9df2a35baf71d9965ddfd623468d81d51229bd5eb7d1e1c1b'
    const preimage2 = '0x1111636820506f7a6e616e'

<<<<<<< HEAD
    beforeEach(async () => {
      await keep.setPublicKey(publicKey1, { from: members[0] })
=======
    it('reverts if public key was not set', async () => {
      await expectRevert(
        keep.submitSignatureFraud.call(
          signature1.V,
          signature1.R,
          signature1.S,
          hash256Digest1,
          preimage1
        ),
        'Public key was not set yet'
      )
>>>>>>> 2c3f87d2
    })

    it('should return true when signature is valid but was not requested', async () => {
      await submitMembersPublicKeys(publicKey1)
      await keep.sign(hash256Digest2, { from: owner })

      let res = await keep.submitSignatureFraud.call(
        signature1.V,
        signature1.R,
        signature1.S,
        hash256Digest1,
        preimage1
      )

      assert.isTrue(res, 'Signature is fraudulent because is valid but was not requested.')
    })

    it('should return an error when preimage does not match digest', async () => {
      await submitMembersPublicKeys(publicKey1)
      await keep.sign(hash256Digest2, { from: owner })

      await expectRevert(
        keep.submitSignatureFraud.call(
          signature1.V,
          signature1.R,
          signature1.S,
          hash256Digest1,
          preimage2
        ),
        'Signed digest does not match double sha256 hash of the preimage'
      )
    })

    it('should return an error when signature is invalid and was requested', async () => {
      await submitMembersPublicKeys(publicKey1)

      const badSignatureR = '0x1112c3623b6a16e87b4d3a56cd67c666c9897751e24a51518136185403b1cba2'

      await expectRevert(
        keep.submitSignatureFraud.call(
          signature1.V,
          badSignatureR,
          signature1.S,
          hash256Digest1,
          preimage1
        ),
        'Signature is not fraudulent'
      )
    })

    it('should return an error when signature is invalid and was not requested', async () => {
      await submitMembersPublicKeys(publicKey1)

      await keep.sign(hash256Digest2, { from: owner })
      const badSignatureR = '0x1112c3623b6a16e87b4d3a56cd67c666c9897751e24a51518136185403b1cba2'
      await expectRevert(
        keep.submitSignatureFraud.call(
          signature1.V,
          badSignatureR,
          signature1.S,
          hash256Digest1,
          preimage1
        ),
        'Signature is not fraudulent'
      )
    })

    it('should return an error when signature is valid and was requested', async () => {
      await submitMembersPublicKeys(publicKey1)

      await keep.sign(hash256Digest1, { from: owner })

      await expectRevert(
        keep.submitSignatureFraud.call(
          signature1.V,
          signature1.R,
          signature1.S,
          hash256Digest1,
          preimage1
        ),
        'Signature is not fraudulent'
      )
    })
  })

  describe('submitSignature', () => {
    const digest = '0x54a6483b8aca55c9df2a35baf71d9965ddfd623468d81d51229bd5eb7d1e1c1b'
    const publicKey = '0x657282135ed640b0f5a280874c7e7ade110b5c3db362e0552e6b7fff2cc8459328850039b734db7629c31567d7fc5677536b7fc504e967dc11f3f2289d3d4051'
    const signatureR = '0x9b32c3623b6a16e87b4d3a56cd67c666c9897751e24a51518136185403b1cba2'
    const signatureS = '0x6f7c776efde1e382f2ecc99ec0db13534a70ee86bd91d7b3a4059bccbed5d70c'
    const signatureRecoveryID = 1

    // This malleable signature details corresponds to the signature above but
    // it's calculated that `S` is in the higher half of curve's order. We use
    // this to check malleability.
    // `malleableS = secp256k1.N - signatureS`
    // To read more see [EIP-2](https://github.com/ethereum/EIPs/blob/master/EIPS/eip-2.md).
    const malleableS = '0x90838891021e1c7d0d1336613f24ecab703dee5ff1b6c8881bccc2c011606a35'
    const malleableRecoveryID = 0

    beforeEach(async () => {
      await submitMembersPublicKeys(publicKey)
    })

    it('emits an event', async () => {
      await keep.sign(digest, { from: owner })

      let res = await keep.submitSignature(
        signatureR,
        signatureS,
        signatureRecoveryID,
        { from: members[0] }
      )

      truffleAssert.eventEmitted(res, 'SignatureSubmitted', (ev) => {
        return ev.digest == digest
          && ev.r == signatureR
          && ev.s == signatureS
          && ev.recoveryID == signatureRecoveryID
      })
    })

    it('clears signing lock after submission', async () => {
      await keep.sign(digest, { from: owner })

      await keep.submitSignature(
        signatureR,
        signatureS,
        signatureRecoveryID,
        { from: members[0] }
      )

      await keep.sign(digest, { from: owner })
    })

    it('can be called just before the timeout', async () => {
      await keep.sign(digest, { from: owner })

      const signingTimeout = await keep.signingTimeout.call()

      await increaseTime(duration.seconds(signingTimeout - 1));

      await keep.submitSignature(
        signatureR,
        signatureS,
        signatureRecoveryID,
        { from: members[0] }
      )
    })

    it('cannot be called after the timeout passed', async () => {
      await keep.sign(digest, { from: owner })

      const signingTimeout = await keep.signingTimeout.call()

      await increaseTime(duration.seconds(signingTimeout));

      await expectRevert(
        keep.submitSignature(
          signatureR,
          signatureS,
          signatureRecoveryID,
          { from: members[0] }
        ),
        "Signing timeout elapsed"
      )
    })

    it('cannot be submitted if signing was not requested', async () => {
<<<<<<< HEAD
      let keep = await ECDSAKeep.new(
        owner,
        members,
        honestThreshold,
        keepBonding.address,
        tokenStaking.address
      )

      await keep.setPublicKey(publicKey, { from: members[0] })

=======
>>>>>>> 2c3f87d2
      await expectRevert(
        keep.submitSignature(
          signatureR,
          signatureS,
          signatureRecoveryID,
          { from: members[0] }
        ),
        "Not awaiting a signature"
      )
    })

    describe('validates signature', async () => {
      beforeEach(async () => {
        await keep.sign(digest, { from: owner })
      })

      it('rejects recovery ID out of allowed range', async () => {
        await expectRevert(
          keep.submitSignature(
            signatureR,
            signatureS,
            4,
            { from: members[0] }
          ),
          "Recovery ID must be one of {0, 1, 2, 3}"
        )
      })

      it('rejects invalid signature', async () => {
        await expectRevert(
          keep.submitSignature(
            signatureR,
            signatureS,
            0,
            { from: members[0] }
          ),
          "Invalid signature"
        )
      })

      it('rejects malleable signature', async () => {
        try {
          await keep.submitSignature(
            signatureR,
            malleableS,
            malleableRecoveryID,
            { from: members[0] }
          )
          assert(false, 'Test call did not error as expected')
        } catch (e) {
          assert.include(e.message, "Malleable signature - s should be in the low half of secp256k1 curve's order")
        }
      })
    })

    it('cannot be called by non-member', async () => {
      await keep.sign(digest, { from: owner })

      await expectRevert(
        keep.submitSignature(
          signatureR,
          signatureS,
          signatureRecoveryID
        ),
        'Caller is not the keep member'
      )
    })

    it('cannot be called by non-member owner', async () => {
      await keep.sign(digest, { from: owner })

      await expectRevert(
        keep.submitSignature(
          signatureR,
          signatureS,
          signatureRecoveryID,
          { from: owner }
        ),
        'Caller is not the keep member'
      )
    })
  })

  describe.only('closeKeep', () => {
    const digest = '0xca071ca92644f1f2c4ae1bf71b6032e5eff4f78f3aa632b27cbc5f84104a32da'
    const publicKey = '0xa899b9539de2a6345dc2ebd14010fe6bcd5d38db9ed75cef4afc6fc68a4c45a4901970bbff307e69048b4d6edf960a6dd7bc5ba9b1cf1b4e0a1e319f68e0741a'

    const bondValue0 = new BN(10)
    const bondValue1 = new BN(20)

    beforeEach(async () => {
      let referenceID = web3.utils.toBN(web3.utils.padLeft(keep.address, 32))

      await keepBonding.deposit(members[0], { value: bondValue0 })
      await keepBonding.deposit(members[1], { value: bondValue1 })
      await keepBonding.createBond(members[0], keep.address, referenceID, bondValue0)
      await keepBonding.createBond(members[1], keep.address, referenceID, bondValue1)
    })

    it('emits an event', async () => {
      truffleAssert.eventEmitted(
        await keep.closeKeep({ from: owner }),
        'KeepClosed'
      )
    })

    it('frees members bonds', async () => {
      await keep.closeKeep({ from: owner })

      expect(
        await keep.checkBondAmount()
      ).to.eq.BN(0, "incorrect bond amount for keep")

      expect(
        await keepBonding.availableBondingValue(members[0])
      ).to.eq.BN(bondValue0, "incorrect unbonded amount for member 0")

      expect(
        await keepBonding.availableBondingValue(members[1])
      ).to.eq.BN(bondValue1, "incorrect unbonded amount for member 1")
    })

    it('reverts when signing is in progress', async () => {
      await keep.setPublicKey(publicKey, { from: members[0] })

      keep.sign(digest, { from: owner })

      await expectRevert(
        keep.closeKeep({ from: owner }),
        'Requested signing has not timed out yet'
      )
    })

    it('reverts when signing was requested but have not timed out yet', async () => {
      await keep.setPublicKey(publicKey, { from: members[0] })

      keep.sign(digest, { from: owner })

      const signingTimeout = await keep.signingTimeout.call()
      await increaseTime(duration.seconds(signingTimeout - 1));

      await expectRevert(
        keep.closeKeep({ from: owner }),
        'Requested signing has not timed out yet'
      )
    })

    it('succeeds when signing was requested but timed out', async () => {
      await keep.setPublicKey(publicKey, { from: members[0] })

      keep.sign(digest, { from: owner })

      const signingTimeout = await keep.signingTimeout.call()
      await increaseTime(duration.seconds(signingTimeout));

      await keep.closeKeep({ from: owner })
    })

    it('cannot be called by non-owner', async () => {
      await expectRevert(
        keep.closeKeep(),
        'Ownable: caller is not the owner'
      )
    })

    it('reverts closing when already closed', async () => {
      await keep.closeKeep({ from: owner })

      await expectRevert(
        keep.closeKeep({ from: owner }),
        'Keep is not active'
      )
    })
  })

  describe('#distributeETHToMembers', async () => {
    const ethValue = 100000

    it('correctly distributes ETH', async () => {
      const initialBalances = await getETHBalancesFromList(members)

      await keep.distributeETHToMembers({ value: ethValue })

      const newBalances = await getETHBalancesFromList(members)
      const check = addToBalances(initialBalances, ethValue / members.length)

      assert.equal(newBalances.toString(), check.toString())
    })

    it('correctly handles unused remainder', async () => {
      const expectedRemainder = 1
      const valueWithRemainder = members.length + expectedRemainder
      const initialKeepBalance = await web3.eth.getBalance(keep.address)

      await keep.distributeETHToMembers({ value: valueWithRemainder })

      const finalKeepBalance = await web3.eth.getBalance(keep.address)
      const keepBalanceCheck = finalKeepBalance - initialKeepBalance

      assert.equal(keepBalanceCheck, new BN(expectedRemainder))
    })

    it('reverts with zero value', async () => {
      await expectRevert(
        keep.distributeETHToMembers(),
        'dividend value must be non-zero'
      )
    })

    it('reverts with zero dividend', async () => {
      const msgValue = members.length - 1
      await expectRevert(
        keep.distributeETHToMembers({ value: msgValue }),
        'dividend value must be non-zero'
      )
    })

    it('does not revert in case of transfer failure', async () => {
      let etherReceiver = await TestEtherReceiver.new()

      const member1 = accounts[2]
      const member2 = etherReceiver.address // a receiver which we expect to reject the transfer
      const member3 = accounts[3]

      const members = [member1, member2, member3]

      const singleValue = new BN(await etherReceiver.invalidValue.call())
      const msgValue = singleValue.mul(new BN(members.length))

      const expectedBalances = [
        new BN(await web3.eth.getBalance(member1)).add(singleValue),
        new BN(await web3.eth.getBalance(member2)),
        new BN(await web3.eth.getBalance(member3)).add(singleValue),
      ]

      const keep = await ECDSAKeep.new(
        owner,
        members,
        honestThreshold,
<<<<<<< HEAD
        keepBonding.address,
        tokenStaking.address
=======
        tokenStaking.address,
        keepBonding.address
>>>>>>> 2c3f87d2
      )

      await keep.distributeETHToMembers({ value: msgValue })

      // Check balances of all keep members' accounts.
      const newBalances = await getETHBalancesFromList(members)
      assert.deepEqual(newBalances, expectedBalances)

      // Check that value which failed transfer remained in the keep contract.
      assert.equal(await web3.eth.getBalance(keep.address), new BN(singleValue))
    })

    it('sends ETH to beneficiary', async () => {
      const member1 = accounts[1]
      const member2 = accounts[2]
      const beneficiary = accounts[3]

      const members = [member1, member2]
      const accountsInTest = [member1, member2, beneficiary]

      const expectedBalances = [
        new BN(await web3.eth.getBalance(member1)),
        new BN(await web3.eth.getBalance(member2)),
        new BN(await web3.eth.getBalance(beneficiary)).addn(ethValue),
      ]

      const keep = await ECDSAKeep.new(
        owner,
        members,
        honestThreshold,
<<<<<<< HEAD
        keepBonding.address,
        tokenStaking.address
=======
        tokenStaking.address,
        keepBonding.address
>>>>>>> 2c3f87d2
      )

      await tokenStaking.setMagpie(member1, beneficiary)
      await tokenStaking.setMagpie(member2, beneficiary)

      await keep.distributeETHToMembers({ value: ethValue })

      // Check balances of all keep members' and beneficiary.
      const newBalances = await getETHBalancesFromList(accountsInTest)
      assert.deepEqual(newBalances, expectedBalances)
    })
  })

  describe('#distributeERC20ToMembers', async () => {
    const erc20Value = 1000000
    let token

    beforeEach(async () => {
      token = await TestToken.new()
    })

    it('correctly distributes ERC20', async () => {
      const initialBalances = await getERC20BalancesFromList(members, token)
      await token.mint(accounts[0], erc20Value)
      await token.approve(keep.address, erc20Value)
      await keep.distributeERC20ToMembers(token.address, erc20Value)

      const newBalances = await getERC20BalancesFromList(members, token)
      const check = addToBalances(initialBalances, erc20Value / members.length)

      assert.equal(newBalances.toString(), check.toString())
    })

    it('correctly handles unused remainder', async () => {
      const valueWithRemainder = members.length + 1
      const initialKeepBalance = await token.balanceOf(keep.address)

      await token.mint(accounts[0], valueWithRemainder)
      await token.approve(keep.address, valueWithRemainder)
      await keep.distributeERC20ToMembers(token.address, valueWithRemainder)

      const finalKeepBalance = await token.balanceOf(keep.address)
      const expectedRemainder = 0
      const keepBalanceCheck = initialKeepBalance - finalKeepBalance

      assert.equal(keepBalanceCheck, expectedRemainder)
    })

    it('fails with insufficient approval', async () => {
      await expectRevert(
        keep.distributeERC20ToMembers(token.address, erc20Value),
        "SafeMath: subtraction overflow"
      )
    })

    it('fails with zero value', async () => {
      await token.mint(accounts[0], erc20Value)
      await expectRevert(
        keep.distributeERC20ToMembers(token.address, 0),
        "dividend value must be non-zero"
      )
    })

    it('reverts with zero dividend', async () => {
      const value = members.length - 1
      await token.mint(accounts[0], value)
      await token.approve(keep.address, erc20Value)
      await expectRevert(
        keep.distributeERC20ToMembers(token.address, value),
        'dividend value must be non-zero'
      )
    })

    it('sends ERC20 to beneficiary', async () => {
      const member1 = accounts[1]
      const member2 = accounts[2]
      const beneficiary = accounts[3]

      const members = [member1, member2]
      const accountsInTest = [member1, member2, beneficiary]

      const expectedBalances = [
        new BN(await token.balanceOf(member1)),
        new BN(await token.balanceOf(member2)),
        new BN(await token.balanceOf(beneficiary)).addn(erc20Value),
      ]
      const keep = await ECDSAKeep.new(
        owner,
        members,
        honestThreshold,
<<<<<<< HEAD
        keepBonding.address,
        tokenStaking.address
=======
        tokenStaking.address,
        keepBonding.address
>>>>>>> 2c3f87d2
      )

      await tokenStaking.setMagpie(member1, beneficiary)
      await tokenStaking.setMagpie(member2, beneficiary)

      await token.mint(accounts[0], erc20Value)
      await token.approve(keep.address, erc20Value)
      await keep.distributeERC20ToMembers(token.address, erc20Value)

      // Check balances of all keep members' and beneficiary.
      const newBalances = await getERC20BalancesFromList(accountsInTest, token)
      assert.equal(newBalances.toString(), expectedBalances.toString())
    });
  })

  async function submitMembersPublicKeys(publicKey) {
    await keep.submitPublicKey(publicKey, { from: members[0] })
    await keep.submitPublicKey(publicKey, { from: members[1] })
    await keep.submitPublicKey(publicKey, { from: members[2] })
  };
})<|MERGE_RESOLUTION|>--- conflicted
+++ resolved
@@ -38,13 +38,8 @@
       owner,
       members,
       honestThreshold,
-<<<<<<< HEAD
-      keepBonding.address,
-      tokenStaking.address
-=======
       tokenStaking.address,
       keepBonding.address
->>>>>>> 2c3f87d2
     )
   })
 
@@ -82,11 +77,8 @@
     })
 
     it('emits event', async () => {
-<<<<<<< HEAD
-=======
       await submitMembersPublicKeys(publicKey)
 
->>>>>>> 2c3f87d2
       let res = await keep.sign(digest, { from: owner })
       truffleAssert.eventEmitted(res, 'SignatureRequested', (ev) => {
         return ev.digest == digest
@@ -463,10 +455,10 @@
     const hash256Digest2 = '0x14a6483b8aca55c9df2a35baf71d9965ddfd623468d81d51229bd5eb7d1e1c1b'
     const preimage2 = '0x1111636820506f7a6e616e'
 
-<<<<<<< HEAD
     beforeEach(async () => {
       await keep.setPublicKey(publicKey1, { from: members[0] })
-=======
+    })
+
     it('reverts if public key was not set', async () => {
       await expectRevert(
         keep.submitSignatureFraud.call(
@@ -478,7 +470,6 @@
         ),
         'Public key was not set yet'
       )
->>>>>>> 2c3f87d2
     })
 
     it('should return true when signature is valid but was not requested', async () => {
@@ -648,19 +639,6 @@
     })
 
     it('cannot be submitted if signing was not requested', async () => {
-<<<<<<< HEAD
-      let keep = await ECDSAKeep.new(
-        owner,
-        members,
-        honestThreshold,
-        keepBonding.address,
-        tokenStaking.address
-      )
-
-      await keep.setPublicKey(publicKey, { from: members[0] })
-
-=======
->>>>>>> 2c3f87d2
       await expectRevert(
         keep.submitSignature(
           signatureR,
@@ -900,13 +878,8 @@
         owner,
         members,
         honestThreshold,
-<<<<<<< HEAD
-        keepBonding.address,
-        tokenStaking.address
-=======
         tokenStaking.address,
         keepBonding.address
->>>>>>> 2c3f87d2
       )
 
       await keep.distributeETHToMembers({ value: msgValue })
@@ -937,13 +910,8 @@
         owner,
         members,
         honestThreshold,
-<<<<<<< HEAD
-        keepBonding.address,
-        tokenStaking.address
-=======
         tokenStaking.address,
         keepBonding.address
->>>>>>> 2c3f87d2
       )
 
       await tokenStaking.setMagpie(member1, beneficiary)
@@ -1034,13 +1002,8 @@
         owner,
         members,
         honestThreshold,
-<<<<<<< HEAD
-        keepBonding.address,
-        tokenStaking.address
-=======
         tokenStaking.address,
         keepBonding.address
->>>>>>> 2c3f87d2
       )
 
       await tokenStaking.setMagpie(member1, beneficiary)
