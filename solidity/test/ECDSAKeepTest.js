--- conflicted
+++ resolved
@@ -270,13 +270,8 @@
       let ownerBalanceDiff = new BN(await web3.eth.getBalance(owner))
         .add(seizedSignerBondsFee).sub(new BN(ownerBalanceBefore));
 
-<<<<<<< HEAD
       expect(ownerBalanceDiff).to.eq.BN(value0.add(value1).add(value2), "incorrect owner balance");
       
-=======
-      expect(ownerBalanceDiff).to.eq.BN(value0.add(value1), "incorrect owner balance");
-
->>>>>>> 06d12c0e
       let bondsAfterSeizure = await keep.checkBondAmount()
       expect(bondsAfterSeizure).to.eq.BN(0, "should zero all the bonds");
     })
@@ -309,13 +304,8 @@
 
     beforeEach(async () => {
       signingTimeout = await keep.signingTimeout.call()
-<<<<<<< HEAD
       
       await submitMembersPublicKey(publicKey1)
-=======
-
-      await keep.setPublicKey(publicKey1, { from: members[0] })
->>>>>>> 06d12c0e
       await keep.sign(hash256Digest2, { from: owner })
     })
 
