--- conflicted
+++ resolved
@@ -10,12 +10,8 @@
 
 const ECDSAKeep = artifacts.require('./ECDSAKeep.sol')
 const TestToken = artifacts.require('./TestToken.sol')
-<<<<<<< HEAD
 const KeepBonding = artifacts.require('./KeepBonding.sol')
-const EtherReceiver = artifacts.require('./EtherReceiver.sol')
-=======
 const TestEtherReceiver = artifacts.require('./TestEtherReceiver.sol')
->>>>>>> c8748285
 
 const truffleAssert = require('truffle-assertions')
 
@@ -421,13 +417,8 @@
     let etherReceiver
 
     beforeEach(async () => {
-<<<<<<< HEAD
       keep = await ECDSAKeep.new(owner, members, honestThreshold, keepBonding.address)
-      etherReceiver = await EtherReceiver.new()
-=======
-      keep = await ECDSAKeep.new(owner, members, honestThreshold)
       etherReceiver = await TestEtherReceiver.new()
->>>>>>> c8748285
     })
 
     it('correctly distributes ETH', async () => {
@@ -485,11 +476,7 @@
         new BN(await web3.eth.getBalance(member3)).add(singleValue),
       ]
 
-<<<<<<< HEAD
       const keep = await ECDSAKeep.new(owner, members, honestThreshold, keepBonding.address)
-=======
-      const keep = await ECDSAKeep.new(owner, members, honestThreshold)
->>>>>>> c8748285
 
       await keep.distributeETHToMembers({ value: msgValue })
 
