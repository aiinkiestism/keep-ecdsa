import {
  getETHBalancesFromList,
  getERC20BalancesFromList,
  addToBalances
} from './helpers/listBalanceUtils'

import { createSnapshot, restoreSnapshot } from "./helpers/snapshot";
import { duration, increaseTime } from './helpers/increaseTime';

const { expectRevert } = require('openzeppelin-test-helpers');

const ECDSAKeep = artifacts.require('./ECDSAKeep.sol')
const TestToken = artifacts.require('./TestToken.sol')
const KeepBonding = artifacts.require('./KeepBonding.sol')
const TestEtherReceiver = artifacts.require('./TestEtherReceiver.sol')
const TokenStakingStub = artifacts.require("./TokenStakingStub.sol")

const truffleAssert = require('truffle-assertions')

const BN = web3.utils.BN

const chai = require('chai')
chai.use(require('bn-chai')(BN))
const expect = chai.expect

contract('ECDSAKeep', (accounts) => {
  const owner = accounts[1]
  const members = [accounts[2], accounts[3]]
  const honestThreshold = 1

  let keepBonding, tokenStaking, keep;

  before(async () => {
    keepBonding = await KeepBonding.new()
    tokenStaking = await TokenStakingStub.new()
    keep = await ECDSAKeep.new(
      owner, 
      members, 
      honestThreshold, 
      keepBonding.address, 
      tokenStaking.address
    )
  })

  beforeEach(async () => {
    await createSnapshot()
  })

  afterEach(async () => {
    await restoreSnapshot()
  })

  describe('#constructor', async () => {
    it('succeeds', async () => {
      let keep = await ECDSAKeep.new(
        owner,
        members,
        honestThreshold,
        keepBonding.address,
        tokenStaking.address
      )

      assert(web3.utils.isAddress(keep.address), 'invalid keep address')
    })
  })

  describe('#sign', async () => {
    const digest = '0xca071ca92644f1f2c4ae1bf71b6032e5eff4f78f3aa632b27cbc5f84104a32da'

    it('emits event', async () => {
      const digest = '0xbb0b57005f01018b19c278c55273a60118ffdd3e5790ccc8a48cad03907fa521'

      let res = await keep.sign(digest, { from: owner })
      truffleAssert.eventEmitted(res, 'SignatureRequested', (ev) => {
        return ev.digest == digest
      })
    })

    it('cannot be called by non-owner', async () => {
      await expectRevert(
        keep.sign(digest),
        'Ownable: caller is not the owner.'
      )
    })

    it('cannot be called by non-owner member', async () => {
      await expectRevert(
        keep.sign(digest, { from: members[0] }),
        'Ownable: caller is not the owner.'
      )
    })

    it('cannot be requested if already in progress', async () => {
      await keep.sign(digest, { from: owner })
      await expectRevert(
        keep.sign('0x02', { from: owner }),
        'Signer is busy'
      )
    })
  })

  describe('public key', () => {
    const expectedPublicKey = '0xa899b9539de2a6345dc2ebd14010fe6bcd5d38db9ed75cef4afc6fc68a4c45a4901970bbff307e69048b4d6edf960a6dd7bc5ba9b1cf1b4e0a1e319f68e0741a'

    it('get public key before it is set', async () => {
      let publicKey = await keep.getPublicKey.call()

      assert.equal(publicKey, undefined, 'public key should not be set')
    })

    it('set public key and get it', async () => {
      await keep.setPublicKey(expectedPublicKey, { from: members[0] })

      let publicKey = await keep.getPublicKey.call()

      assert.equal(
        publicKey,
        expectedPublicKey,
        'incorrect public key'
      )
    })

    describe('setPublicKey', async () => {
      it('emits an event', async () => {
        let res = await keep.setPublicKey(expectedPublicKey, { from: members[0] })

        truffleAssert.eventEmitted(res, 'PublicKeyPublished', (ev) => {
          return ev.publicKey == expectedPublicKey
        })
      })

      it('cannot be called by non-member', async () => {
        try {
          await keep.setPublicKey(expectedPublicKey)
          assert(false, 'Test call did not error as expected')
        } catch (e) {
          assert.include(e.message, 'Caller is not the keep member')
        }
      })

      it('cannot be called by non-member owner', async () => {
        try {
          await keep.setPublicKey(expectedPublicKey, { from: owner })
          assert(false, 'Test call did not error as expected')
        } catch (e) {
          assert.include(e.message, 'Caller is not the keep member')
        }
      })
    })
  })

  describe('checkBondAmount', () => {
    const value0 = new BN(30)
    const value1 = new BN(70)

    it('should return bond amount', async () => {
      let referenceID = web3.utils.toBN(web3.utils.padLeft(keep.address, 32))

      await keepBonding.deposit(members[0], { value: value0 })
      await keepBonding.deposit(members[1], { value: value1 })
      await keepBonding.createBond(members[0], keep.address, referenceID, value0)
      await keepBonding.createBond(members[1], keep.address, referenceID, value1)

      let actual = await keep.checkBondAmount.call()
      let expected = value0.add(value1);

      expect(actual).to.eq.BN(expected, "incorrect bond amount");
    })
  })

  describe('seizeSignerBonds', () => {
    const value0 = new BN(30)
    const value1 = new BN(70)

    it('should seize signer bond', async () => {
      let referenceID = web3.utils.toBN(web3.utils.padLeft(keep.address, 32))

      await keepBonding.deposit(members[0], { value: value0 })
      await keepBonding.deposit(members[1], { value: value1 })
      await keepBonding.createBond(members[0], keep.address, referenceID, value0)
      await keepBonding.createBond(members[1], keep.address, referenceID, value1)

      let bondsBeforeSeizure = await keep.checkBondAmount()
      let expected = value0.add(value1);
      expect(bondsBeforeSeizure).to.eq.BN(expected, "incorrect bond amount before seizure");

      let gasPrice = await web3.eth.getGasPrice()

      let ownerBalanceBefore = await web3.eth.getBalance(owner);
      let txHash = await keep.seizeSignerBonds({ from: owner })

      let seizedSignerBondsFee = new BN(txHash.receipt.gasUsed).mul(new BN(gasPrice))
      let ownerBalanceDiff = new BN(await web3.eth.getBalance(owner))
        .add(seizedSignerBondsFee).sub(new BN(ownerBalanceBefore));

      expect(ownerBalanceDiff).to.eq.BN(value0.add(value1), "incorrect owner balance");

      let bondsAfterSeizure = await keep.checkBondAmount()
      expect(bondsAfterSeizure).to.eq.BN(0, "should zero all the bonds");
    })
  })

  describe('submitSignatureFraud', () => {
    // Private key: 0x937FFE93CFC943D1A8FC0CB8BAD44A978090A4623DA81EEFDFF5380D0A290B41
    // Public key:
    //  Curve: secp256k1
    //  X: 0x9A0544440CC47779235CCB76D669590C2CD20C7E431F97E17A1093FAF03291C4
    //  Y: 0x73E661A208A8A565CA1E384059BD2FF7FF6886DF081FF1229250099D388C83DF

    // TODO: Extract test data to a test data file and use them consistently across other tests.

    const publicKey1 = '0x9a0544440cc47779235ccb76d669590c2cd20c7e431f97e17a1093faf03291c473e661a208a8a565ca1e384059bd2ff7ff6886df081ff1229250099d388c83df'
    const preimage1 = '0x4c65636820506f7a6e616e' // Lech Poznan
    // hash256Digest1 = sha256(abi.encodePacked(sha256(preimage1)))
    const hash256Digest1 = '0x8bacaa8f02ef807f2f61ae8e00a5bfa4528148e0ae73b2bd54b71b8abe61268e'

    const signature1 = {
      R: '0xedc074a86380cc7e2e4702eaf1bec87843bc0eb7ebd490f5bdd7f02493149170',
      S: '0x3f5005a26eb6f065ea9faea543e5ddb657d13892db2656499a43dfebd6e12efc',
      V: 28
    }

    const hash256Digest2 = '0x14a6483b8aca55c9df2a35baf71d9965ddfd623468d81d51229bd5eb7d1e1c1b'
    const preimage2 = '0x1111636820506f7a6e616e'

    beforeEach(async () => {      
      await keep.setPublicKey(publicKey1, { from: members[0] })
    })

    it('should return true when signature is valid but was not requested', async () => {
      await keep.sign(hash256Digest2, { from: owner })
      let res = await keep.submitSignatureFraud.call(
        signature1.V,
        signature1.R,
        signature1.S,
        hash256Digest1,
        preimage1
      )

      assert.isTrue(res, 'Signature is fraudulent because is valid but was not requested.')
    })

    it('should return an error when preimage does not match digest', async () => {
      await keep.sign(hash256Digest2, { from: owner })
      await expectRevert(
        keep.submitSignatureFraud.call(
          signature1.V,
          signature1.R,
          signature1.S,
          hash256Digest1,
          preimage2
        ),
        'Signed digest does not match double sha256 hash of the preimage'
      )
    })

    it('should return an error when signature is invalid and was requested', async () => {
      await keep.sign(hash256Digest1, { from: owner })
      const badSignatureR = '0x1112c3623b6a16e87b4d3a56cd67c666c9897751e24a51518136185403b1cba2'

      await expectRevert(
        keep.submitSignatureFraud.call(
          signature1.V,
          badSignatureR,
          signature1.S,
          hash256Digest1,
          preimage1
        ),
        'Signature is not fraudulent'
      )
    })

    it('should return an error when signature is invalid and was not requested', async () => {
      await keep.sign(hash256Digest2, { from: owner })
      const badSignatureR = '0x1112c3623b6a16e87b4d3a56cd67c666c9897751e24a51518136185403b1cba2'
      await expectRevert(
        keep.submitSignatureFraud.call(
          signature1.V,
          badSignatureR,
          signature1.S,
          hash256Digest1,
          preimage1
        ),
        'Signature is not fraudulent'
      )
    })

    it('should return an error when signature is valid and was requested', async () => {
      await keep.sign(hash256Digest1, { from: owner })

      await expectRevert(
        keep.submitSignatureFraud.call(
          signature1.V,
          signature1.R,
          signature1.S,
          hash256Digest1,
          preimage1
        ),
        'Signature is not fraudulent'
      )
    })
  })

  describe('submitSignature', () => {
    const digest = '0x54a6483b8aca55c9df2a35baf71d9965ddfd623468d81d51229bd5eb7d1e1c1b'
    const publicKey = '0x657282135ed640b0f5a280874c7e7ade110b5c3db362e0552e6b7fff2cc8459328850039b734db7629c31567d7fc5677536b7fc504e967dc11f3f2289d3d4051'
    const signatureR = '0x9b32c3623b6a16e87b4d3a56cd67c666c9897751e24a51518136185403b1cba2'
    const signatureS = '0x6f7c776efde1e382f2ecc99ec0db13534a70ee86bd91d7b3a4059bccbed5d70c'
    const signatureRecoveryID = 1

    // This malleable signature details corresponds to the signature above but
    // it's calculated that `S` is in the higher half of curve's order. We use
    // this to check malleability.
    // `malleableS = secp256k1.N - signatureS`
    // To read more see [EIP-2](https://github.com/ethereum/EIPs/blob/master/EIPS/eip-2.md).
    const malleableS = '0x90838891021e1c7d0d1336613f24ecab703dee5ff1b6c8881bccc2c011606a35'
    const malleableRecoveryID = 0

    beforeEach(async () => {
      await keep.setPublicKey(publicKey, { from: members[0] })
      await keep.sign(digest, { from: owner })
    })

    it('emits an event', async () => {
      let res = await keep.submitSignature(
        signatureR,
        signatureS,
        signatureRecoveryID,
        { from: members[0] }
      )

      truffleAssert.eventEmitted(res, 'SignatureSubmitted', (ev) => {
        return ev.digest == digest
          && ev.r == signatureR
          && ev.s == signatureS
          && ev.recoveryID == signatureRecoveryID
      })
    })

    it('clears signing lock after submission', async () => {
      await keep.submitSignature(
        signatureR,
        signatureS,
        signatureRecoveryID,
        { from: members[0] }
      )

      await keep.sign(digest, { from: owner })
    })

<<<<<<< HEAD
    it('cannot be submitted if signing was not requested', async () => {
      let keep = await ECDSAKeep.new(
        owner, 
        members, 
        honestThreshold, 
        keepBonding.address, 
        tokenStaking.address
      )
=======
    it('can be called just before the timeout', async () => {
      const signingTimeout = await keep.signingTimeout.call()
>>>>>>> 80a49007

      await increaseTime(duration.seconds(signingTimeout - 1));

     
      await  keep.submitSignature(
          signatureR,
          signatureS,
          signatureRecoveryID,
          { from: members[0] }
        )
    })
  
    it('cannot be called after the timeout passed', async () => {
      const signingTimeout = await keep.signingTimeout.call()

      await increaseTime(duration.seconds(signingTimeout));

      await expectRevert(
        keep.submitSignature(
          signatureR,
          signatureS,
          signatureRecoveryID,
          { from: members[0] }
        ),
        "Signing timeout elapsed"
      )
    })

    it('cannot be submitted if signing was not requested', async () => {
      let keep = await ECDSAKeep.new(owner, members, honestThreshold, keepBonding.address)

      await keep.setPublicKey(publicKey, { from: members[0] })

      await expectRevert(
        keep.submitSignature(
          signatureR,
          signatureS,
          signatureRecoveryID,
          { from: members[0] }
        ),
        "Not awaiting a signature"
      )
    })

    describe('validates signature', async () => {
      it('rejects recovery ID out of allowed range', async () => {
        await expectRevert(
          keep.submitSignature(
            signatureR,
            signatureS,
            4,
            { from: members[0] }
          ),
          "Recovery ID must be one of {0, 1, 2, 3}"
        )
      })

      it('rejects invalid signature', async () => {
        await expectRevert(
          keep.submitSignature(
            signatureR,
            signatureS,
            0,
            { from: members[0] }
          ),
          "Invalid signature"
        )
      })

      it('rejects malleable signature', async () => {
        try {
          await keep.submitSignature(
            signatureR,
            malleableS,
            malleableRecoveryID,
            { from: members[0] }
          )
          assert(false, 'Test call did not error as expected')
        } catch (e) {
          assert.include(e.message, "Malleable signature - s should be in the low half of secp256k1 curve's order")
        }
      })
    })

    it('cannot be called by non-member', async () => {
      await expectRevert(
        keep.submitSignature(
          signatureR,
          signatureS,
          signatureRecoveryID
        ),
        'Caller is not the keep member'
      )
    })

    it('cannot be called by non-member owner', async () => {
      await expectRevert(
        keep.submitSignature(
          signatureR,
          signatureS,
          signatureRecoveryID,
          { from: owner }
        ),
        'Caller is not the keep member'
      )
    })
  })

  describe('#distributeETHToMembers', async () => {
    const ethValue = 100000

    it('correctly distributes ETH', async () => {
      const initialBalances = await getETHBalancesFromList(members)

      await keep.distributeETHToMembers({ value: ethValue })

      const newBalances = await getETHBalancesFromList(members)
      const check = addToBalances(initialBalances, ethValue / members.length)

      assert.equal(newBalances.toString(), check.toString())
    })

    it('correctly handles unused remainder', async () => {
      const expectedRemainder = 1
      const valueWithRemainder = members.length + expectedRemainder
      const initialKeepBalance = await web3.eth.getBalance(keep.address)

      await keep.distributeETHToMembers({ value: valueWithRemainder })

      const finalKeepBalance = await web3.eth.getBalance(keep.address)
      const keepBalanceCheck = finalKeepBalance - initialKeepBalance

      assert.equal(keepBalanceCheck, new BN(expectedRemainder))
    })

    it('reverts with zero value', async () => {
      await expectRevert(
        keep.distributeETHToMembers(),
        'dividend value must be non-zero'
      )
    })

    it('reverts with zero dividend', async () => {
      const msgValue = members.length - 1
      await expectRevert(
        keep.distributeETHToMembers({ value: msgValue }),
        'dividend value must be non-zero'
      )
    })

    it('does not revert in case of transfer failure', async () => {
      let etherReceiver = await TestEtherReceiver.new()

      const member1 = accounts[2]
      const member2 = etherReceiver.address // a receiver which we expect to reject the transfer
      const member3 = accounts[3]

      const members = [member1, member2, member3]

      const singleValue = new BN(await etherReceiver.invalidValue.call())
      const msgValue = singleValue.mul(new BN(members.length))

      const expectedBalances = [
        new BN(await web3.eth.getBalance(member1)).add(singleValue),
        new BN(await web3.eth.getBalance(member2)),
        new BN(await web3.eth.getBalance(member3)).add(singleValue),
      ]

      const keep = await ECDSAKeep.new(
        owner, 
        members, 
        honestThreshold, 
        keepBonding.address, 
        tokenStaking.address
      )

      await keep.distributeETHToMembers({ value: msgValue })

      // Check balances of all keep members' accounts.
      const newBalances = await getETHBalancesFromList(members)
      assert.deepEqual(newBalances, expectedBalances)

      // Check that value which failed transfer remained in the keep contract.
      assert.equal(await web3.eth.getBalance(keep.address), new BN(singleValue))
    })

    it('sends ETH to beneficiary', async () => {
      const member1 = accounts[1]
      const member2 = accounts[2]
      const beneficiary = accounts[3]

      const members = [member1, member2]
      const accountsInTest = [member1, member2, beneficiary] 

      const expectedBalances = [
        new BN(await web3.eth.getBalance(member1)),
        new BN(await web3.eth.getBalance(member2)),
        new BN(await web3.eth.getBalance(beneficiary)).addn(ethValue),
      ]

      const keep = await ECDSAKeep.new(
        owner, 
        members, 
        honestThreshold, 
        keepBonding.address, 
        tokenStaking.address
      )

      await tokenStaking.setMagpie(member1, beneficiary)
      await tokenStaking.setMagpie(member2, beneficiary)

      await keep.distributeETHToMembers({ value: ethValue })

      // Check balances of all keep members' and beneficiary.
      const newBalances = await getETHBalancesFromList(accountsInTest)
      assert.deepEqual(newBalances, expectedBalances)
    })
  })

  describe('#distributeERC20ToMembers', async () => {
    const erc20Value = 1000000
    let token

    beforeEach(async () => {
      token = await TestToken.new()
    })

    it('correctly distributes ERC20', async () => {
      const initialBalances = await getERC20BalancesFromList(members, token)
      await token.mint(accounts[0], erc20Value)
      await token.approve(keep.address, erc20Value)
      await keep.distributeERC20ToMembers(token.address, erc20Value)

      const newBalances = await getERC20BalancesFromList(members, token)
      const check = addToBalances(initialBalances, erc20Value / members.length)

      assert.equal(newBalances.toString(), check.toString())
    })

    it('correctly handles unused remainder', async () => {
      const valueWithRemainder = members.length + 1
      const initialKeepBalance = await token.balanceOf(keep.address)

      await token.mint(accounts[0], valueWithRemainder)
      await token.approve(keep.address, valueWithRemainder)
      await keep.distributeERC20ToMembers(token.address, valueWithRemainder)

      const finalKeepBalance = await token.balanceOf(keep.address)
      const expectedRemainder = 0
      const keepBalanceCheck = initialKeepBalance - finalKeepBalance

      assert.equal(keepBalanceCheck, expectedRemainder)
    })

    it('fails with insufficient approval', async () => {
      await expectRevert(
        keep.distributeERC20ToMembers(token.address, erc20Value),
        "SafeMath: subtraction overflow"
      )
    })

    it('fails with zero value', async () => {
      await token.mint(accounts[0], erc20Value)
      await expectRevert(
        keep.distributeERC20ToMembers(token.address, 0),
        "dividend value must be non-zero"
      )
    })

    it('reverts with zero dividend', async () => {
      const value = members.length - 1
      await token.mint(accounts[0], value)
      await token.approve(keep.address, erc20Value)
      await expectRevert(
        keep.distributeERC20ToMembers(token.address, value),
        'dividend value must be non-zero'
      )
    })

    it('sends ERC20 to beneficiary', async () => {
      const member1 = accounts[1]
      const member2 = accounts[2]
      const beneficiary = accounts[3]

      const members = [member1, member2]
      const accountsInTest = [member1, member2, beneficiary] 

      const expectedBalances = [
        new BN(await token.balanceOf(member1)),
        new BN(await token.balanceOf(member2)),
        new BN(await token.balanceOf(beneficiary)).addn(erc20Value),
      ]
      const keep = await ECDSAKeep.new(
        owner, 
        members, 
        honestThreshold, 
        keepBonding.address, 
        tokenStaking.address
      )

      await tokenStaking.setMagpie(member1, beneficiary)
      await tokenStaking.setMagpie(member2, beneficiary)

      await token.mint(accounts[0], erc20Value)
      await token.approve(keep.address, erc20Value)
      await keep.distributeERC20ToMembers(token.address, erc20Value)

      // Check balances of all keep members' and beneficiary.
      const newBalances = await getERC20BalancesFromList(accountsInTest, token)
      assert.equal(newBalances.toString(), expectedBalances.toString())
    });
  })
})<|MERGE_RESOLUTION|>--- conflicted
+++ resolved
@@ -348,23 +348,11 @@
       await keep.sign(digest, { from: owner })
     })
 
-<<<<<<< HEAD
-    it('cannot be submitted if signing was not requested', async () => {
-      let keep = await ECDSAKeep.new(
-        owner, 
-        members, 
-        honestThreshold, 
-        keepBonding.address, 
-        tokenStaking.address
-      )
-=======
     it('can be called just before the timeout', async () => {
       const signingTimeout = await keep.signingTimeout.call()
->>>>>>> 80a49007
 
       await increaseTime(duration.seconds(signingTimeout - 1));
 
-     
       await  keep.submitSignature(
           signatureR,
           signatureS,
