const ECDSAKeep = artifacts.require('./ECDSAKeep.sol')
const truffleAssert = require('truffle-assertions')

contract('ECDSAKeep', (accounts) => {
  const owner = accounts[1]
  const members = [accounts[2], accounts[3]]
  const threshold = 5

  describe('#constructor', async () => {
    it('succeeds', async () => {
      let keep = await ECDSAKeep.new(
        owner,
        members,
        threshold
      )

      assert(web3.utils.isAddress(keep.address), 'invalid keep address')
    })
  })

  describe.only('#sign', async () => {
    const digest = '0xca071ca92644f1f2c4ae1bf71b6032e5eff4f78f3aa632b27cbc5f84104a32da'
    let keep

    before(async () => {
      keep = await ECDSAKeep.new(owner, members, threshold)
    })

    it('emits event', async () => {
<<<<<<< HEAD
      let res = await keep.sign(digest, { from: owner })
      truffleAssert.eventEmitted(res, 'SignatureRequested', (ev) => {
        return ev.digest == digest
      })
=======
      const digest = '0xbb0b57005f01018b19c278c55273a60118ffdd3e5790ccc8a48cad03907fa521'

      let res = await instance.sign(digest)
      truffleAssert.eventEmitted(res, 'SignatureRequested', (ev) => {
        return ev.digest == digest
      });
>>>>>>> 2e4a5156
    })

    describe('cannot be called by non owner', async () => {
      it('cannot be called by default account', async () => {
        try {
          await keep.sign(digest)
          assert(false, 'Test call did not error as expected')
        } catch (e) {
          assert.include(e.message, 'Ownable: caller is not the owner.')
        }
      })

      it('cannot be called by member', async () => {
        try {
          await keep.sign(digest, { from: members[0] })
          assert(false, 'Test call did not error as expected')
        } catch (e) {
          assert.include(e.message, 'Ownable: caller is not the owner.')
        }
      })
    })
  })

  describe('public key', () => {
    const publicKey = web3.utils.hexToBytes('0xa899b9539de2a6345dc2ebd14010fe6bcd5d38db9ed75cef4afc6fc68a4c45a4901970bbff307e69048b4d6edf960a6dd7bc5ba9b1cf1b4e0a1e319f68e0741a')

    let keep

    beforeEach(async () => {
      keep = await ECDSAKeep.new(owner, members, threshold)
    })

    it('get public key before it is set', async () => {
      let publicKey = await keep.getPublicKey.call()

      assert.equal(publicKey, undefined, 'incorrect public key')
    })

    it.only('set public key and get it', async () => {
      await keep.setPublicKey(publicKey, { from: members[0] })

      const result = await keep.getPublicKey.call()

      assert.equal(
        result,
        web3.utils.bytesToHex(publicKey),
        'incorrect public key'
      )

      describe('setPublicKey', async () => {
        describe('cannot be called by non member', async () => {
          it('cannot be called by default account', async () => {
            try {
              await keep.setPublicKey(publicKey)
              assert(false, 'Test call did not error as expected')
            } catch (e) {
              assert.include(e.message, 'Caller is not the keep member')
            }
          })

          it('cannot be called by owner', async () => {
            try {
              await keep.setPublicKey(publicKey, { from: owner })
              assert(false, 'Test call did not error as expected')
            } catch (e) {
              assert.include(e.message, 'Caller is not the keep member')
            }
          })
        })
      })
    })
  })
<<<<<<< HEAD
})
=======
});
>>>>>>> 2e4a5156
<|MERGE_RESOLUTION|>--- conflicted
+++ resolved
@@ -18,7 +18,7 @@
     })
   })
 
-  describe.only('#sign', async () => {
+  describe('#sign', async () => {
     const digest = '0xca071ca92644f1f2c4ae1bf71b6032e5eff4f78f3aa632b27cbc5f84104a32da'
     let keep
 
@@ -27,19 +27,12 @@
     })
 
     it('emits event', async () => {
-<<<<<<< HEAD
+      const digest = '0xbb0b57005f01018b19c278c55273a60118ffdd3e5790ccc8a48cad03907fa521'
+
       let res = await keep.sign(digest, { from: owner })
       truffleAssert.eventEmitted(res, 'SignatureRequested', (ev) => {
         return ev.digest == digest
       })
-=======
-      const digest = '0xbb0b57005f01018b19c278c55273a60118ffdd3e5790ccc8a48cad03907fa521'
-
-      let res = await instance.sign(digest)
-      truffleAssert.eventEmitted(res, 'SignatureRequested', (ev) => {
-        return ev.digest == digest
-      });
->>>>>>> 2e4a5156
     })
 
     describe('cannot be called by non owner', async () => {
@@ -112,8 +105,4 @@
       })
     })
   })
-<<<<<<< HEAD
-})
-=======
-});
->>>>>>> 2e4a5156
+})