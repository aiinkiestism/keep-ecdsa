import {
  getETHBalancesFromList,
  getERC20BalancesFromList,
  addToBalances
} from './helpers/listBalanceUtils'

import { createSnapshot, restoreSnapshot } from "./helpers/snapshot";
import { duration, increaseTime } from './helpers/increaseTime';

const { expectRevert } = require('openzeppelin-test-helpers');

const ECDSAKeep = artifacts.require('./ECDSAKeep.sol')
const TestToken = artifacts.require('./TestToken.sol')
const KeepBonding = artifacts.require('./KeepBonding.sol')
const TestEtherReceiver = artifacts.require('./TestEtherReceiver.sol')
const TokenStakingStub = artifacts.require("./TokenStakingStub.sol")

const truffleAssert = require('truffle-assertions')

const BN = web3.utils.BN

const chai = require('chai')
chai.use(require('bn-chai')(BN))
const expect = chai.expect

contract('ECDSAKeep', (accounts) => {
  const owner = accounts[1]
  const members = [accounts[2], accounts[3], accounts[4]]
  const honestThreshold = 1

  let keepBonding, tokenStaking, keep;

  before(async () => {
    keepBonding = await KeepBonding.new()
    tokenStaking = await TokenStakingStub.new()
    keep = await ECDSAKeep.new(
      owner, 
      members, 
      honestThreshold, 
      keepBonding.address, 
      tokenStaking.address
    )
  })

  beforeEach(async () => {
    await createSnapshot()
  })

  afterEach(async () => {
    await restoreSnapshot()
  })

  describe('#constructor', async () => {
    it('succeeds', async () => {
      let keep = await ECDSAKeep.new(
        owner,
        members,
        honestThreshold,
        keepBonding.address,
        tokenStaking.address
      )

      assert(web3.utils.isAddress(keep.address), 'invalid keep address')
    })
  })

  describe('#sign', async () => {
    const publicKey = '0x657282135ed640b0f5a280874c7e7ade110b5c3db362e0552e6b7fff2cc8459328850039b734db7629c31567d7fc5677536b7fc504e967dc11f3f2289d3d4051'
    const digest = '0xca071ca92644f1f2c4ae1bf71b6032e5eff4f78f3aa632b27cbc5f84104a32da'

    it('reverts if public key was not set', async () => {
      await expectRevert(
        keep.sign(digest, { from: owner }),
        'Public key was not set yet'
      )
    })

    it('emits event', async () => {
      await submitMembersPublicKeys(publicKey)

      let res = await keep.sign(digest, { from: owner })
      truffleAssert.eventEmitted(res, 'SignatureRequested', (ev) => {
        return ev.digest == digest
      })
    })

    it('cannot be called by non-owner', async () => {
      await expectRevert(
        keep.sign(digest),
        'Ownable: caller is not the owner.'
      )
    })

    it('cannot be called by non-owner member', async () => {
      await expectRevert(
        keep.sign(digest, { from: members[0] }),
        'Ownable: caller is not the owner.'
      )
    })

    it('cannot be requested if already in progress', async () => {
      await submitMembersPublicKeys(publicKey)

      await keep.sign(digest, { from: owner })
<<<<<<< HEAD

=======
>>>>>>> a4e05ab4
      await expectRevert(
        keep.sign('0x02', { from: owner }),
        'Signer is busy'
      )
<<<<<<< HEAD
    })

    it('can be requested again after timeout passed', async () => {
      await submitMembersPublicKeys(publicKey)

      await keep.sign(digest, { from: owner })

      const signingTimeout = await keep.signingTimeout.call()
      mineBlocks(signingTimeout)

      await keep.sign(digest, { from: owner })
=======
>>>>>>> a4e05ab4
    })
  })

  describe('isAwaitingSignature', async () => {
    const digest1 = '0x54a6483b8aca55c9df2a35baf71d9965ddfd623468d81d51229bd5eb7d1e1c1b'
    const publicKey = '0x657282135ed640b0f5a280874c7e7ade110b5c3db362e0552e6b7fff2cc8459328850039b734db7629c31567d7fc5677536b7fc504e967dc11f3f2289d3d4051'
    const signatureR = '0x9b32c3623b6a16e87b4d3a56cd67c666c9897751e24a51518136185403b1cba2'
    const signatureS = '0x6f7c776efde1e382f2ecc99ec0db13534a70ee86bd91d7b3a4059bccbed5d70c'
    const signatureRecoveryID = 1

    const digest2 = '0xca071ca92644f1f2c4ae1bf71b6032e5eff4f78f3aa632b27cbc5f84104a32da'


    beforeEach(async () => {
      await submitMembersPublicKeys(publicKey)
    })

    it('returns false if signing was not requested', async () => {
      assert.isFalse(await keep.isAwaitingSignature(digest1))
    })

    it('returns true if signing was requested for the digest', async () => {
      await keep.sign(digest1, { from: owner })

      assert.isTrue(await keep.isAwaitingSignature(digest1))
    })

    it('returns false if signing was requested for other digest', async () => {
      await keep.sign(digest2, { from: owner })

      assert.isFalse(await keep.isAwaitingSignature(digest1))
    })

    it('returns false if valid signature has been already submitted', async () => {
      await keep.sign(digest1, { from: owner })

      await keep.submitSignature(
        signatureR,
        signatureS,
        signatureRecoveryID,
        { from: members[0] }
      )

      assert.isFalse(await keep.isAwaitingSignature(digest1))
    })

    it('returns true if invalid signature was submitted before', async () => {
      await keep.sign(digest1, { from: owner })

      await expectRevert(
        keep.submitSignature(
          signatureR,
          signatureS,
          0,
          { from: members[0] }
        ),
        "Invalid signature",
      )

      assert.isTrue(await keep.isAwaitingSignature(digest1))
    })
  })

  describe('public key', () => {
    const publicKey0 = '0x00000000000000000000000000000000000000000000000000000000000000000000000000000000000000000000000000000000000000000000000000000000'
    const publicKey1 = '0xa899b9539de2a6345dc2ebd14010fe6bcd5d38db9ed75cef4afc6fc68a4c45a4901970bbff307e69048b4d6edf960a6dd7bc5ba9b1cf1b4e0a1e319f68e0741a'
    const publicKey2 = '0x999999539de2a6345dc2ebd14010fe6bcd5d38db9ed75cef4afc6fc68a4c45a4901970bbff307e69048b4d6edf960a6dd7bc5ba9b1cf1b4e0a1e319f68e0741a'
    const publicKey3 = "0x657282135ed640b0f5a280874c7e7ade110b5c3db362e0552e6b7fff2cc8459328850039b734db7629c31567d7fc5677536b7fc504e967dc11f3f2289d3d4051"

    it('get public key before it is set', async () => {
      let publicKey = await keep.getPublicKey.call()

      assert.equal(publicKey, undefined, 'public key should not be set')
    })

    it('get the public key when all members submitted', async () => {
      await submitMembersPublicKeys(publicKey1)

      let publicKey = await keep.getPublicKey.call()

      assert.equal(
        publicKey,
        publicKey1,
        'incorrect public key'
      )
    })

    describe('submitPublicKey', async () => {
      it('does not emit an event nor sets the key when keys were not submitted by all members', async () => {
        let res = await keep.submitPublicKey(publicKey1, { from: members[1] })
        truffleAssert.eventNotEmitted(res, 'PublicKeyPublished')

        let publicKey = await keep.getPublicKey.call()
        assert.equal(publicKey, null, 'incorrect public key')
      })

      it('does not emit an event nor sets the key when inconsistent keys were submitted by all members', async () => {
        let startBlock = await web3.eth.getBlockNumber()

        await keep.submitPublicKey(publicKey1, { from: members[0] })
        await keep.submitPublicKey(publicKey2, { from: members[1] })
        await keep.submitPublicKey(publicKey3, { from: members[2] })

        assert.isNull(await keep.getPublicKey(), 'incorrect public key')

        assert.isEmpty(
          await keep.getPastEvents('PublicKeyPublished', {
            fromBlock: startBlock,
            toBlock: 'latest'
          }),
          "unexpected events emitted"
        )
      })

      it('does not emit an event nor sets the key when just one inconsistent key was submitted', async () => {
        let startBlock = await web3.eth.getBlockNumber()

        await keep.submitPublicKey(publicKey1, { from: members[0] })
        await keep.submitPublicKey(publicKey2, { from: members[1] })
        await keep.submitPublicKey(publicKey1, { from: members[2] })

        assert.isNull(await keep.getPublicKey(), 'incorrect public key')

        assert.isEmpty(
          await keep.getPastEvents('PublicKeyPublished', {
            fromBlock: startBlock,
            toBlock: 'latest'
          }),
          "unexpected events emitted"
        )
      })

      it('emits event and sets a key when all submitted keys are the same', async () => {
        let res = await keep.submitPublicKey(publicKey1, { from: members[2] })
        truffleAssert.eventNotEmitted(res, 'PublicKeyPublished')

        res = await keep.submitPublicKey(publicKey1, { from: members[0] })
        truffleAssert.eventNotEmitted(res, 'PublicKeyPublished')

        let actualPublicKey = await keep.getPublicKey()
        assert.isNull(actualPublicKey, 'incorrect public key')

        res = await keep.submitPublicKey(publicKey1, { from: members[1] })
        truffleAssert.eventEmitted(res, 'PublicKeyPublished', { publicKey: publicKey1 })

        assert.equal(await keep.getPublicKey(), publicKey1, 'incorrect public key')
      })

      it('does not allow submitting public key more than once', async () => {
        await keep.submitPublicKey(publicKey0, { from: members[0] })

        await expectRevert(
          keep.submitPublicKey(publicKey1, { from: members[0] }),
          'Member already submitted a public key'
        )
      })

      it('does not emit conflict event for first all zero key ', async () => {
        // Event should not be emitted as other keys are not yet submitted.
        let res = await keep.submitPublicKey(publicKey0, { from: members[2] })
        truffleAssert.eventNotEmitted(res, 'ConflictingPublicKeySubmitted')

        // One event should be emitted as just one other key is submitted.
        let startBlock = await web3.eth.getBlockNumber()
        await keep.submitPublicKey(publicKey1, { from: members[0] })
        assert.lengthOf(
          await keep.getPastEvents('ConflictingPublicKeySubmitted', {
            fromBlock: startBlock,
            toBlock: 'latest'
          }),
          1,
          "unexpected events"
        )
        await mineBlocks(1)
      })

      it('emits conflict events for submitted values', async () => {
        // In this test it's important that members don't submit in the same order
        // as they are registered in the keep. We want to stress this scenario
        // and confirm that logic works correctly in such sophisticated scenario.

        // First member submits a public key, there are not conflicts.
        let startBlock = await web3.eth.getBlockNumber()
        await keep.submitPublicKey(publicKey1, { from: members[2] })
        assert.lengthOf(
          await keep.getPastEvents('ConflictingPublicKeySubmitted', {
            fromBlock: startBlock,
            toBlock: 'latest'
          }),
          0,
          "unexpected events for the first submitted key"
        )
        await mineBlocks(1)

        // Second member submits another public key, there is one conflict.
        startBlock = await web3.eth.getBlockNumber()
        await keep.submitPublicKey(publicKey2, { from: members[1] })
        assert.lengthOf(
          await keep.getPastEvents('ConflictingPublicKeySubmitted', {
            fromBlock: startBlock,
            toBlock: 'latest'
          }),
          1,
          "unexpected events for the second submitted key"
        )
        await mineBlocks(1)

        // Third member submits yet another public key, there are two conflicts.
        startBlock = await web3.eth.getBlockNumber()
        await keep.submitPublicKey(publicKey3, { from: members[0] })
        assert.lengthOf(
          await keep.getPastEvents('ConflictingPublicKeySubmitted', {
            fromBlock: startBlock,
            toBlock: 'latest'
          }),
          2,
          "unexpected events for the third submitted key"
        )

        assert.isNull(await keep.getPublicKey(), 'incorrect public key')
      })

      it('reverts when public key already set', async () => {
        await submitMembersPublicKeys(publicKey1)

        await expectRevert(
          keep.submitPublicKey(publicKey1, { from: members[0] }),
          'Member already submitted a public key'
        )
      })

      it('cannot be called by non-member', async () => {
        await expectRevert(
          keep.submitPublicKey(publicKey1),
          'Caller is not the keep member'
        )
      })

      it('cannot be called by non-member owner', async () => {
        await expectRevert(
          keep.submitPublicKey(publicKey1, { from: owner }),
          'Caller is not the keep member'
        )
      })

      it('cannot be different than 64 bytes', async () => {
        let badPublicKey = '0x9b9539de2a6345dc2ebd14010fe6bcd5d38db9ed75cef4afc6fc68a4c45a4901970bbff307e69048b4d6edf960a6dd7bc5ba9b1cf1b4e0a1e319f68e0741a'
        await keep.submitPublicKey(publicKey1, { from: members[1] })
        await expectRevert(
          keep.submitPublicKey(badPublicKey, { from: members[2] }),
          'Public key must be 64 bytes long'
        )
      })
    })

  })

  describe('checkBondAmount', () => {
    const value0 = new BN(30)
    const value1 = new BN(70)

    it('should return bond amount', async () => {
      let referenceID = web3.utils.toBN(web3.utils.padLeft(keep.address, 32))

      await keepBonding.deposit(members[0], { value: value0 })
      await keepBonding.deposit(members[1], { value: value1 })
      await keepBonding.createBond(members[0], keep.address, referenceID, value0)
      await keepBonding.createBond(members[1], keep.address, referenceID, value1)

      let actual = await keep.checkBondAmount.call()
      let expected = value0.add(value1);

      expect(actual).to.eq.BN(expected, "incorrect bond amount");
    })
  })

  describe('seizeSignerBonds', () => {
    const value0 = new BN(30)
    const value1 = new BN(70)
    const value2 = new BN(10)

    it('should seize signer bond', async () => {
      let referenceID = web3.utils.toBN(web3.utils.padLeft(keep.address, 32))

      await keepBonding.deposit(members[0], { value: value0 })
      await keepBonding.deposit(members[1], { value: value1 })
      await keepBonding.deposit(members[2], { value: value2 })
      await keepBonding.createBond(members[0], keep.address, referenceID, value0)
      await keepBonding.createBond(members[1], keep.address, referenceID, value1)
      await keepBonding.createBond(members[2], keep.address, referenceID, value2)

      let bondsBeforeSeizure = await keep.checkBondAmount()
      let expected = value0.add(value1).add(value2);
      expect(bondsBeforeSeizure).to.eq.BN(expected, "incorrect bond amount before seizure");

      let gasPrice = await web3.eth.getGasPrice()

      let ownerBalanceBefore = await web3.eth.getBalance(owner);
      let txHash = await keep.seizeSignerBonds({ from: owner })

      let seizedSignerBondsFee = new BN(txHash.receipt.gasUsed).mul(new BN(gasPrice))
      let ownerBalanceDiff = new BN(await web3.eth.getBalance(owner))
        .add(seizedSignerBondsFee).sub(new BN(ownerBalanceBefore));

      expect(ownerBalanceDiff).to.eq.BN(value0.add(value1).add(value2), "incorrect owner balance");

      let bondsAfterSeizure = await keep.checkBondAmount()
      expect(bondsAfterSeizure).to.eq.BN(0, "should zero all the bonds");
    })
  })

  describe('submitSignatureFraud', () => {
    // Private key: 0x937FFE93CFC943D1A8FC0CB8BAD44A978090A4623DA81EEFDFF5380D0A290B41
    // Public key:
    //  Curve: secp256k1
    //  X: 0x9A0544440CC47779235CCB76D669590C2CD20C7E431F97E17A1093FAF03291C4
    //  Y: 0x73E661A208A8A565CA1E384059BD2FF7FF6886DF081FF1229250099D388C83DF

    // TODO: Extract test data to a test data file and use them consistently across other tests.

    const publicKey1 = '0x9a0544440cc47779235ccb76d669590c2cd20c7e431f97e17a1093faf03291c473e661a208a8a565ca1e384059bd2ff7ff6886df081ff1229250099d388c83df'
    const preimage1 = '0x4c65636820506f7a6e616e' // Lech Poznan
    // hash256Digest1 = sha256(abi.encodePacked(sha256(preimage1)))
    const hash256Digest1 = '0x8bacaa8f02ef807f2f61ae8e00a5bfa4528148e0ae73b2bd54b71b8abe61268e'

    const signature1 = {
      R: '0xedc074a86380cc7e2e4702eaf1bec87843bc0eb7ebd490f5bdd7f02493149170',
      S: '0x3f5005a26eb6f065ea9faea543e5ddb657d13892db2656499a43dfebd6e12efc',
      V: 28
    }

    const hash256Digest2 = '0x14a6483b8aca55c9df2a35baf71d9965ddfd623468d81d51229bd5eb7d1e1c1b'
    const preimage2 = '0x1111636820506f7a6e616e'

<<<<<<< HEAD
    let signingTimeout

    beforeEach(async () => {
      signingTimeout = await keep.signingTimeout.call()
    })

    it('reverts if public key was not set', async () => {
      await expectRevert(
        keep.submitSignatureFraud.call(
          signature1.V,
          signature1.R,
          signature1.S,
          hash256Digest1,
          preimage1
        ),
        'Public key was not set yet'
      )
    })

    it('should return true when signature is valid but was not requested', async () => {
      await submitMembersPublicKeys(publicKey1)
      await keep.sign(hash256Digest2, { from: owner })

=======
    beforeEach(async () => {      
      await keep.setPublicKey(publicKey1, { from: members[0] })
    })

    it('should return true when signature is valid but was not requested', async () => {
      await keep.sign(hash256Digest2, { from: owner })
>>>>>>> a4e05ab4
      let res = await keep.submitSignatureFraud.call(
        signature1.V,
        signature1.R,
        signature1.S,
        hash256Digest1,
        preimage1
      )

      assert.isTrue(res, 'Signature is fraudulent because is valid but was not requested.')
    })

    it('should return an error when preimage does not match digest', async () => {
<<<<<<< HEAD
      await submitMembersPublicKeys(publicKey1)
      await keep.sign(hash256Digest2, { from: owner })

=======
      await keep.sign(hash256Digest2, { from: owner })
>>>>>>> a4e05ab4
      await expectRevert(
        keep.submitSignatureFraud.call(
          signature1.V,
          signature1.R,
          signature1.S,
          hash256Digest1,
          preimage2
        ),
        'Signed digest does not match double sha256 hash of the preimage'
      )
    })

    it('should return an error when signature is invalid and was requested', async () => {
<<<<<<< HEAD
      mineBlocks(signingTimeout)

      await submitMembersPublicKeys(publicKey1)
=======
>>>>>>> a4e05ab4
      await keep.sign(hash256Digest1, { from: owner })

      const badSignatureR = '0x1112c3623b6a16e87b4d3a56cd67c666c9897751e24a51518136185403b1cba2'



      await expectRevert(
        keep.submitSignatureFraud.call(
          signature1.V,
          badSignatureR,
          signature1.S,
          hash256Digest1,
          preimage1
        ),
        'Signature is not fraudulent'
      )
    })

    it('should return an error when signature is invalid and was not requested', async () => {
<<<<<<< HEAD
      await submitMembersPublicKeys(publicKey1)

=======
>>>>>>> a4e05ab4
      await keep.sign(hash256Digest2, { from: owner })
      const badSignatureR = '0x1112c3623b6a16e87b4d3a56cd67c666c9897751e24a51518136185403b1cba2'
      await expectRevert(
        keep.submitSignatureFraud.call(
          signature1.V,
          badSignatureR,
          signature1.S,
          hash256Digest1,
          preimage1
        ),
        'Signature is not fraudulent'
      )
    })

    it('should return an error when signature is valid and was requested', async () => {
<<<<<<< HEAD
      await submitMembersPublicKeys(publicKey1)

=======
>>>>>>> a4e05ab4
      await keep.sign(hash256Digest1, { from: owner })

      await expectRevert(
        keep.submitSignatureFraud.call(
          signature1.V,
          signature1.R,
          signature1.S,
          hash256Digest1,
          preimage1
        ),
        'Signature is not fraudulent'
      )
    })
  })

  describe('submitSignature', () => {
    const digest = '0x54a6483b8aca55c9df2a35baf71d9965ddfd623468d81d51229bd5eb7d1e1c1b'
    const publicKey = '0x657282135ed640b0f5a280874c7e7ade110b5c3db362e0552e6b7fff2cc8459328850039b734db7629c31567d7fc5677536b7fc504e967dc11f3f2289d3d4051'
    const signatureR = '0x9b32c3623b6a16e87b4d3a56cd67c666c9897751e24a51518136185403b1cba2'
    const signatureS = '0x6f7c776efde1e382f2ecc99ec0db13534a70ee86bd91d7b3a4059bccbed5d70c'
    const signatureRecoveryID = 1

    // This malleable signature details corresponds to the signature above but
    // it's calculated that `S` is in the higher half of curve's order. We use
    // this to check malleability.
    // `malleableS = secp256k1.N - signatureS`
    // To read more see [EIP-2](https://github.com/ethereum/EIPs/blob/master/EIPS/eip-2.md).
    const malleableS = '0x90838891021e1c7d0d1336613f24ecab703dee5ff1b6c8881bccc2c011606a35'
    const malleableRecoveryID = 0

    beforeEach(async () => {
      await submitMembersPublicKeys(publicKey)
      await keep.sign(digest, { from: owner })
    })

    it('emits an event', async () => {
      let res = await keep.submitSignature(
        signatureR,
        signatureS,
        signatureRecoveryID,
        { from: members[0] }
      )

      truffleAssert.eventEmitted(res, 'SignatureSubmitted', (ev) => {
        return ev.digest == digest
          && ev.r == signatureR
          && ev.s == signatureS
          && ev.recoveryID == signatureRecoveryID
      })
    })

    it('clears signing lock after submission', async () => {
      await keep.submitSignature(
        signatureR,
        signatureS,
        signatureRecoveryID,
        { from: members[0] }
      )

      await keep.sign(digest, { from: owner })
    })

<<<<<<< HEAD
    it('cannot be submitted if signing was not requested', async () => {
      let keep = await ECDSAKeep.new(
        owner,
        members,
        honestThreshold,
        keepBonding.address
      )

      await keep.submitPublicKey(publicKey, { from: members[0] })

      await expectRevert(
        keep.submitSignature(
=======
    it('can be called just before the timeout', async () => {
      const signingTimeout = await keep.signingTimeout.call()

      await increaseTime(duration.seconds(signingTimeout - 1));

      await  keep.submitSignature(
>>>>>>> a4e05ab4
          signatureR,
          signatureS,
          signatureRecoveryID,
          { from: members[0] }
<<<<<<< HEAD
        ),
        "Signing is currently not in progress"
      )
=======
        )
>>>>>>> a4e05ab4
    })
  
    it('cannot be called after the timeout passed', async () => {
      const signingTimeout = await keep.signingTimeout.call()

      await increaseTime(duration.seconds(signingTimeout));

      await expectRevert(
        keep.submitSignature(
          signatureR,
          signatureS,
          signatureRecoveryID,
          { from: members[0] }
        ),
        "Signing timeout elapsed"
      )
    })

    it('cannot be submitted if signing was not requested', async () => {
      let keep = await ECDSAKeep.new(
        owner, 
        members, 
        honestThreshold, 
        keepBonding.address,       
        tokenStaking.address
      )

      await keep.setPublicKey(publicKey, { from: members[0] })

      await expectRevert(
        keep.submitSignature(
          signatureR,
          signatureS,
          signatureRecoveryID,
          { from: members[0] }
        ),
        "Not awaiting a signature"
      )
    })

    describe('validates signature', async () => {
      it('rejects recovery ID out of allowed range', async () => {
        await expectRevert(
          keep.submitSignature(
            signatureR,
            signatureS,
            4,
            { from: members[0] }
          ),
          "Recovery ID must be one of {0, 1, 2, 3}"
        )
      })

      it('rejects invalid signature', async () => {
        await expectRevert(
          keep.submitSignature(
            signatureR,
            signatureS,
            0,
            { from: members[0] }
          ),
          "Invalid signature"
        )
      })

      it('rejects malleable signature', async () => {
        try {
          await keep.submitSignature(
            signatureR,
            malleableS,
            malleableRecoveryID,
            { from: members[0] }
          )
          assert(false, 'Test call did not error as expected')
        } catch (e) {
          assert.include(e.message, "Malleable signature - s should be in the low half of secp256k1 curve's order")
        }
      })
    })

    it('cannot be called by non-member', async () => {
      await expectRevert(
        keep.submitSignature(
          signatureR,
          signatureS,
          signatureRecoveryID
        ),
        'Caller is not the keep member'
      )
    })

    it('cannot be called by non-member owner', async () => {
      await expectRevert(
        keep.submitSignature(
          signatureR,
          signatureS,
          signatureRecoveryID,
          { from: owner }
        ),
        'Caller is not the keep member'
      )
    })
  })

  describe('#distributeETHToMembers', async () => {
    const ethValue = 100000

    it('correctly distributes ETH', async () => {
      const initialBalances = await getETHBalancesFromList(members)

      await keep.distributeETHToMembers({ value: ethValue })

      const newBalances = await getETHBalancesFromList(members)
      const check = addToBalances(initialBalances, ethValue / members.length)

      assert.equal(newBalances.toString(), check.toString())
    })

    it('correctly handles unused remainder', async () => {
      const expectedRemainder = 1
      const valueWithRemainder = members.length + expectedRemainder
      const initialKeepBalance = await web3.eth.getBalance(keep.address)

      await keep.distributeETHToMembers({ value: valueWithRemainder })

      const finalKeepBalance = await web3.eth.getBalance(keep.address)
      const keepBalanceCheck = finalKeepBalance - initialKeepBalance

      assert.equal(keepBalanceCheck, new BN(expectedRemainder))
    })

    it('reverts with zero value', async () => {
      await expectRevert(
        keep.distributeETHToMembers(),
        'dividend value must be non-zero'
      )
    })

    it('reverts with zero dividend', async () => {
      const msgValue = members.length - 1
      await expectRevert(
        keep.distributeETHToMembers({ value: msgValue }),
        'dividend value must be non-zero'
      )
    })

    it('does not revert in case of transfer failure', async () => {
      let etherReceiver = await TestEtherReceiver.new()

      const member1 = accounts[2]
      const member2 = etherReceiver.address // a receiver which we expect to reject the transfer
      const member3 = accounts[3]

      const members = [member1, member2, member3]

      const singleValue = new BN(await etherReceiver.invalidValue.call())
      const msgValue = singleValue.mul(new BN(members.length))

      const expectedBalances = [
        new BN(await web3.eth.getBalance(member1)).add(singleValue),
        new BN(await web3.eth.getBalance(member2)),
        new BN(await web3.eth.getBalance(member3)).add(singleValue),
      ]

      const keep = await ECDSAKeep.new(
        owner, 
        members, 
        honestThreshold, 
        keepBonding.address, 
        tokenStaking.address
      )

      await keep.distributeETHToMembers({ value: msgValue })

      // Check balances of all keep members' accounts.
      const newBalances = await getETHBalancesFromList(members)
      assert.deepEqual(newBalances, expectedBalances)

      // Check that value which failed transfer remained in the keep contract.
      assert.equal(await web3.eth.getBalance(keep.address), new BN(singleValue))
    })

    it('sends ETH to beneficiary', async () => {
      const member1 = accounts[1]
      const member2 = accounts[2]
      const beneficiary = accounts[3]

      const members = [member1, member2]
      const accountsInTest = [member1, member2, beneficiary] 

      const expectedBalances = [
        new BN(await web3.eth.getBalance(member1)),
        new BN(await web3.eth.getBalance(member2)),
        new BN(await web3.eth.getBalance(beneficiary)).addn(ethValue),
      ]

      const keep = await ECDSAKeep.new(
        owner, 
        members, 
        honestThreshold, 
        keepBonding.address, 
        tokenStaking.address
      )

      await tokenStaking.setMagpie(member1, beneficiary)
      await tokenStaking.setMagpie(member2, beneficiary)

      await keep.distributeETHToMembers({ value: ethValue })

      // Check balances of all keep members' and beneficiary.
      const newBalances = await getETHBalancesFromList(accountsInTest)
      assert.deepEqual(newBalances, expectedBalances)
    })
  })

  describe('#distributeERC20ToMembers', async () => {
    const erc20Value = 1000000
    let token

    beforeEach(async () => {
      token = await TestToken.new()
    })

    it('correctly distributes ERC20', async () => {
      const initialBalances = await getERC20BalancesFromList(members, token)
      await token.mint(accounts[0], erc20Value)
      await token.approve(keep.address, erc20Value)
      await keep.distributeERC20ToMembers(token.address, erc20Value)

      const newBalances = await getERC20BalancesFromList(members, token)
      const check = addToBalances(initialBalances, erc20Value / members.length)

      assert.equal(newBalances.toString(), check.toString())
    })

    it('correctly handles unused remainder', async () => {
      const valueWithRemainder = members.length + 1
      const initialKeepBalance = await token.balanceOf(keep.address)

      await token.mint(accounts[0], valueWithRemainder)
      await token.approve(keep.address, valueWithRemainder)
      await keep.distributeERC20ToMembers(token.address, valueWithRemainder)

      const finalKeepBalance = await token.balanceOf(keep.address)
      const expectedRemainder = 0
      const keepBalanceCheck = initialKeepBalance - finalKeepBalance

      assert.equal(keepBalanceCheck, expectedRemainder)
    })

    it('fails with insufficient approval', async () => {
      await expectRevert(
        keep.distributeERC20ToMembers(token.address, erc20Value),
        "SafeMath: subtraction overflow"
      )
    })

    it('fails with zero value', async () => {
      await token.mint(accounts[0], erc20Value)
      await expectRevert(
        keep.distributeERC20ToMembers(token.address, 0),
        "dividend value must be non-zero"
      )
    })

    it('reverts with zero dividend', async () => {
      const value = members.length - 1
      await token.mint(accounts[0], value)
      await token.approve(keep.address, erc20Value)
      await expectRevert(
        keep.distributeERC20ToMembers(token.address, value),
        'dividend value must be non-zero'
      )
    })

    it('sends ERC20 to beneficiary', async () => {
      const member1 = accounts[1]
      const member2 = accounts[2]
      const beneficiary = accounts[3]

      const members = [member1, member2]
      const accountsInTest = [member1, member2, beneficiary] 

      const expectedBalances = [
        new BN(await token.balanceOf(member1)),
        new BN(await token.balanceOf(member2)),
        new BN(await token.balanceOf(beneficiary)).addn(erc20Value),
      ]
      const keep = await ECDSAKeep.new(
        owner, 
        members, 
        honestThreshold, 
        keepBonding.address, 
        tokenStaking.address
      )

      await tokenStaking.setMagpie(member1, beneficiary)
      await tokenStaking.setMagpie(member2, beneficiary)

      await token.mint(accounts[0], erc20Value)
      await token.approve(keep.address, erc20Value)
      await keep.distributeERC20ToMembers(token.address, erc20Value)

      // Check balances of all keep members' and beneficiary.
      const newBalances = await getERC20BalancesFromList(accountsInTest, token)
      assert.equal(newBalances.toString(), expectedBalances.toString())
    });
  })

  async function submitMembersPublicKeys(publicKey) {
    await keep.submitPublicKey(publicKey, { from: members[0] })
    await keep.submitPublicKey(publicKey, { from: members[1] })
    await keep.submitPublicKey(publicKey, { from: members[2] })
  };
})<|MERGE_RESOLUTION|>--- conflicted
+++ resolved
@@ -4,6 +4,7 @@
   addToBalances
 } from './helpers/listBalanceUtils'
 
+import { mineBlocks } from './helpers/mineBlocks';
 import { createSnapshot, restoreSnapshot } from "./helpers/snapshot";
 import { duration, increaseTime } from './helpers/increaseTime';
 
@@ -34,10 +35,10 @@
     keepBonding = await KeepBonding.new()
     tokenStaking = await TokenStakingStub.new()
     keep = await ECDSAKeep.new(
-      owner, 
-      members, 
-      honestThreshold, 
-      keepBonding.address, 
+      owner,
+      members,
+      honestThreshold,
+      keepBonding.address,
       tokenStaking.address
     )
   })
@@ -102,28 +103,11 @@
       await submitMembersPublicKeys(publicKey)
 
       await keep.sign(digest, { from: owner })
-<<<<<<< HEAD
-
-=======
->>>>>>> a4e05ab4
+
       await expectRevert(
         keep.sign('0x02', { from: owner }),
         'Signer is busy'
       )
-<<<<<<< HEAD
-    })
-
-    it('can be requested again after timeout passed', async () => {
-      await submitMembersPublicKeys(publicKey)
-
-      await keep.sign(digest, { from: owner })
-
-      const signingTimeout = await keep.signingTimeout.call()
-      mineBlocks(signingTimeout)
-
-      await keep.sign(digest, { from: owner })
-=======
->>>>>>> a4e05ab4
     })
   })
 
@@ -297,7 +281,6 @@
           1,
           "unexpected events"
         )
-        await mineBlocks(1)
       })
 
       it('emits conflict events for submitted values', async () => {
@@ -458,13 +441,6 @@
     const hash256Digest2 = '0x14a6483b8aca55c9df2a35baf71d9965ddfd623468d81d51229bd5eb7d1e1c1b'
     const preimage2 = '0x1111636820506f7a6e616e'
 
-<<<<<<< HEAD
-    let signingTimeout
-
-    beforeEach(async () => {
-      signingTimeout = await keep.signingTimeout.call()
-    })
-
     it('reverts if public key was not set', async () => {
       await expectRevert(
         keep.submitSignatureFraud.call(
@@ -482,14 +458,6 @@
       await submitMembersPublicKeys(publicKey1)
       await keep.sign(hash256Digest2, { from: owner })
 
-=======
-    beforeEach(async () => {      
-      await keep.setPublicKey(publicKey1, { from: members[0] })
-    })
-
-    it('should return true when signature is valid but was not requested', async () => {
-      await keep.sign(hash256Digest2, { from: owner })
->>>>>>> a4e05ab4
       let res = await keep.submitSignatureFraud.call(
         signature1.V,
         signature1.R,
@@ -502,13 +470,9 @@
     })
 
     it('should return an error when preimage does not match digest', async () => {
-<<<<<<< HEAD
       await submitMembersPublicKeys(publicKey1)
       await keep.sign(hash256Digest2, { from: owner })
 
-=======
-      await keep.sign(hash256Digest2, { from: owner })
->>>>>>> a4e05ab4
       await expectRevert(
         keep.submitSignatureFraud.call(
           signature1.V,
@@ -522,17 +486,9 @@
     })
 
     it('should return an error when signature is invalid and was requested', async () => {
-<<<<<<< HEAD
-      mineBlocks(signingTimeout)
-
       await submitMembersPublicKeys(publicKey1)
-=======
->>>>>>> a4e05ab4
-      await keep.sign(hash256Digest1, { from: owner })
 
       const badSignatureR = '0x1112c3623b6a16e87b4d3a56cd67c666c9897751e24a51518136185403b1cba2'
-
-
 
       await expectRevert(
         keep.submitSignatureFraud.call(
@@ -547,11 +503,8 @@
     })
 
     it('should return an error when signature is invalid and was not requested', async () => {
-<<<<<<< HEAD
       await submitMembersPublicKeys(publicKey1)
 
-=======
->>>>>>> a4e05ab4
       await keep.sign(hash256Digest2, { from: owner })
       const badSignatureR = '0x1112c3623b6a16e87b4d3a56cd67c666c9897751e24a51518136185403b1cba2'
       await expectRevert(
@@ -567,11 +520,8 @@
     })
 
     it('should return an error when signature is valid and was requested', async () => {
-<<<<<<< HEAD
       await submitMembersPublicKeys(publicKey1)
 
-=======
->>>>>>> a4e05ab4
       await keep.sign(hash256Digest1, { from: owner })
 
       await expectRevert(
@@ -604,10 +554,11 @@
 
     beforeEach(async () => {
       await submitMembersPublicKeys(publicKey)
+    })
+
+    it('emits an event', async () => {
       await keep.sign(digest, { from: owner })
-    })
-
-    it('emits an event', async () => {
+
       let res = await keep.submitSignature(
         signatureR,
         signatureS,
@@ -624,6 +575,8 @@
     })
 
     it('clears signing lock after submission', async () => {
+      await keep.sign(digest, { from: owner })
+
       await keep.submitSignature(
         signatureR,
         signatureS,
@@ -634,41 +587,24 @@
       await keep.sign(digest, { from: owner })
     })
 
-<<<<<<< HEAD
-    it('cannot be submitted if signing was not requested', async () => {
-      let keep = await ECDSAKeep.new(
-        owner,
-        members,
-        honestThreshold,
-        keepBonding.address
-      )
-
-      await keep.submitPublicKey(publicKey, { from: members[0] })
-
-      await expectRevert(
-        keep.submitSignature(
-=======
     it('can be called just before the timeout', async () => {
+      await keep.sign(digest, { from: owner })
+
       const signingTimeout = await keep.signingTimeout.call()
 
       await increaseTime(duration.seconds(signingTimeout - 1));
 
-      await  keep.submitSignature(
->>>>>>> a4e05ab4
-          signatureR,
-          signatureS,
-          signatureRecoveryID,
-          { from: members[0] }
-<<<<<<< HEAD
-        ),
-        "Signing is currently not in progress"
-      )
-=======
-        )
->>>>>>> a4e05ab4
-    })
-  
+      await keep.submitSignature(
+        signatureR,
+        signatureS,
+        signatureRecoveryID,
+        { from: members[0] }
+      )
+    })
+
     it('cannot be called after the timeout passed', async () => {
+      await keep.sign(digest, { from: owner })
+
       const signingTimeout = await keep.signingTimeout.call()
 
       await increaseTime(duration.seconds(signingTimeout));
@@ -685,16 +621,6 @@
     })
 
     it('cannot be submitted if signing was not requested', async () => {
-      let keep = await ECDSAKeep.new(
-        owner, 
-        members, 
-        honestThreshold, 
-        keepBonding.address,       
-        tokenStaking.address
-      )
-
-      await keep.setPublicKey(publicKey, { from: members[0] })
-
       await expectRevert(
         keep.submitSignature(
           signatureR,
@@ -707,6 +633,10 @@
     })
 
     describe('validates signature', async () => {
+      beforeEach(async () => {
+        await keep.sign(digest, { from: owner })
+      })
+
       it('rejects recovery ID out of allowed range', async () => {
         await expectRevert(
           keep.submitSignature(
@@ -747,6 +677,8 @@
     })
 
     it('cannot be called by non-member', async () => {
+      await keep.sign(digest, { from: owner })
+
       await expectRevert(
         keep.submitSignature(
           signatureR,
@@ -758,6 +690,8 @@
     })
 
     it('cannot be called by non-member owner', async () => {
+      await keep.sign(digest, { from: owner })
+
       await expectRevert(
         keep.submitSignature(
           signatureR,
@@ -831,10 +765,10 @@
       ]
 
       const keep = await ECDSAKeep.new(
-        owner, 
-        members, 
-        honestThreshold, 
-        keepBonding.address, 
+        owner,
+        members,
+        honestThreshold,
+        keepBonding.address,
         tokenStaking.address
       )
 
@@ -854,7 +788,7 @@
       const beneficiary = accounts[3]
 
       const members = [member1, member2]
-      const accountsInTest = [member1, member2, beneficiary] 
+      const accountsInTest = [member1, member2, beneficiary]
 
       const expectedBalances = [
         new BN(await web3.eth.getBalance(member1)),
@@ -863,10 +797,10 @@
       ]
 
       const keep = await ECDSAKeep.new(
-        owner, 
-        members, 
-        honestThreshold, 
-        keepBonding.address, 
+        owner,
+        members,
+        honestThreshold,
+        keepBonding.address,
         tokenStaking.address
       )
 
@@ -947,7 +881,7 @@
       const beneficiary = accounts[3]
 
       const members = [member1, member2]
-      const accountsInTest = [member1, member2, beneficiary] 
+      const accountsInTest = [member1, member2, beneficiary]
 
       const expectedBalances = [
         new BN(await token.balanceOf(member1)),
@@ -955,10 +889,10 @@
         new BN(await token.balanceOf(beneficiary)).addn(erc20Value),
       ]
       const keep = await ECDSAKeep.new(
-        owner, 
-        members, 
-        honestThreshold, 
-        keepBonding.address, 
+        owner,
+        members,
+        honestThreshold,
+        keepBonding.address,
         tokenStaking.address
       )
 
