import {
  getETHBalancesFromList,
  getERC20BalancesFromList,
  addToBalances
} from './helpers/listBalanceUtils'

import { mineBlocks } from "./helpers/mineBlocks";

const { expectRevert } = require('openzeppelin-test-helpers');

const ECDSAKeep = artifacts.require('./ECDSAKeep.sol')
const TestToken = artifacts.require('./TestToken.sol')
<<<<<<< HEAD
const KeepBonding = artifacts.require('./KeepBonding.sol')
=======
const EtherReceiver = artifacts.require('./EtherReceiver.sol')

>>>>>>> 4db45638
const truffleAssert = require('truffle-assertions')

const BN = web3.utils.BN

const chai = require('chai')
chai.use(require('bn-chai')(BN))
const expect = chai.expect

contract('ECDSAKeep', (accounts) => {
  const owner = accounts[1]
  const members = [accounts[2], accounts[3]]
  const honestThreshold = 1

  let keepBonding;

  before(async () => {
    keepBonding = await KeepBonding.new()
  })

  describe('#constructor', async () => {
    it('succeeds', async () => {
      let keep = await ECDSAKeep.new(
        owner,
        members,
        honestThreshold,
        keepBonding.address
      )

      assert(web3.utils.isAddress(keep.address), 'invalid keep address')
    })
  })

  describe('#sign', async () => {
    const digest = '0xca071ca92644f1f2c4ae1bf71b6032e5eff4f78f3aa632b27cbc5f84104a32da'
    let keep

    beforeEach(async () => {
      keep = await ECDSAKeep.new(owner, members, honestThreshold, keepBonding.address)
    })

    it('emits event', async () => {
      const digest = '0xbb0b57005f01018b19c278c55273a60118ffdd3e5790ccc8a48cad03907fa521'

      let res = await keep.sign(digest, { from: owner })
      truffleAssert.eventEmitted(res, 'SignatureRequested', (ev) => {
        return ev.digest == digest
      })
    })

    it('cannot be called by non-owner', async () => {
      try {
        await keep.sign(digest)
        assert(false, 'Test call did not error as expected')
      } catch (e) {
        assert.include(e.message, 'Ownable: caller is not the owner.')
      }
    })

    it('cannot be called by non-owner member', async () => {
      try {
        await keep.sign(digest, { from: members[0] })
        assert(false, 'Test call did not error as expected')
      } catch (e) {
        assert.include(e.message, 'Ownable: caller is not the owner.')
      }
    })

    it('cannot be requested if already in progress', async () => {
      await keep.sign(digest, { from: owner })
      try {
        await keep.sign('0x02', { from: owner })
        assert(false, 'Test call did not error as expected')
      } catch (e) {
        assert.include(e.message, 'Signer is busy')
      }
    })

    it('can be requested again after timeout passed', async () => {
      await keep.sign(digest, { from: owner })

      const signingTimeout = await keep.signingTimeout.call()
      mineBlocks(signingTimeout)

      await keep.sign(digest, { from: owner })
    })
  })

  describe('public key', () => {
    const expectedPublicKey = '0xa899b9539de2a6345dc2ebd14010fe6bcd5d38db9ed75cef4afc6fc68a4c45a4901970bbff307e69048b4d6edf960a6dd7bc5ba9b1cf1b4e0a1e319f68e0741a'

    let keep

    beforeEach(async () => {
      keep = await ECDSAKeep.new(owner, members, honestThreshold, keepBonding.address);
    })

    it('get public key before it is set', async () => {
      let publicKey = await keep.getPublicKey.call()

      assert.equal(publicKey, undefined, 'public key should not be set')
    })

    it('set public key and get it', async () => {
      await keep.setPublicKey(expectedPublicKey, { from: members[0] })

      let publicKey = await keep.getPublicKey.call()

      assert.equal(
        publicKey,
        expectedPublicKey,
        'incorrect public key'
      )
    })

    describe('setPublicKey', async () => {
      it('emits an event', async () => {
        let res = await keep.setPublicKey(expectedPublicKey, { from: members[0] })

        truffleAssert.eventEmitted(res, 'PublicKeyPublished', (ev) => {
          return ev.publicKey == expectedPublicKey
        })
      })

      it('cannot be called by non-member', async () => {
        try {
          await keep.setPublicKey(expectedPublicKey)
          assert(false, 'Test call did not error as expected')
        } catch (e) {
          assert.include(e.message, 'Caller is not the keep member')
        }
      })

      it('cannot be called by non-member owner', async () => {
        try {
          await keep.setPublicKey(expectedPublicKey, { from: owner })
          assert(false, 'Test call did not error as expected')
        } catch (e) {
          assert.include(e.message, 'Caller is not the keep member')
        }
      })
    })
  })

  describe('checkBondAmount', () =>  {
    const value0 = new BN(30)
    const value1 = new BN(70)

    it('should return bond amount', async () => {
      let keep = await ECDSAKeep.new(owner, members, honestThreshold, keepBonding.address)
      let referenceID = web3.utils.toBN(web3.utils.padLeft(keep.address, 32))
      
      await keepBonding.deposit(members[0], { value: value0 })
      await keepBonding.deposit(members[1], { value: value1 })
      await keepBonding.createBond(members[0], keep.address, referenceID, value0)
      await keepBonding.createBond(members[1], keep.address, referenceID, value1)

      let actual = await keep.checkBondAmount.call()
      let expected = value0.add(value1);

      expect(actual).to.eq.BN(expected, "incorrect bond amount.");
    })  
  })

  describe('seizeSignerBonds', () =>  {
    const value0 = new BN(30)
    const value1 = new BN(70)

    it('should seize signer bond', async () => {
      let keep = await ECDSAKeep.new(owner, members, honestThreshold, keepBonding.address)
      let referenceID = web3.utils.toBN(web3.utils.padLeft(keep.address, 32))
      
      await keepBonding.deposit(members[0], { value: value0 })
      await keepBonding.deposit(members[1], { value: value1 })
      await keepBonding.createBond(members[0], keep.address, referenceID, value0)
      await keepBonding.createBond(members[1], keep.address, referenceID, value1)

      let bondsBeforeSeizure = await keep.checkBondAmount()
      let expected = value0.add(value1);
      expect(bondsBeforeSeizure).to.eq.BN(expected, "incorrect bond amount before seizure.");
      
      await keep.seizeSignerBonds({from: owner})
      
      let bondsAfterSeizure = await keep.checkBondAmount()
      expect(bondsAfterSeizure).to.eq.BN(0, "should zero all the bonds.");
    })  
  })

  describe('submitSignatureFraud', () =>  {
    const digest1 = '0x14a6483b8aca55c9df2a35baf71d9965ddfd623468d81d51229bd5eb7d1e1c1b'
    const digest2 = '0x54a6483b8aca55c9df2a35baf71d9965ddfd623468d81d51229bd5eb7d1e1c1b'
    const digest3 = '0x24a6483b8aca55c9df2a35baf71d9965ddfd623468d81d51229bd5eb7d1e1c1b'
    const signatureV = 27
    const signatureR = '0x9b32c3623b6a16e87b4d3a56cd67c666c9897751e24a51518136185403b1cba2'
    const signatureS = '0x90838891021e1c7d0d1336613f24ecab703dee5ff1b6c8881bccc2c011606a35'
    const publicKey = '0x657282135ed640b0f5a280874c7e7ade110b5c3db362e0552e6b7fff2cc8459328850039b734db7629c31567d7fc5677536b7fc504e967dc11f3f2289d3d4051'
    let keep
    
    beforeEach(async () => {
      keep = await ECDSAKeep.new(owner, members, honestThreshold, keepBonding.address)
      const signingTimeout = await keep.signingTimeout.call()
      
      await keep.setPublicKey(publicKey, { from: members[0] })
      
      await keep.sign(digest1, { from: owner })
      mineBlocks(signingTimeout)
      await keep.sign(digest3, { from: owner })
    })
    
    it('should return true when signature is valid but was not requested', async () => {
      let res = await keep.submitSignatureFraud.call(
        signatureV,
        signatureR,
        signatureS,
        digest2, 
        '0x000'
      )
        
      assert.isTrue(res, 'Signature is fraudulent because is valid but was not requested.')
    })

    it('should return an error when signature is invalid and was requested', async () => {
      const badSignatureR = '0x1112c3623b6a16e87b4d3a56cd67c666c9897751e24a51518136185403b1cba2'
      await expectRevert(
        keep.submitSignatureFraud.call(
          signatureV,
          badSignatureR,
          signatureS,
          digest1, 
          '0x000'
        ),
        'Signature is not fraudulent'
      )
    })
        
    it('should return an error when signature is invalid and was not requested', async () => {
      const badDigest = '0x11a6483b8aca55c9df2a35baf71d9965ddfd623468d81d51229bd5eb7d1e1c1b'
      const badSignatureR = '0x1112c3623b6a16e87b4d3a56cd67c666c9897751e24a51518136185403b1cba2'
      await expectRevert(
        keep.submitSignatureFraud.call(
          signatureV,
          badSignatureR,
          signatureS,
          badDigest, 
          '0x000'
        ),
        'Signature is not fraudulent'
      )
    })

    it('should return an error when signature is valid and was requested', async () => {
      await expectRevert(
        keep.submitSignatureFraud.call(
          signatureV,
          signatureR,
          signatureS,
          digest1, 
          '0x000'
        ),
        'Signature is not fraudulent'
      )
    })
  })

  describe('submitSignature', () => {
    const digest = '0x54a6483b8aca55c9df2a35baf71d9965ddfd623468d81d51229bd5eb7d1e1c1b'
    const publicKey = '0x657282135ed640b0f5a280874c7e7ade110b5c3db362e0552e6b7fff2cc8459328850039b734db7629c31567d7fc5677536b7fc504e967dc11f3f2289d3d4051'
    const signatureR = '0x9b32c3623b6a16e87b4d3a56cd67c666c9897751e24a51518136185403b1cba2'
    const signatureS = '0x90838891021e1c7d0d1336613f24ecab703dee5ff1b6c8881bccc2c011606a35'
    const signatureRecoveryID = 0

    let keep

    beforeEach(async () => {
      keep = await ECDSAKeep.new(owner, members, honestThreshold, keepBonding.address)

      await keep.setPublicKey(publicKey, { from: members[0] })
      await keep.sign(digest, { from: owner })
    })

    it('emits an event', async () => {
      let res = await keep.submitSignature(
        signatureR,
        signatureS,
        signatureRecoveryID,
        { from: members[0] }
      )

      truffleAssert.eventEmitted(res, 'SignatureSubmitted', (ev) => {
        return ev.digest == digest
          && ev.r == signatureR
          && ev.s == signatureS
          && ev.recoveryID == signatureRecoveryID
      })
    })

    it('clears signing lock after submission', async () => {
      await keep.submitSignature(
        signatureR,
        signatureS,
        signatureRecoveryID,
        { from: members[0] }
      )

      await keep.sign(digest, { from: owner })
    })

    it('cannot be submitted if signing was not requested', async () => {
      keep = await ECDSAKeep.new(owner, members, honestThreshold, keepBonding.address)

      await keep.setPublicKey(publicKey, { from: members[0] })

      try {
        await keep.submitSignature(
          signatureR,
          signatureS,
          signatureRecoveryID,
          { from: members[0] }
        )
        assert(false, 'Test call did not error as expected')
      } catch (e) {
        assert.include(e.message, "Not awaiting a signature")
      }
    })

    it('accepts signature after timeout', async () => {
      const signingTimeout = await keep.signingTimeout.call()
      mineBlocks(signingTimeout)

      await keep.submitSignature(
        signatureR,
        signatureS,
        signatureRecoveryID,
        { from: members[0] }
      )
    })

    describe('validates signature', async () => {
      it('rejects recovery ID out of allowed range', async () => {
        try {
          await keep.submitSignature(
            signatureR,
            signatureS,
            4,
            { from: members[0] }
          )
          assert(false, 'Test call did not error as expected')
        } catch (e) {
          assert.include(e.message, "Recovery ID must be one of {0, 1, 2, 3}")
        }
      })

      it('rejects invalid signature', async () => {
        try {
          await keep.submitSignature(
            signatureR,
            signatureS,
            1,
            { from: members[0] }
          )
          assert(false, 'Test call did not error as expected')
        } catch (e) {
          assert.include(e.message, "Invalid signature")
        }
      })
    })

    it('cannot be called by non-member', async () => {
      try {
        await keep.submitSignature(
          signatureR,
          signatureS,
          signatureRecoveryID
        )
        assert(false, 'Test call did not error as expected')
      } catch (e) {
        assert.include(e.message, 'Caller is not the keep member')
      }
    })

    it('cannot be called by non-member owner', async () => {
      try {
        await keep.submitSignature(
          signatureR,
          signatureS,
          signatureRecoveryID,
          { from: owner }
        )
        assert(false, 'Test call did not error as expected')
      } catch (e) {
        assert.include(e.message, 'Caller is not the keep member')
      }
    })
  })

  describe('#distributeETHToMembers', async () => {
    const ethValue = 100000
    let keep
    let etherReceiver

    beforeEach(async () => {
<<<<<<< HEAD
      keep = await ECDSAKeep.new(owner, members, honestThreshold, keepBonding.address)
=======
      keep = await ECDSAKeep.new(owner, members, honestThreshold)
      etherReceiver = await EtherReceiver.new()
>>>>>>> 4db45638
    })

    it('correctly distributes ETH', async () => {
      const initialBalances = await getETHBalancesFromList(members)

      await keep.distributeETHToMembers({ value: ethValue })

      const newBalances = await getETHBalancesFromList(members)
      const check = addToBalances(initialBalances, ethValue / members.length)

      assert.equal(newBalances.toString(), check.toString())
    })

    it('correctly handles unused remainder', async () => {
      const expectedRemainder = 1
      const valueWithRemainder = members.length + expectedRemainder
      const initialKeepBalance = await web3.eth.getBalance(keep.address)

      await keep.distributeETHToMembers({ value: valueWithRemainder })

      const finalKeepBalance = await web3.eth.getBalance(keep.address)
      const keepBalanceCheck = finalKeepBalance - initialKeepBalance

      assert.equal(keepBalanceCheck, new BN(expectedRemainder))
    })

    it('reverts with zero value', async () => {
      await expectRevert(
        keep.distributeETHToMembers(),
        'dividend value must be non-zero'
      )
    })

    it('reverts with zero dividend', async () => {
      const msgValue = members.length - 1
      await expectRevert(
        keep.distributeETHToMembers({ value: msgValue }),
        'dividend value must be non-zero'
      )
    })

    it('doesn\'t revert in case of transfer failure', async () => {
      const member1 = accounts[2]
      const member2 = etherReceiver.address // a receiver which we expect to reject the transfer
      const member3 = accounts[3]

      const members = [member1, member2, member3]

      const singleValue = new BN(await etherReceiver.invalidValue.call())
      const msgValue = singleValue.mul(new BN(members.length))

      const expectedBalances = [
        new BN(await web3.eth.getBalance(member1)).add(singleValue),
        new BN(await web3.eth.getBalance(member2)),
        new BN(await web3.eth.getBalance(member3)).add(singleValue),
      ]

      const keep = await ECDSAKeep.new(owner, members, honestThreshold)

      await keep.distributeETHToMembers({ value: msgValue })

      // Check balances of all keep members' accounts.
      const newBalances = await getETHBalancesFromList(members)
      assert.deepEqual(newBalances, expectedBalances)

      // Check that value which failed transfer remained in the keep contract.
      assert.equal(await web3.eth.getBalance(keep.address), new BN(singleValue))

    })
  })

  describe('#distributeERC20ToMembers', async () => {
    const erc20Value = 1000000
    let keep
    let token

    beforeEach(async () => {
      keep = await ECDSAKeep.new(owner, members, honestThreshold, keepBonding.address)
      token = await TestToken.new()
    })

    it('correctly distributes ERC20', async () => {
      const initialBalances = await getERC20BalancesFromList(members, token)
      await token.mint(accounts[0], erc20Value)
      await token.approve(keep.address, erc20Value)
      await keep.distributeERC20ToMembers(token.address, erc20Value)

      const newBalances = await getERC20BalancesFromList(members, token)
      const check = addToBalances(initialBalances, erc20Value / members.length)

      assert.equal(newBalances.toString(), check.toString())
    })

    it('correctly handles unused remainder', async () => {
      const valueWithRemainder = members.length + 1
      const initialKeepBalance = await token.balanceOf(keep.address)

      await token.mint(accounts[0], valueWithRemainder)
      await token.approve(keep.address, valueWithRemainder)
      await keep.distributeERC20ToMembers(token.address, valueWithRemainder)

      const finalKeepBalance = await token.balanceOf(keep.address)
      const expectedRemainder = 0
      const keepBalanceCheck = initialKeepBalance - finalKeepBalance

      assert.equal(keepBalanceCheck, expectedRemainder)
    })

    it('fails with insufficient approval', async () => {
      await expectRevert(
        keep.distributeERC20ToMembers(token.address, erc20Value),
        "SafeMath: subtraction overflow"
      )
    })

    it('fails with zero value', async () => {
      await token.mint(accounts[0], erc20Value)
      await expectRevert(
        keep.distributeERC20ToMembers(token.address, 0),
        "dividend value must be non-zero"
      )
    })

    it('reverts with zero dividend', async () => {
      const value = members.length - 1
      await token.mint(accounts[0], value)
      await token.approve(keep.address, erc20Value)
      await expectRevert(
        keep.distributeERC20ToMembers(token.address, value),
        'dividend value must be non-zero'
      )
    })
  })
})<|MERGE_RESOLUTION|>--- conflicted
+++ resolved
@@ -10,12 +10,9 @@
 
 const ECDSAKeep = artifacts.require('./ECDSAKeep.sol')
 const TestToken = artifacts.require('./TestToken.sol')
-<<<<<<< HEAD
 const KeepBonding = artifacts.require('./KeepBonding.sol')
-=======
 const EtherReceiver = artifacts.require('./EtherReceiver.sol')
 
->>>>>>> 4db45638
 const truffleAssert = require('truffle-assertions')
 
 const BN = web3.utils.BN
@@ -416,12 +413,8 @@
     let etherReceiver
 
     beforeEach(async () => {
-<<<<<<< HEAD
       keep = await ECDSAKeep.new(owner, members, honestThreshold, keepBonding.address)
-=======
-      keep = await ECDSAKeep.new(owner, members, honestThreshold)
       etherReceiver = await EtherReceiver.new()
->>>>>>> 4db45638
     })
 
     it('correctly distributes ETH', async () => {
