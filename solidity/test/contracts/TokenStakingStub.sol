--- conflicted
+++ resolved
@@ -22,14 +22,6 @@
         return balance;
     }
 
-<<<<<<< HEAD
-    function isAuthorizedForOperator(address _operator, address _operatorContract) public view returns (bool) {
-        return true;
-    }
-
-    function authorizerOf(address _operator) public view returns (address) {
-        return _operator;
-=======
     function setMagpie(address _operator, address payable _magpie) public {
         operatorToMagpie[_operator] = _magpie;
     }
@@ -40,6 +32,13 @@
             return address(uint160(_operator));
         }
         return magpie;
->>>>>>> 2c3f87d2
+    }
+
+    function isAuthorizedForOperator(address _operator, address _operatorContract) public view returns (bool) {
+        return true;
+    }
+
+    function authorizerOf(address _operator) public view returns (address) {
+        return _operator;
     }
 }