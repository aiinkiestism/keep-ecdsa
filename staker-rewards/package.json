--- conflicted
+++ resolved
@@ -32,14 +32,10 @@
     "chai": "^4.2.0",
     "eslint": "^6.8.0",
     "eslint-config-keep": "git+https://github.com/keep-network/eslint-config-keep.git",
-<<<<<<< HEAD
     "prettier": "^2.0.2",
     "commander": "^6.1.0",
     "ts-node": "^8.5.4",
-    "typescript": "^3.7.3"
-=======
-    "mocha": "^8.2.1",
-    "prettier": "^2.0.2"
->>>>>>> c5530882
+    "typescript": "^3.7.3",
+    "mocha": "^8.2.1"
   }
 }