--- conflicted
+++ resolved
@@ -83,27 +83,16 @@
     "blockNumber": 2000,
     "contracts": [
       {
-<<<<<<< HEAD
         "address": "0x1293a54e160D1cd7075487898d65266081A15458",
         "methods": {
           "activeStake": [
             {
               "operator": "0xF1De9490Bf7298b5F350cE74332Ad7cf8d5cB181",
               "operatorContract": "0xA7d9E842EFB252389d613dA88EDa3731512e40bD",
-              "output": "500000"
+              "output": "500000000000000000000000"
             }
           ]
         }
-=======
-        "address": "0x186E82df0a09534537d0D8680D03b548628ab288",
-        "activeStakes": [
-          {
-            "operator": "0xF1De9490Bf7298b5F350cE74332Ad7cf8d5cB181",
-            "operatorContract": "0x5CA1F949c75833432d6BC8E3cb6FB23386F63426",
-            "activeStake": "500000000000000000000000"
-          }
-        ]
->>>>>>> 4b257c03
       }
     ]
   }
