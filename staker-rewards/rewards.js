--- conflicted
+++ resolved
@@ -71,18 +71,9 @@
   const operatorsRewards = await calculateOperatorsRewards(context, interval)
 
   if (process.env.OUTPUT_MODE === "text") {
-<<<<<<< HEAD
-    operatorsRewards.forEach((operatorRewards) =>
-=======
-    const format = {
-      groupSeparator: "",
-      decimalSeparator: ".",
-    }
-
     const rewards = {}
 
     for (const operatorRewards of operatorsRewards) {
->>>>>>> 747f4b8e
       console.log(
         `${operatorRewards.operator}
            ${operatorRewards.isFraudulent} 
@@ -95,9 +86,9 @@
            ${operatorRewards.keygenFailCount} 
            ${operatorRewards.keygenSLA} 
            ${operatorRewards.signatureCount} 
-           ${operatorRewards.signatureFailCount}
+           ${operatorRewards.signatureFailCount} 
            ${operatorRewards.signatureSLA} 
-<<<<<<< HEAD
+           ${operatorRewards.SLAViolated} 
            ${toFormat(operatorRewards.keepStaked)} 
            ${toFormat(operatorRewards.ethBonded)} 
            ${toFormat(operatorRewards.ethUnbonded)}
@@ -109,24 +100,6 @@
              operatorRewards.rewardWeight,
              false,
              BigNumber.ROUND_DOWN
-=======
-           ${operatorRewards.SLAViolated}
-           ${operatorRewards.keepStaked.toFormat(format)} 
-           ${operatorRewards.ethBonded.toFormat(format)} 
-           ${operatorRewards.ethUnbonded.toFormat(format)}
-           ${operatorRewards.ethWithdrawn.toFormat(format)}
-           ${operatorRewards.ethTotal.toFormat(format)} 
-           ${operatorRewards.ethScore.toFormat(
-             noDecimalPlaces,
-             BigNumber.ROUND_DOWN,
-             format
-           )} 
-           ${operatorRewards.boost.toFormat(decimalPlaces, format)} 
-           ${operatorRewards.rewardWeight.toFormat(
-             noDecimalPlaces,
-             BigNumber.ROUND_DOWN,
-             format
->>>>>>> 747f4b8e
            )} 
            ${toFormat(
              operatorRewards.totalRewards,
