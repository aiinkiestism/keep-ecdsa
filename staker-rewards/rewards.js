import clc from "cli-color"
import BlockByDate from "ethereum-block-by-date"

import Context from "./lib/context.js"
import FraudDetector from "./lib/fraud-detector.js"
import SLACalculator from "./lib/sla-calculator.js"
import AssetsCalculator from "./lib/assets-calculator.js"

async function run() {
  try {
    // URL to the websocket endpoint of the Ethereum node.
    const ethHostname = process.env.ETH_HOSTNAME
    // Start of the interval passed as UNIX timestamp.
    const intervalStart = process.argv[2]
    // End of the interval passed as UNIX timestamp.
    const intervalEnd = process.argv[3]
    // Determines whether debug logs should be disabled.
    const isDebugDisabled = process.env.DEBUG !== "on"
    // Determines whether the cache refresh process should be performed.
    // This option should be used only for development purposes. If the
    // cache refresh is disabled, rewards distribution may be calculated
    // based on outdated information from the chain.
    const isCacheRefreshEnabled = process.env.CACHE_REFRESH !== "off"

    if (!ethHostname) {
      console.error(clc.red("Please provide ETH_HOSTNAME value"))
      return
    }

    const interval = {
      start: parseInt(intervalStart),
      end: parseInt(intervalEnd),
    }

    validateIntervalTimestamps(interval)

    if (isDebugDisabled) {
      console.debug = function () {}
    }

    const context = await Context.initialize(ethHostname)

    await determineIntervalBlockspan(context, interval)

    if (isCacheRefreshEnabled) {
      console.log("Refreshing keeps cache...")
      await context.cache.refresh()
    }

    const operatorsRewards = await calculateOperatorsRewards(context, interval)

    console.table(operatorsRewards)
  } catch (error) {
    throw new Error(error)
  }
}

function validateIntervalTimestamps(interval) {
  const startDate = new Date(interval.start * 1000)
  const endDate = new Date(interval.end * 1000)

  const isValidStartDate = startDate.getTime() > 0
  if (!isValidStartDate) {
    throw new Error("Invalid interval start timestamp")
  }

  const isValidEndDate = endDate.getTime() > 0
  if (!isValidEndDate) {
    throw new Error("Invalid interval end timestamp")
  }

  const isEndAfterStart = endDate.getTime() > startDate.getTime()
  if (!isEndAfterStart) {
    throw new Error(
      "Interval end timestamp should be bigger than the interval start"
    )
  }

  console.log(clc.green(`Interval start timestamp: ${startDate.toISOString()}`))
  console.log(clc.green(`Interval end timestamp: ${endDate.toISOString()}`))
}

async function determineIntervalBlockspan(context, interval) {
  const blockByDate = new BlockByDate(context.web3)

  interval.startBlock = (await blockByDate.getDate(interval.start * 1000)).block
  interval.endBlock = (await blockByDate.getDate(interval.end * 1000)).block

  console.log(clc.green(`Interval start block: ${interval.startBlock}`))
  console.log(clc.green(`Interval end block: ${interval.endBlock}`))
}

async function calculateOperatorsRewards(context, interval) {
  const { cache } = context

  const fraudDetector = await FraudDetector.initialize(context)
  const slaCalculator = await SLACalculator.initialize(context, interval)
  const assetsCalculator = await AssetsCalculator.initialize(context, interval)

  const operatorsRewards = []

  for (const operator of getOperators(cache)) {
<<<<<<< HEAD
    console.log(`Calculating summary for operator ${operator}`)
=======
    const isFraudulent = await fraudDetector.isOperatorFraudulent(operator)
>>>>>>> 66188cd9

    const operatorSLA = slaCalculator.calculateOperatorSLA(operator)
    const operatorAssets = await assetsCalculator.calculateOperatorAssets(
      operator
    )
    // TODO: other computations

    operatorsRewards.push(
<<<<<<< HEAD
      new OperatorRewards(operator, operatorSLA, operatorAssets)
=======
      new OperatorRewards(operator, isFraudulent, operatorSLA)
>>>>>>> 66188cd9
    )
  }

  return operatorsRewards
}

function getOperators(cache) {
  const operators = new Set()

  cache
    .getKeeps()
    .forEach((keep) => keep.members.forEach((member) => operators.add(member)))

  return operators
}

<<<<<<< HEAD
function OperatorRewards(operator, operatorSLA, operatorAssets) {
=======
function OperatorRewards(operator, isFraudulent, operatorSLA) {
>>>>>>> 66188cd9
  ;(this.operator = operator),
    (this.isFraudulent = isFraudulent),
    (this.keygenCount = operatorSLA.keygenCount),
    (this.keygenFailCount = operatorSLA.keygenFailCount),
    (this.keygenSLA = operatorSLA.keygenSLA),
    (this.signatureCount = operatorSLA.signatureCount),
    (this.signatureFailCount = operatorSLA.signatureFailCount),
    (this.signatureSLA = operatorSLA.signatureSLA),
    (this.keepStaked = operatorAssets.keepStaked),
    (this.ethBonded = operatorAssets.ethBonded),
    (this.ethUnbonded = operatorAssets.ethUnbonded),
    (this.ethTotal = operatorAssets.ethTotal)
}

run()
  .then((result) => {
    console.log(
      clc.green(
        "Staker rewards distribution calculations completed successfully"
      )
    )

    process.exit(0)
  })
  .catch((error) => {
    console.trace(
      clc.red(
        "Staker rewards distribution calculations errored out with error: "
      ),
      error
    )

    process.exit(1)
  })<|MERGE_RESOLUTION|>--- conflicted
+++ resolved
@@ -100,24 +100,19 @@
   const operatorsRewards = []
 
   for (const operator of getOperators(cache)) {
-<<<<<<< HEAD
     console.log(`Calculating summary for operator ${operator}`)
-=======
+
     const isFraudulent = await fraudDetector.isOperatorFraudulent(operator)
->>>>>>> 66188cd9
 
     const operatorSLA = slaCalculator.calculateOperatorSLA(operator)
+
     const operatorAssets = await assetsCalculator.calculateOperatorAssets(
       operator
     )
     // TODO: other computations
 
     operatorsRewards.push(
-<<<<<<< HEAD
-      new OperatorRewards(operator, operatorSLA, operatorAssets)
-=======
-      new OperatorRewards(operator, isFraudulent, operatorSLA)
->>>>>>> 66188cd9
+      new OperatorRewards(operator, isFraudulent, operatorSLA, operatorAssets)
     )
   }
 
@@ -134,11 +129,7 @@
   return operators
 }
 
-<<<<<<< HEAD
-function OperatorRewards(operator, operatorSLA, operatorAssets) {
-=======
-function OperatorRewards(operator, isFraudulent, operatorSLA) {
->>>>>>> 66188cd9
+function OperatorRewards(operator, isFraudulent, operatorSLA, operatorAssets) {
   ;(this.operator = operator),
     (this.isFraudulent = isFraudulent),
     (this.keygenCount = operatorSLA.keygenCount),
