--- conflicted
+++ resolved
@@ -78,69 +78,40 @@
       decimalSeparator: ".",
     }
 
-<<<<<<< HEAD
-      const rewards = {}
-
-      for (const operatorReward of operatorsRewards) {
-        console.log(
-          `${operatorReward.operator}
-           ${operatorReward.isFraudulent} 
-           ${operatorReward.keygenCount}
-           ${operatorReward.keygenFailCount} 
-           ${operatorReward.keygenSLA} 
-           ${operatorReward.signatureCount} 
-           ${operatorReward.signatureFailCount}
-           ${operatorReward.signatureSLA} 
-           ${operatorReward.keepStaked.toFormat(format)} 
-           ${operatorReward.ethBonded.toFormat(format)} 
-           ${operatorReward.ethUnbonded.toFormat(format)}
-           ${operatorReward.ethTotal.toFormat(format)} 
-           ${operatorReward.ethScore.toFormat(noDecimalPlaces, format)} 
-           ${operatorReward.boost.toFormat(decimalPlaces, format)} 
-           ${operatorReward.rewardWeight.toFormat(noDecimalPlaces, format)} 
-           ${operatorReward.totalRewards.toFormat(noDecimalPlaces, format)}
-          `.replace(/\n/g, "\t")
+    const rewards = {}
+
+    for (const operatorReward of operatorsRewards) {
+      console.log(
+        `${operatorReward.operator}
+            ${operatorReward.isFraudulent} 
+            ${operatorReward.keygenCount}
+            ${operatorReward.keygenFailCount} 
+            ${operatorReward.keygenSLA} 
+            ${operatorReward.signatureCount} 
+            ${operatorReward.signatureFailCount}
+            ${operatorReward.signatureSLA} 
+            ${operatorReward.keepStaked.toFormat(format)} 
+            ${operatorReward.ethBonded.toFormat(format)} 
+            ${operatorReward.ethUnbonded.toFormat(format)}
+            ${operatorReward.ethTotal.toFormat(format)} 
+            ${operatorReward.ethScore.toFormat(noDecimalPlaces, format)} 
+            ${operatorReward.boost.toFormat(decimalPlaces, format)} 
+            ${operatorReward.rewardWeight.toFormat(noDecimalPlaces, format)} 
+            ${operatorReward.totalRewards.toFormat(noDecimalPlaces, format)}
+            `.replace(/\n/g, "\t")
+      )
+
+      if (operatorReward.totalRewards != 0) {
+        const rewardsBN = new BigNumber(
+          operatorReward.totalRewards.toFormat(noDecimalPlaces, format)
         )
-
-        if (operatorReward.totalRewards != 0) {
-          const rewardsBN = new BigNumber(
-            operatorReward.totalRewards.toFormat(noDecimalPlaces, format)
-          )
-          rewards[operatorReward.operator] = rewardsBN.toString(16) // convert BN to hex
-        }
+        rewards[operatorReward.operator] = rewardsBN.toString(16) // convert BN to hex
       }
-
-      writeOperatorsRewardsToFile(rewards)
-    } else {
-      console.table(operatorsRewards.map(shortenSummaryValues))
     }
-  } catch (error) {
-    throw new Error(error)
-=======
-    operatorsRewards.forEach((operatorRewards) =>
-      console.log(
-        `${operatorRewards.operator}
-           ${operatorRewards.isFraudulent} 
-           ${operatorRewards.keygenCount}
-           ${operatorRewards.keygenFailCount} 
-           ${operatorRewards.keygenSLA} 
-           ${operatorRewards.signatureCount} 
-           ${operatorRewards.signatureFailCount}
-           ${operatorRewards.signatureSLA} 
-           ${operatorRewards.keepStaked.toFormat(format)} 
-           ${operatorRewards.ethBonded.toFormat(format)} 
-           ${operatorRewards.ethUnbonded.toFormat(format)}
-           ${operatorRewards.ethTotal.toFormat(format)} 
-           ${operatorRewards.ethScore.toFormat(noDecimalPlaces, format)} 
-           ${operatorRewards.boost.toFormat(decimalPlaces, format)} 
-           ${operatorRewards.rewardWeight.toFormat(noDecimalPlaces, format)} 
-           ${operatorRewards.totalRewards.toFormat(noDecimalPlaces, format)}
-          `.replace(/\n/g, "\t")
-      )
-    )
+
+    writeOperatorsRewardsToFile(rewards)
   } else {
     console.table(operatorsRewards.map(shortenSummaryValues))
->>>>>>> 985d0749
   }
 }
 
