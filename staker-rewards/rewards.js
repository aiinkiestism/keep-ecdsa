import clc from "cli-color"
import BlockByDate from "ethereum-block-by-date"
import BigNumber from "bignumber.js"
import { decimalPlaces, shorten18Decimals } from "./lib/numbers.js"

import Context from "./lib/context.js"
import FraudDetector from "./lib/fraud-detector.js"
import Requirements from "./lib/requirements.js"
import SLACalculator from "./lib/sla-calculator.js"
import AssetsCalculator from "./lib/assets-calculator.js"
import RewardsCalculator from "./lib/rewards-calculator.js"
import { getPastEvents } from "./lib/contract-helper.js"

<<<<<<< HEAD
=======
const decimalPlaces = 2
const noDecimalPlaces = 0

>>>>>>> 985d0749
async function run() {
  // URL to the websocket endpoint of the Ethereum node.
  const ethHostname = process.env.ETH_HOSTNAME
  // Start of the interval passed as UNIX timestamp.
  const intervalStart = process.argv[2]
  // End of the interval passed as UNIX timestamp.
  const intervalEnd = process.argv[3]
  // Total KEEP rewards distributed within the given interval passed as
  // 18-decimals number.
  const intervalTotalRewards = process.argv[4]
  // Determines whether debug logs should be disabled.
  const isDebugDisabled = process.env.DEBUG !== "on"
  // Determines whether the cache refresh process should be performed.
  // This option should be used only for development purposes. If the
  // cache refresh is disabled, rewards distribution may be calculated
  // based on outdated information from the chain.
  const isCacheRefreshEnabled = process.env.CACHE_REFRESH !== "off"
  // Tenderly API project URL. If not provided a default value for Thesis
  // Keep project will be used.
  const tenderlyProjectUrl = process.env.TENDERLY_PROJECT_URL
  // Access Token for Tenderly API used to fetch transactions from the chain.
  // Setting it is optional. If not set the script won't call Tenderly API
  // and rely on cached transactions.
  const tenderlyAccessToken = process.env.TENDERLY_ACCESS_TOKEN

  if (isDebugDisabled) {
    console.debug = function () {}
  }

  if (!ethHostname) {
    console.error(clc.red("Please provide ETH_HOSTNAME value"))
    return
  }

  const context = await Context.initialize(
    ethHostname,
    tenderlyProjectUrl,
    tenderlyAccessToken
  )

  const interval = {
    start: parseInt(intervalStart),
    end: parseInt(intervalEnd),
    totalRewards: new BigNumber(intervalTotalRewards),
  }

  validateIntervalTimestamps(interval)
  validateIntervalTotalRewards(interval)
  await determineIntervalBlockspan(context, interval)

  if (isCacheRefreshEnabled) {
    console.log("Refreshing keeps cache...")
    await context.cache.refresh()
  }

  const operatorsRewards = await calculateOperatorsRewards(context, interval)

  if (process.env.OUTPUT_MODE === "text") {
    const format = {
      groupSeparator: "",
      decimalSeparator: ".",
    }

    operatorsRewards.forEach((operatorRewards) =>
      console.log(
        `${operatorRewards.operator}
           ${operatorRewards.isFraudulent} 
           ${operatorRewards.factoryAuthorizedAtStart} 
           ${operatorRewards.poolAuthorizedAtStart} 
           ${operatorRewards.poolDeauthorizedInInterval} 
           ${operatorRewards.minimumStakeAtStart} 
           ${operatorRewards.minimumUnbondedValueRegisteredAtStart} 
           ${operatorRewards.keygenCount}
           ${operatorRewards.keygenFailCount} 
           ${operatorRewards.keygenSLA} 
           ${operatorRewards.signatureCount} 
           ${operatorRewards.signatureFailCount}
           ${operatorRewards.signatureSLA} 
           ${operatorRewards.keepStaked.toFormat(format)} 
           ${operatorRewards.ethBonded.toFormat(format)} 
           ${operatorRewards.ethUnbonded.toFormat(format)}
           ${operatorRewards.ethTotal.toFormat(format)} 
           ${operatorRewards.ethScore.toFormat(noDecimalPlaces, format)} 
           ${operatorRewards.boost.toFormat(decimalPlaces, format)} 
           ${operatorRewards.rewardWeight.toFormat(noDecimalPlaces, format)} 
           ${operatorRewards.totalRewards.toFormat(noDecimalPlaces, format)}
          `.replace(/\n/g, "\t")
      )
    )
  } else {
    console.table(operatorsRewards.map(shortenSummaryValues))
  }
}

function validateIntervalTimestamps(interval) {
  const startDate = new Date(interval.start * 1000)
  const endDate = new Date(interval.end * 1000)

  const isValidStartDate = startDate.getTime() > 0
  if (!isValidStartDate) {
    throw new Error("Invalid interval start timestamp")
  }

  const isValidEndDate = endDate.getTime() > 0
  if (!isValidEndDate) {
    throw new Error("Invalid interval end timestamp")
  }

  const isEndAfterStart = endDate.getTime() > startDate.getTime()
  if (!isEndAfterStart) {
    throw new Error(
      "Interval end timestamp should be bigger than the interval start"
    )
  }

  console.log(clc.green(`Interval start timestamp: ${startDate.toISOString()}`))
  console.log(clc.green(`Interval end timestamp: ${endDate.toISOString()}`))
}

function validateIntervalTotalRewards(interval) {
  if (interval.totalRewards.isLessThanOrEqualTo(new BigNumber(0))) {
    throw new Error("Interval total rewards should be set")
  }

  console.log(
    clc.green(`Interval total rewards: ${interval.totalRewards} KEEP`)
  )
}

async function determineIntervalBlockspan(context, interval) {
  const blockByDate = new BlockByDate(context.web3)

  interval.startBlock = (await blockByDate.getDate(interval.start * 1000)).block
  interval.endBlock = (await blockByDate.getDate(interval.end * 1000)).block

  console.log(clc.green(`Interval start block: ${interval.startBlock}`))
  console.log(clc.green(`Interval end block: ${interval.endBlock}`))
}

async function calculateOperatorsRewards(context, interval) {
  const fraudDetector = await FraudDetector.initialize(context)
  const requirements = await Requirements.initialize(context, interval)
  const slaCalculator = await SLACalculator.initialize(context, interval)
  const assetsCalculator = await AssetsCalculator.initialize(context, interval)

  const operatorsParameters = []

  for (const operator of await getOperators(context)) {
    const isFraudulent = await fraudDetector.isOperatorFraudulent(operator)
    const operatorRequirements = await requirements.check(operator)
    const operatorSLA = slaCalculator.calculateOperatorSLA(operator)
    const operatorAssets = await assetsCalculator.calculateOperatorAssets(
      operator
    )

    operatorsParameters.push(
      new OperatorParameters(
        operator,
        isFraudulent,
        operatorRequirements,
        operatorSLA,
        operatorAssets
      )
    )
  }

  const rewardsCalculator = await RewardsCalculator.initialize(
    context,
    interval,
    operatorsParameters
  )

  const operatorsSummary = []

  for (const operatorParameters of operatorsParameters) {
    const { operator } = operatorParameters
    const operatorRewards = rewardsCalculator.getOperatorRewards(operator)

    operatorsSummary.push(
      new OperatorSummary(operator, operatorParameters, operatorRewards)
    )
  }

  return operatorsSummary
}

async function getOperators(context) {
  console.log(`Fetching operators list...`)

  const operators = new Set()

  const events = await getPastEvents(
    context.web3,
    await context.contracts.KeepBonding.deployed(),
    "UnbondedValueDeposited",
    context.contracts.factoryDeploymentBlock
  )

  events.forEach((event) => operators.add(event.returnValues.operator))

  return operators
}

function OperatorParameters(
  operator,
  isFraudulent,
  requirements,
  operatorSLA,
  operatorAssets
) {
  ;(this.operator = operator),
    (this.isFraudulent = isFraudulent),
    (this.requirements = requirements),
    (this.operatorSLA = operatorSLA),
    (this.operatorAssets = operatorAssets)
}

function OperatorSummary(operator, operatorParameters, operatorRewards) {
  ;(this.operator = operator),
    (this.isFraudulent = operatorParameters.isFraudulent),
    (this.factoryAuthorizedAtStart =
      operatorParameters.requirements.factoryAuthorizedAtStart),
    (this.poolAuthorizedAtStart =
      operatorParameters.requirements.poolAuthorizedAtStart),
    (this.poolDeauthorizedInInterval =
      operatorParameters.requirements.poolDeauthorizedInInterval),
    (this.minimumStakeAtStart =
      operatorParameters.requirements.minimumStakeAtStart),
    (this.minimumUnbondedValueRegisteredAtStart =
      operatorParameters.requirements.minimumUnbondedValueRegisteredAtStart),
    (this.keygenCount = operatorParameters.operatorSLA.keygenCount),
    (this.keygenFailCount = operatorParameters.operatorSLA.keygenFailCount),
    (this.keygenSLA = operatorParameters.operatorSLA.keygenSLA),
    (this.signatureCount = operatorParameters.operatorSLA.signatureCount),
    (this.signatureFailCount =
      operatorParameters.operatorSLA.signatureFailCount),
    (this.signatureSLA = operatorParameters.operatorSLA.signatureSLA),
    (this.keepStaked = operatorParameters.operatorAssets.keepStaked),
    (this.ethBonded = operatorParameters.operatorAssets.ethBonded),
    (this.ethUnbonded = operatorParameters.operatorAssets.ethUnbonded),
    (this.ethTotal = operatorParameters.operatorAssets.ethTotal),
    (this.ethScore = operatorRewards.ethScore),
    (this.boost = operatorRewards.boost),
    (this.rewardWeight = operatorRewards.rewardWeight),
    (this.totalRewards = operatorRewards.totalRewards)
}

function shortenSummaryValues(summary) {
  summary.keepStaked = shorten18Decimals(summary.keepStaked)
  summary.ethBonded = shorten18Decimals(summary.ethBonded)
  summary.ethUnbonded = shorten18Decimals(summary.ethUnbonded)
  summary.ethTotal = shorten18Decimals(summary.ethTotal)
  summary.ethScore = shorten18Decimals(summary.ethScore)
  summary.boost = summary.boost.toFixed(decimalPlaces)
  summary.rewardWeight = shorten18Decimals(summary.rewardWeight)
  summary.totalRewards = shorten18Decimals(summary.totalRewards)

  return summary
}

run()
  .then((result) => {
    console.log(
      clc.green(
        "Staker rewards distribution calculations completed successfully"
      )
    )

    process.exit(0)
  })
  .catch((error) => {
    console.trace(
      clc.red(
        "Staker rewards distribution calculations errored out with error: "
      ),
      error
    )

    process.exit(1)
  })<|MERGE_RESOLUTION|>--- conflicted
+++ resolved
@@ -11,12 +11,8 @@
 import RewardsCalculator from "./lib/rewards-calculator.js"
 import { getPastEvents } from "./lib/contract-helper.js"
 
-<<<<<<< HEAD
-=======
-const decimalPlaces = 2
 const noDecimalPlaces = 0
 
->>>>>>> 985d0749
 async function run() {
   // URL to the websocket endpoint of the Ethereum node.
   const ethHostname = process.env.ETH_HOSTNAME
