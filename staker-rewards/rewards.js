import clc from "cli-color"

import Context from "./lib/context.js"
import FraudDetector from "./lib/fraud-detector.js"
import SLACalculator from "./lib/sla-calculator.js"

async function run() {
  try {
    // URL to the websocket endpoint of the Ethereum node.
    const ethHostname = process.env.ETH_HOSTNAME
    // Start of the interval passed as UNIX timestamp.
    const intervalStart = process.argv[2]
    // End of the interval passed as UNIX timestamp.
    const intervalEnd = process.argv[3]
    // Determines whether debug logs should be disabled.
    const isDebugDisabled = process.env.DEBUG !== "on"
    // Determines whether the cache refresh process should be performed.
    // This option should be used only for development purposes. If the
    // cache refresh is disabled, rewards distribution may be calculated
    // based on outdated information from the chain.
    const isCacheRefreshEnabled = process.env.CACHE_REFRESH !== "off"

    if (!ethHostname) {
      console.error(clc.red("Please provide ETH_HOSTNAME value"))
      return
    }

    const interval = {
      start: parseInt(intervalStart),
      end: parseInt(intervalEnd),
    }

    validateIntervalTimestamps(interval)

    if (isDebugDisabled) {
      console.debug = function () {}
    }

    const context = await Context.initialize(ethHostname)

    if (isCacheRefreshEnabled) {
      console.log("Refreshing keeps cache...")
      await context.cache.refresh()
    }

    const operatorsRewards = await calculateOperatorsRewards(context, interval)

    console.table(operatorsRewards)
  } catch (error) {
    throw new Error(error)
  }
}

function validateIntervalTimestamps(interval) {
  const startDate = new Date(interval.start * 1000)
  const endDate = new Date(interval.end * 1000)

  const isValidStartDate = startDate.getTime() > 0
  if (!isValidStartDate) {
    throw new Error("Invalid interval start timestamp")
  }

  const isValidEndDate = endDate.getTime() > 0
  if (!isValidEndDate) {
    throw new Error("Invalid interval end timestamp")
  }

  const isEndAfterStart = endDate.getTime() > startDate.getTime()
  if (!isEndAfterStart) {
    throw new Error(
      "Interval end timestamp should be bigger than the interval start"
    )
  }

  console.log(clc.green(`Interval start: ${startDate.toISOString()}`))
  console.log(clc.green(`Interval end: ${endDate.toISOString()}`))
}

async function calculateOperatorsRewards(context, interval) {
  const { cache } = context
<<<<<<< HEAD

  const slaCalculator = SLACalculator.initialize(cache, interval)
  const fraudDetector = await FraudDetector.initialize(context)
=======
  const slaCalculator = await SLACalculator.initialize(context, interval)
>>>>>>> ead9e419

  const operatorsRewards = []

  for (const operator of getOperators(cache)) {
    const isFraudulent = await fraudDetector.isOperatorKeepECDSAFraudulent(
      operator
    )

    if (isFraudulent) {
      console.log(
        clc.red(`operator [${operator}] has been fraudulent in Keep ECDSA`)
      )

      // TODO: Handle discovered Keep ECDSA fraud.
    }

    const operatorSLA = slaCalculator.calculateOperatorSLA(operator)
    // TODO: other computations

    operatorsRewards.push(
      new OperatorRewards(operator, isFraudulent, operatorSLA)
    )
  }

  return operatorsRewards
}

function getOperators(cache) {
  const operators = new Set()

  cache
    .getKeeps()
    .forEach((keep) => keep.members.forEach((member) => operators.add(member)))

  return operators
}

function OperatorRewards(operator, isFraudulent, operatorSLA) {
  ;(this.operator = operator),
    (this.isFraudulent = isFraudulent),
    (this.keygenCount = operatorSLA.keygenCount),
    (this.keygenFailCount = operatorSLA.keygenFailCount),
    (this.keygenSLA = operatorSLA.keygenSLA),
    (this.signatureCount = operatorSLA.signatureCount),
    (this.signatureFailCount = operatorSLA.signatureFailCount),
    (this.signatureSLA = operatorSLA.signatureSLA)
}

run()
  .then((result) => {
    console.log(
      clc.green(
        "Staker rewards distribution calculations completed successfully"
      )
    )

    process.exit(0)
  })
  .catch((error) => {
    console.trace(
      clc.red(
        "Staker rewards distribution calculations errored out with error: "
      ),
      error
    )

    process.exit(1)
  })<|MERGE_RESOLUTION|>--- conflicted
+++ resolved
@@ -78,13 +78,9 @@
 
 async function calculateOperatorsRewards(context, interval) {
   const { cache } = context
-<<<<<<< HEAD
 
-  const slaCalculator = SLACalculator.initialize(cache, interval)
+  const slaCalculator = await SLACalculator.initialize(context, interval)
   const fraudDetector = await FraudDetector.initialize(context)
-=======
-  const slaCalculator = await SLACalculator.initialize(context, interval)
->>>>>>> ead9e419
 
   const operatorsRewards = []
 
