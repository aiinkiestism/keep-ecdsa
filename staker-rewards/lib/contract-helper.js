import { EthereumHelpers } from "@keep-network/tbtc.js"

const GET_PAST_EVENTS_BLOCK_INTERVAL = 2000

export class Contract {
  constructor(artifact, web3) {
    this.artifact = artifact
    this.web3 = web3
  }

  async deployed() {
    const { getDeployedContract } = EthereumHelpers

    const networkId = await this.web3.eth.net.getId()

    return getDeployedContract(this.artifact, this.web3, networkId)
  }

  async at(address) {
    const { buildContract } = EthereumHelpers

    return buildContract(this.web3, this.artifact.abi, address)
  }
}

export async function getDeploymentBlockNumber(artifact, web3) {
  const networkId = await web3.eth.net.getId()

  const transactionHash = artifact.networks[networkId].transactionHash

  const transaction = await web3.eth.getTransaction(transactionHash)

  return transaction.blockNumber
}

<<<<<<< HEAD
export async function callWithRetry(
    contractMethod,
    block = "latest",
    params = undefined,
    totalAttempts = 3,
) {
    return EthereumHelpers.callWithRetry(
        contractMethod,
        params,
        totalAttempts,
        block
    )
=======
export async function callWithRetry(contractMethod, params, totalAttempts = 3) {
  return EthereumHelpers.callWithRetry(contractMethod, params, totalAttempts)
>>>>>>> ead9e419
}

export async function getPastEvents(web3, contract, eventName, fromBlock = 0) {
  if (fromBlock < 0) {
    throw new Error(
      `FromBlock cannot be less than 0, current value: ${fromBlock}`
    )
  }

  return new Promise(async (resolve, reject) => {
    let resultEvents = []
    try {
      resultEvents = await contract.getPastEvents(eventName, {
        fromBlock: fromBlock,
      })
    } catch (error) {
      console.log(
        `Switching to partial events pulls; ` +
          `failed to get events in one request: [${error.message}]`
      )

      try {
        const endBlock = await web3.eth.getBlockNumber()

        while (fromBlock <= endBlock) {
          let toBlock = fromBlock + GET_PAST_EVENTS_BLOCK_INTERVAL
          if (toBlock > endBlock) {
            toBlock = endBlock
          }
          const foundEvents = await contract.getPastEvents(eventName, {
            fromBlock: fromBlock,
            toBlock: toBlock,
          })

          resultEvents = resultEvents.concat(foundEvents)

          fromBlock = toBlock + 1
        }
      } catch (error) {
        return reject(error)
      }
    }

    return resolve(resultEvents)
  })
}<|MERGE_RESOLUTION|>--- conflicted
+++ resolved
@@ -33,23 +33,18 @@
   return transaction.blockNumber
 }
 
-<<<<<<< HEAD
 export async function callWithRetry(
-    contractMethod,
-    block = "latest",
-    params = undefined,
-    totalAttempts = 3,
+  contractMethod,
+  block = "latest",
+  params = undefined,
+  totalAttempts = 3,
 ) {
-    return EthereumHelpers.callWithRetry(
-        contractMethod,
-        params,
-        totalAttempts,
-        block
-    )
-=======
-export async function callWithRetry(contractMethod, params, totalAttempts = 3) {
-  return EthereumHelpers.callWithRetry(contractMethod, params, totalAttempts)
->>>>>>> ead9e419
+  return EthereumHelpers.callWithRetry(
+      contractMethod,
+      params,
+      totalAttempts,
+      block
+  )
 }
 
 export async function getPastEvents(web3, contract, eventName, fromBlock = 0) {
