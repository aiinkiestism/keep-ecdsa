--- conflicted
+++ resolved
@@ -1,7 +1,7 @@
 import clc from "cli-color"
 import { callWithRetry } from "./contract-helper.js"
 import BigNumber from "bignumber.js"
-import { decimalPlaces, noDecimalPlaces } from "./numbers.js"
+import { noDecimalPlaces } from "./numbers.js"
 
 export default class RewardsCalculator {
   constructor(context, interval) {
@@ -46,13 +46,12 @@
     )
 
     console.log(
-<<<<<<< HEAD
       clc.yellow(
-        `Rewards weight sum ${rewardWeightSum.toFixed(0, BigNumber.ROUND_DOWN)}`
+        `Rewards weight sum ${rewardWeightSum.toFixed(
+          noDecimalPlaces,
+          BigNumber.ROUND_DOWN
+        )}`
       )
-=======
-      clc.yellow(`Rewards weight sum ${rewardWeightSum.toFixed(decimalPlaces)}`)
->>>>>>> 6df26c04
     )
 
     const operatorsRewards = []
@@ -78,11 +77,9 @@
 
     const totalRewardsSum = operatorsRewards.reduce(
       (accumulator, rewards) =>
-<<<<<<< HEAD
-        accumulator.plus(rewards.totalRewards.toFixed(0, BigNumber.ROUND_DOWN)),
-=======
-        accumulator.plus(rewards.totalRewards.toFixed(noDecimalPlaces)),
->>>>>>> 6df26c04
+        accumulator.plus(
+          rewards.totalRewards.toFixed(noDecimalPlaces, BigNumber.ROUND_DOWN)
+        ),
       new BigNumber(0)
     )
 
