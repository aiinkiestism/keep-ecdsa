// Package client defines ECDSA keep client.
package client

import (
	"context"
	"math/big"
	"time"

	"github.com/keep-network/keep-common/pkg/chain/ethlike"

	"github.com/ipfs/go-log"

	"github.com/keep-network/keep-common/pkg/persistence"
	"github.com/keep-network/keep-common/pkg/subscription"
	corechain "github.com/keep-network/keep-core/pkg/chain"
	"github.com/keep-network/keep-core/pkg/net"
	"github.com/keep-network/keep-core/pkg/operator"
	"github.com/keep-network/keep-ecdsa/pkg/chain"
	"github.com/keep-network/keep-ecdsa/pkg/chain/bitcoin"
	"github.com/keep-network/keep-ecdsa/pkg/client/event"
	"github.com/keep-network/keep-ecdsa/pkg/ecdsa/tss"
	"github.com/keep-network/keep-ecdsa/pkg/extensions/tbtc"
	"github.com/keep-network/keep-ecdsa/pkg/extensions/tbtc/recovery"
	"github.com/keep-network/keep-ecdsa/pkg/node"
	"github.com/keep-network/keep-ecdsa/pkg/registry"
	"github.com/keep-network/keep-ecdsa/pkg/utils"
)

var logger = log.Logger("keep-ecdsa")

// The number of block confirmations the client waits until it starts the
// requested signing process. This value prevents from reporting unauthorized
// signings by adversaries in case of a chain fork.
const blockConfirmations = 12

// The timeout for executing repeated on-chain check for a keep awaiting
// a signature. Once the client receives a signature requested event, it needs
// to deduplicate it and execute on-chain check. This action is repeated with
// a timeout to address problems with minor chain re-orgs and chain clients not
// being perfectly in sync yet.
const awaitingSignatureEventCheckTimeout = 60 * time.Second

// Handle represents a handle to the ECDSA client.
type Handle struct {
	tssNode *node.Node
}

// TSSPreParamsPoolSize returns the current size of the TSS params pool.
func (h *Handle) TSSPreParamsPoolSize() int {
	return h.tssNode.TSSPreParamsPoolSize()
}

// Initialize initializes the ECDSA client with rules related to events handling.
// Expects a slice of sanctioned applications selected by the operator for which
// operator will be registered as a member candidate.
func Initialize(
	ctx context.Context,
	operatorPublicKey *operator.PublicKey,
	hostChain chain.Handle,
	networkProvider net.Provider,
	persistence persistence.Handle,
	clientConfig *Config,
	bitcoinConfig *bitcoin.Config,
	tssConfig *tss.Config,
) *Handle {
	keepsRegistry := registry.NewKeepsRegistry(
		persistence,
		hostChain.UnmarshalID,
	)

	tssNode := node.NewNode(hostChain, networkProvider, tssConfig)

	tssNode.InitializeTSSPreParamsPool()

	eventDeduplicator := event.NewDeduplicator(
		keepsRegistry,
		hostChain,
	)

	// Load current keeps' signers from storage and register for signing events.
	keepsRegistry.LoadExistingKeeps()

	confirmIsInactive := func(keep chain.BondedECDSAKeepHandle) bool {
		currentBlock, err := hostChain.BlockCounter().CurrentBlock()
		if err != nil {
			logger.Errorf("failed to get current block height [%v]", err)
			return false
		}

		isKeepActive, err := ethlike.WaitForBlockConfirmations(
			hostChain.BlockCounter(),
			currentBlock,
			blockConfirmations,
			keep.IsActive,
		)
		if err != nil {
			logger.Errorf(
				"failed to confirm that keep [%s] is inactive: [%v]",
				keep.ID().Hex(),
				err,
			)
			return false
		}

		return !isKeepActive
	}

<<<<<<< HEAD
	blockCounter := hostChain.BlockCounter()

	tbtcApplicationHandle, err := hostChain.TBTCApplicationHandle()
	if err != nil {
		logger.Errorf(
			"failed to look up on-chain tBTC application information for "+
				"chain [%s]; this client WILL NOT ATTEMPT TO OPERATE "+
				"on the tBTC system",
			hostChain,
		)
	} else {
		go checkStatusAndRegisterForApplication(ctx, blockCounter, tbtcApplicationHandle)
	}

	for _, keepAddress := range keepsRegistry.GetKeepsAddresses() {
		go func(keepAddress common.Address) {
			keep, err := hostChain.GetKeepWithID(keepAddress)
=======
	for _, keepID := range keepsRegistry.GetKeepsIDs() {
		go func(keepID chain.ID) {
			keep, err := hostChain.GetKeepWithID(keepID)
>>>>>>> fd36699a
			if err != nil {
				logger.Errorf(
					"failed to look up keep [%s] for active check: [%v]; "+
						"subscriptions for keep signing and closing events are skipped",
					keep.ID().Hex(),
					err,
				)
				return
			}

			isActive, err := keep.IsActive()
			if err != nil {
				logger.Errorf(
					"failed to verify if keep [%s] is still active: [%v]; "+
						"subscriptions for keep signing and closing events are skipped",
					keep.ID().Hex(),
					err,
				)
				return
			}

			if !isActive {
				logger.Infof(
					"keep [%s] seems no longer active; confirming",
					keep.ID().Hex(),
				)
				if isInactivityConfirmed := confirmIsInactive(keep); isInactivityConfirmed {
					logger.Infof(
						"confirmed that keep [%s] is no longer active; archiving",
						keep.ID().Hex(),
					)
					keepsRegistry.UnregisterKeep(keepID)
					return
				}
				logger.Warningf("keep [%s] is still active", keep.ID())
			}

			signer, err := keepsRegistry.GetSigner(keepID)
			if err != nil {
				// If there are no signer for loaded keep that something is clearly
				// wrong. We don't want to continue processing for this keep.
				logger.Errorf(
					"no signer for keep [%s]: [%v]",
					keep.ID().Hex(),
					err,
				)
				return
			}

			subscriptionOnSignatureRequested, err := monitorSigningRequests(
				hostChain,
				clientConfig,
				tssNode,
				keep,
				signer,
				eventDeduplicator,
			)
			if err != nil {
				logger.Errorf(
					"failed registering for requested signature event for keep [%s]: [%v]",
					keep.ID().Hex(),
					err,
				)
				// In case of an error we want to avoid subscribing to keep
				// closed events. Something is wrong and we should stop
				// further processing.
				return
			}
			go monitorKeepClosedEvents(
				hostChain,
				keep,
				keepsRegistry,
				subscriptionOnSignatureRequested,
				eventDeduplicator,
			)
			go monitorKeepTerminatedEvent(
				ctx,
				hostChain,
				tbtcApplicationHandle,
				networkProvider,
				clientConfig,
				bitcoinConfig,
				tssNode,
				operatorPublicKey,
				keep,
				keepsRegistry,
				eventDeduplicator,
				subscriptionOnSignatureRequested,
			)

		}(keepID)
	}

	go checkAwaitingKeyGeneration(
		ctx,
		hostChain,
		tbtcApplicationHandle,
		networkProvider,
		clientConfig,
		bitcoinConfig,
		tssNode,
		operatorPublicKey,
		keepsRegistry,
		eventDeduplicator,
	)

	// Watch for new keeps creation.
	_ = hostChain.OnBondedECDSAKeepCreated(func(event *chain.BondedECDSAKeepCreatedEvent) {
		logger.Infof(
			"new keep [%s] created with members: [%s] at block [%d]",
			event.Keep.ID(),
			event.MemberIDs,
			event.BlockNumber,
		)

		if event.ThisOperatorIsMember {
			go func(event *chain.BondedECDSAKeepCreatedEvent) {
				if shouldHandle := eventDeduplicator.NotifyKeyGenStarted(event.Keep.ID()); !shouldHandle {
					logger.Infof(
						"key generation request for keep [%s] already handled",
						event.Keep.ID(),
					)

					// currently handling or already handled in the past
					// in case this event is a duplicate.
					return
				}
				defer eventDeduplicator.NotifyKeyGenCompleted(event.Keep.ID())

				keep, err := hostChain.GetKeepWithID(event.Keep.ID())
				if err != nil {
					logger.Errorf(
						"failed to resolve keep with address [%v] for created event: [%v]",
						keep.ID().Hex(),
						err,
					)
				}

				generateKeyForKeep(
					ctx,
					hostChain,
					tbtcApplicationHandle,
					networkProvider,
					clientConfig,
					bitcoinConfig,
					tssNode,
					operatorPublicKey,
					keepsRegistry,
					eventDeduplicator,
					keep,
					event.MemberIDs,
					event.HonestThreshold,
				)
			}(event)
		} else {
			logger.Infof(
				"not a signing group member in keep [%s], skipping",
				event.Keep.ID(),
			)
		}
	})

	initializeExtensions(
		ctx,
		tbtcApplicationHandle,
		blockCounter,
		hostChain.BlockTimestamp,
	)

	return &Handle{
		tssNode: tssNode,
	}
}

func initializeExtensions(
	ctx context.Context,
	tbtcHandle chain.TBTCHandle,
	blockCounter corechain.BlockCounter,
	blockTimestamp func(blockNumber *big.Int) (uint64, error),
) {
	if tbtcHandle != nil {
		tbtc.Initialize(
			ctx,
			tbtcHandle,
			blockCounter,
			blockTimestamp,
		)
	} else {
		logger.Errorf(
			"could not initialize tbtc chain extension",
		)
	}
}

func checkAwaitingKeyGeneration(
	ctx context.Context,
	hostChain chain.Handle,
	tbtcHandle chain.TBTCHandle,
	networkProvider net.Provider,
	clientConfig *Config,
	bitcoinConfig *bitcoin.Config,
	tssNode *node.Node,
	operatorPublicKey *operator.PublicKey,
	keepsRegistry *registry.Keeps,
	eventDeduplicator *event.Deduplicator,
) {
	keepCount, err := hostChain.GetKeepCount()
	if err != nil {
		logger.Warningf("could not get keep count: [%v]", err)
		return
	}

	lookbackPeriod := clientConfig.GetAwaitingKeyGenerationLookback()

	zero := big.NewInt(0)
	one := big.NewInt(1)

	lastIndex := new(big.Int).Sub(keepCount, one)

	// Iterate through keeps starting from the end.
	for keepIndex := new(big.Int).Set(lastIndex); keepIndex.Cmp(zero) != -1; keepIndex.Sub(keepIndex, one) {
		logger.Debugf(
			"checking awaiting key generation for keep at index [%v]",
			keepIndex.String(),
		)

		keep, err := hostChain.GetKeepAtIndex(keepIndex)
		if err != nil {
			logger.Warningf(
				"could not get keep at index [%v]: [%v]",
				keepIndex,
				err,
			)
			continue
		}

		keepOpenedTimestamp, err := keep.GetOpenedTimestamp()
		if err != nil {
			logger.Warningf(
				"could not check opening timestamp for keep [%s]: [%v]",
				keep.ID().Hex(),
				err,
			)
			continue
		}

		// If a keep was opened before the defined lookback duration there is no
		// sense to continue because the next keep was created earlier.
		if keepOpenedTimestamp.Add(lookbackPeriod).Before(time.Now()) {
			logger.Debugf(
				"stopping awaiting key generation check with keep at index [%s] opened at [%s]",
				keepIndex,
				keepOpenedTimestamp,
			)
			break
		}

		err = checkAwaitingKeyGenerationForKeep(
			ctx,
			hostChain,
			tbtcHandle,
			networkProvider,
			clientConfig,
			bitcoinConfig,
			tssNode,
			operatorPublicKey,
			keepsRegistry,
			eventDeduplicator,
			keep,
		)
		if err != nil {
			logger.Warningf(
				"could not check awaiting key generation for keep [%s]: [%v]",
				keep.ID().Hex(),
				err,
			)
		}
	}
}

func checkAwaitingKeyGenerationForKeep(
	ctx context.Context,
	hostChain chain.Handle,
	tbtcHandle chain.TBTCHandle,
	networkProvider net.Provider,
	clientConfig *Config,
	bitcoinConfig *bitcoin.Config,
	tssNode *node.Node,
	operatorPublicKey *operator.PublicKey,
	keepsRegistry *registry.Keeps,
	eventDeduplicator *event.Deduplicator,
	keep chain.BondedECDSAKeepHandle,
) error {
	publicKey, err := keep.GetPublicKey()
	if err != nil {
		return err
	}

	if len(publicKey) != 0 {
		return nil
	}

	// If the key material is stored in the registry it means that the key
	// generation succeeded and public key transaction has been submitted.
	// There are two scenarios possible:
	// - public key submission transactions are still mining,
	// - conflicting public key has been submitted.
	// In both cases, the client should not attempt to generate the key again.
	if keepsRegistry.HasSigner(keep.ID()) {
		logger.Warningf(
			"keep public key is not registered on-chain but key material "+
				"is stored on disk; skipping key generation; PLEASE INSPECT "+
				"PUBLIC KEY SUBMISSION TRANSACTION FOR KEEP [%v]",
			keep.ID().Hex(),
		)
		return nil
	}

	members, err := keep.GetMembers()
	if err != nil {
		return err
	}

	isThisOperatorMember, err := keep.IsThisOperatorMember()
	if err != nil {
		return err
	}

<<<<<<< HEAD
	for _, member := range members {
		if hostChain.Address() == member {
			go generateKeyForKeep(
				ctx,
				hostChain,
				tbtcHandle,
				networkProvider,
				clientConfig,
				bitcoinConfig,
				tssNode,
				operatorPublicKey,
				keepsRegistry,
				eventDeduplicator,
				keep,
				members,
				honestThreshold,
			)
=======
	honestThreshold, err := keep.GetHonestThreshold()
	if err != nil {
		return err
	}
>>>>>>> fd36699a

	if isThisOperatorMember {
		go generateKeyForKeep(
			ctx,
			ethereumChain,
			clientConfig,
			tssNode,
			operatorPublicKey,
			keepsRegistry,
			eventDeduplicator,
			keep,
			members,
			honestThreshold,
		)
	}

	return nil
}

func generateKeyForKeep(
	ctx context.Context,
	hostChain chain.Handle,
	tbtcHandle chain.TBTCHandle,
	networkProvider net.Provider,
	clientConfig *Config,
	bitcoinConfig *bitcoin.Config,
	tssNode *node.Node,
	operatorPublicKey *operator.PublicKey,
	keepsRegistry *registry.Keeps,
	eventDeduplicator *event.Deduplicator,
	keep chain.BondedECDSAKeepHandle,
	members []chain.ID,
	honestThreshold uint64,
) {
	if len(members) < 2 {
		// TODO: #408 Implement single signer support.
		logger.Errorf(
			"keep [%s] has [%d] members; only keeps with at least 2 members are supported",
			keep.ID().Hex(),
			len(members),
		)
		return
	}

	if honestThreshold != uint64(len(members)) {
		// TODO: #325 Implement threshold support.
		logger.Errorf(
			"keep [%s] has honest threshold [%s] and [%d] members; "+
				"only keeps with honest threshold same as group size are supported",
			keep.ID().Hex(),
			honestThreshold,
			len(members),
		)
		return
	}

	logger.Infof(
		"member [%s] is starting signer generation for keep [%s]...",
<<<<<<< HEAD
		hostChain.Address().String(),
		keep.ID().Hex(),
=======
		ethereumChain.OperatorID(),
		keep.ID(),
>>>>>>> fd36699a
	)

	signer, err := generateSignerForKeep(
		ctx,
		clientConfig,
		tssNode,
		operatorPublicKey,
		keep,
		members,
		keepsRegistry,
	)
	if err != nil {
		logger.Errorf(
			"failed to generate signer for keep [%s]: [%v]",
			keep.ID().Hex(),
			err,
		)
		return
	}

	logger.Infof("initialized signer for keep [%s]", keep.ID())

	err = keepsRegistry.RegisterSigner(keep.ID(), signer)
	if err != nil {
		logger.Errorf(
			"failed to register threshold signer for keep [%s]: [%v]",
			keep.ID().Hex(),
			err,
		)

		// In case of an error during signer registration, we want to avoid
		// subscribing to the events emitted by the keep. The signer is not
		// operating so we should stop further processing.
		return
	}

	subscriptionOnSignatureRequested, err := monitorSigningRequests(
		hostChain,
		clientConfig,
		tssNode,
		keep,
		signer,
		eventDeduplicator,
	)
	if err != nil {
		logger.Errorf(
			"failed on registering for requested signature event "+
				"for keep [%s]: [%v]",
			keep.ID().Hex(),
			err,
		)

		// In case of an error we want to avoid subscribing to keep
		// closed events. Something is wrong and we should stop
		// further processing.
		return
	}

	go monitorKeepClosedEvents(
		hostChain,
		keep,
		keepsRegistry,
		subscriptionOnSignatureRequested,
		eventDeduplicator,
	)

	go monitorKeepTerminatedEvent(
		ctx,
		hostChain,
		tbtcHandle,
		networkProvider,
		clientConfig,
		bitcoinConfig,
		tssNode,
		operatorPublicKey,
		keep,
		keepsRegistry,
		eventDeduplicator,
		subscriptionOnSignatureRequested,
	)
}

func generateSignerForKeep(
	ctx context.Context,
	clientConfig *Config,
	tssNode *node.Node,
	operatorPublicKey *operator.PublicKey,
	keep chain.BondedECDSAKeepHandle,
	members []chain.ID,
	keepsRegistry *registry.Keeps,
) (*tss.ThresholdSigner, error) {
	keygenCtx, cancel := context.WithTimeout(ctx, clientConfig.GetKeyGenerationTimeout())
	defer cancel()

	return tssNode.GenerateSignerForKeep(
		keygenCtx,
		operatorPublicKey,
		keep,
		members,
		keepsRegistry,
	)
}

// monitorSigningRequests registers for signature requested events emitted by
// specific keep contract.
func monitorSigningRequests(
	hostChain chain.Handle,
	clientConfig *Config,
	tssNode *node.Node,
	keep chain.BondedECDSAKeepHandle,
	signer *tss.ThresholdSigner,
	eventDeduplicator *event.Deduplicator,
) (subscription.EventSubscription, error) {
	go checkAwaitingSignature(
		hostChain,
		clientConfig,
		tssNode,
		keep,
		signer,
		eventDeduplicator,
	)

	return keep.OnSignatureRequested(
		func(event *chain.SignatureRequestedEvent) {
			logger.Infof(
				"new signature requested from keep [%s] for digest [%+x] at block [%d]",
				keep.ID().Hex(),
				event.Digest,
				event.BlockNumber,
			)

			go func(event *chain.SignatureRequestedEvent) {
				err := utils.DoWithDefaultRetry(
					clientConfig.GetSigningTimeout(),
					// TODO: extract the code into a separate function and see if
					// there is a way to deduplicate common parts with
					// checkAwaitingSignature function.
					func(ctx context.Context) error {
						shouldHandle, err := eventDeduplicator.NotifySigningStarted(
							awaitingSignatureEventCheckTimeout,
							keep,
							event.Digest,
						)
						if err != nil {
							logger.Errorf(
								"could not deduplicate signing request event: [%v]",
								err,
							)
							return err
						}

						if !shouldHandle {
							logger.Infof(
								"signing request for keep [%s] and digest [%+x] already handled",
								keep.ID().Hex(),
								event.Digest,
							)
							// currently handling or already handled in the past
							// in case this event is a duplicate.
							return nil
						}

						defer eventDeduplicator.NotifySigningCompleted(keep.ID(), event.Digest)

						isAwaitingSignature, err := ethlike.WaitForBlockConfirmations(
							hostChain.BlockCounter(),
							event.BlockNumber,
							blockConfirmations,
							func() (bool, error) {
								return keep.IsAwaitingSignature(event.Digest)
							},
						)
						if err != nil {
							logger.Errorf(
								"failed to confirm signing request for keep [%s] and digest [%+x]: [%v]",
								keep.ID().Hex(),
								event.Digest,
								err,
							)
							return err
						}

						if !isAwaitingSignature {
							logger.Warningf(
								"keep [%s] is not awaiting a signature for digest [%+x]",
								keep.ID().Hex(),
								event.Digest,
							)

							// deeper chain reorg, nothing we should do
							return nil
						}

						if err := tssNode.CalculateSignature(
							ctx,
							keep,
							signer,
							event.Digest,
						); err != nil {
							logger.Errorf(
								"signature calculation failed for keep [%s]: [%v]",
								keep.ID().Hex(),
								err,
							)
						}

						return err
					},
				)
				if err != nil {
					logger.Errorf("failed to generate a signature: [%v]", err)
				}
			}(event)
		},
	)
}

func checkAwaitingSignature(
	hostChain chain.Handle,
	clientConfig *Config,
	tssNode *node.Node,
	keep chain.BondedECDSAKeepHandle,
	signer *tss.ThresholdSigner,
	eventDeduplicator *event.Deduplicator,
) {
	logger.Debugf("checking awaiting signature for keep [%s]", keep.ID())

	latestDigest, err := keep.LatestDigest()
	if err != nil {
		logger.Errorf("could not get latest digest for keep [%s]", keep.ID())
		return
	}

	isAwaitingDigest, err := keep.IsAwaitingSignature(latestDigest)
	if err != nil {
		logger.Errorf(
			"could not check awaiting signature of "+
				"digest [%+x] for keep [%s]",
			latestDigest,
			keep.ID().Hex(),
		)
		return
	}

	if isAwaitingDigest {
		logger.Infof(
			"awaiting a signature from keep [%s] for digest [%+x]",
			keep.ID().Hex(),
			latestDigest,
		)

		err := utils.DoWithDefaultRetry(
			clientConfig.GetSigningTimeout(),
			func(ctx context.Context) error {
				shouldHandle, err := eventDeduplicator.NotifySigningStarted(
					awaitingSignatureEventCheckTimeout,
					keep,
					latestDigest,
				)
				if err != nil {
					logger.Errorf(
						"could not deduplicate signing request event: [%v]",
						err,
					)
					return err
				}

				if !shouldHandle {
					logger.Infof(
						"signing request for keep [%s] and digest [%+x] already handled",
						keep.ID().Hex(),
						latestDigest,
					)
					// currently handling - it is possible that event
					// subscription also received this event
					return nil
				}

				defer eventDeduplicator.NotifySigningCompleted(keep.ID(), latestDigest)

				startBlock, err := keep.SignatureRequestedBlock(latestDigest)
				if err != nil {
					logger.Errorf(
						"failed to get signature request block height for keep [%s] and digest [%x]: [%v]",
						keep.ID().Hex(),
						latestDigest,
						err,
					)
					return err
				}

				isStillAwaitingSignature, err := ethlike.WaitForBlockConfirmations(
					hostChain.BlockCounter(),
					startBlock,
					blockConfirmations,
					func() (bool, error) {
						isAwaitingSignature, err := keep.IsAwaitingSignature(latestDigest)
						if err != nil {
							return false, err
						}

						isActive, err := keep.IsActive()
						if err != nil {
							return false, err
						}

						return (isAwaitingSignature && isActive), nil
					},
				)
				if err != nil {
					logger.Errorf(
						"failed to confirm signing request for keep [%s] and digest [%+x]: [%v]",
						keep.ID().Hex(),
						latestDigest,
						err,
					)
					return err
				}

				if !isStillAwaitingSignature {
					logger.Warningf(
						"keep [%s] is not awaiting a signature for digest [%+x]",
						keep.ID().Hex(),
						latestDigest,
					)

					// deeper chain reorg, nothing we should do
					return nil
				}

				if err := tssNode.CalculateSignature(
					ctx,
					keep,
					signer,
					latestDigest,
				); err != nil {
					logger.Errorf(
						"signature calculation failed for keep [%s]: [%v]",
						keep.ID().Hex(),
						err,
					)
				}

				return err
			},
		)
		if err != nil {
			logger.Errorf("failed to generate a signature: [%v]", err)
		}
	}
}

// monitorKeepClosedEvent monitors KeepClosed event and if that event happens
// unsubscribes from signing event for the given keep and unregisters it from
// the keep registry.
func monitorKeepClosedEvents(
	hostChain chain.Handle,
	keep chain.BondedECDSAKeepHandle,
	keepsRegistry *registry.Keeps,
	subscriptionOnSignatureRequested subscription.EventSubscription,
	eventDeduplicator *event.Deduplicator,
) {
	keepClosed := make(chan *chain.KeepClosedEvent)

	subscriptionOnKeepClosed, err := keep.OnKeepClosed(
		func(event *chain.KeepClosedEvent) {
			logger.Infof(
				"keep [%s] closed event received at block [%d]",
				keep.ID().Hex(),
				event.BlockNumber,
			)

			go func(event *chain.KeepClosedEvent) {
				if shouldHandle := eventDeduplicator.NotifyClosingStarted(keep.ID()); !shouldHandle {
					logger.Infof(
						"close event for keep [%s] already handled",
						keep.ID().Hex(),
					)

					// currently handling or already handled in the past
					// in case this event is a duplicate.
					return
				}
				defer eventDeduplicator.NotifyClosingCompleted(keep.ID())

				isKeepActive, err := ethlike.WaitForBlockConfirmations(
					hostChain.BlockCounter(),
					event.BlockNumber,
					blockConfirmations,
					func() (bool, error) {
						return keep.IsActive()
					},
				)
				if err != nil {
					logger.Errorf(
						"failed to confirm keep [%s] closed: [%v]",
						keep.ID().Hex(),
						err,
					)
					return
				}

				if isKeepActive {
					logger.Warningf("keep [%s] has not been closed", keep.ID())
					return
				}

				// TODO: Rework how unregistering works in the context of
				// completing/confirming btc recovery on the bitcoin chain.
				keepsRegistry.UnregisterKeep(keep.ID())
				keepClosed <- event
			}(event)
		},
	)
	if err != nil {
		logger.Errorf(
			"failed on registering for closed event for keep [%s]: [%v]",
			keep.ID().Hex(),
			err,
		)

		return
	}

	defer subscriptionOnKeepClosed.Unsubscribe()
	defer subscriptionOnSignatureRequested.Unsubscribe()

	<-keepClosed

	logger.Info("unsubscribing from events on keep closed")
}

// monitorKeepTerminatedEvent monitors KeepTerminated event and if that event
// happens unsubscribes from signing event for the given keep and unregisters it
// from the keep registry.
func monitorKeepTerminatedEvent(
	ctx context.Context,
	hostChain chain.Handle,
	tbtcHandle chain.TBTCHandle,
	networkProvider net.Provider,
	clientConfig *Config,
	bitcoinConfig *bitcoin.Config,
	tssNode *node.Node,
	operatorPublicKey *operator.PublicKey,
	keep chain.BondedECDSAKeepHandle,
	keepsRegistry *registry.Keeps,
	eventDeduplicator *event.Deduplicator,
	subscriptionOnSignatureRequested subscription.EventSubscription,
) {
	keepTerminated := make(chan *chain.KeepTerminatedEvent)

	subscriptionOnKeepTerminated, err := keep.OnKeepTerminated(
		func(event *chain.KeepTerminatedEvent) {
			logger.Warningf(
				"keep [%s] terminated event received at block [%d]",
				keep.ID().Hex(),
				event.BlockNumber,
			)

			go func(event *chain.KeepTerminatedEvent) {
				err := utils.DoWithDefaultRetry(
					clientConfig.GetSigningTimeout(),
					func(ctx context.Context) error {
						if shouldHandle := eventDeduplicator.NotifyTerminatingStarted(keep.ID()); !shouldHandle {
							logger.Infof(
								"terminate event for keep [%s] already handled",
								keep.ID().Hex(),
							)

							// currently handling or already handled in the past
							// in case this event is a duplicate.
							return nil
						}
						defer eventDeduplicator.NotifyTerminatingCompleted(keep.ID())

						isKeepActive, err := ethlike.WaitForBlockConfirmations(
							hostChain.BlockCounter(),
							event.BlockNumber,
							blockConfirmations,
							func() (bool, error) {
								return keep.IsActive()
							},
						)
						if err != nil {
							logger.Errorf(
								"failed to confirm keep [%s] termination: [%v]",
								keep.ID().Hex(),
								err,
							)
							return err
						}

						if isKeepActive {
							logger.Warningf("keep [%s] has not been terminated", keep.ID())
							return err
						}

						members, err := keep.GetMembers()
						if err != nil {
							logger.Errorf(
								"failed to retrieve members from keep [%s]: [%v]",
								keep.ID().Hex(),
								err,
							)
							return err
						}
						memberID := tss.MemberIDFromPublicKey(operatorPublicKey)
						memberIDs, err := tssNode.AnnounceSignerPresence(
							ctx,
							operatorPublicKey,
							keep.ID(),
							members,
						)

						if err != nil {
							logger.Errorf(
								"failed to announce signer presence on keep [%s] termination: [%v]",
								keep.ID().Hex(),
								err,
							)
							return err
						}

						chainParams, err := bitcoinConfig.ChainParams()
						if err != nil {
							logger.Errorf(
								"failed to parse the the configured net params: [%v]",
								err,
							)
							return err
						}

						beneficiaryAddress, err := recovery.ResolveAddress(
							bitcoinConfig.BeneficiaryAddress,
							chainParams,
						)
						if err != nil {
							logger.Errorf(
								"failed to resolve a btc address for keep: [%s] address: [%s] err: [%v]",
								keep.ID().Hex(),
								bitcoinConfig.BeneficiaryAddress,
								err,
							)
							return err
						}

						btcAddresses, maxFeePerVByte, err := tss.BroadcastRecoveryAddress(
							ctx,
							beneficiaryAddress,
							bitcoinConfig.MaxFeePerVByte,
							keep.ID().Hex(),
							memberID,
							memberIDs,
							uint(len(memberIDs)-1),
							networkProvider,
							hostChain.Signing().PublicKeyToAddress,
							chainParams,
						)
						if err != nil {
							logger.Errorf(
								"failed to communicate recovery details for keep [%s]: [%v]",
								keep.ID().Hex(),
								err,
							)
							return err
						}

						signer, err := keepsRegistry.GetSigner(keep.ID())
						if err != nil {
							// If there are no signer for loaded keep that something is clearly
							// wrong. We don't want to continue processing for this keep.
							logger.Errorf(
								"no signer for keep [%s]: [%v]",
								keep.ID().Hex(),
								err,
							)
							return err
						}

						recoveryTransactionHex, err := recovery.BuildBitcoinTransaction(
							ctx,
							networkProvider,
							hostChain,
							tbtcHandle,
							keep,
							signer,
							chainParams,
							btcAddresses,
							maxFeePerVByte,
						)
						if err != nil {
							logger.Errorf(
								"failed to build the transaction for keep [%s]: [%v]",
								keep.ID().Hex(),
								err,
							)
							return err
						}

						logger.Warningf("Please broadcast Bitcoin transaction %s", recoveryTransactionHex)
						logger.Warningf("Please broadcast Bitcoin transaction %s", recoveryTransactionHex)
						logger.Warningf("Please broadcast Bitcoin transaction %s", recoveryTransactionHex)
						logger.Warningf("Please broadcast Bitcoin transaction %s", recoveryTransactionHex)
						logger.Warningf("Please broadcast Bitcoin transaction %s", recoveryTransactionHex)

						keepsRegistry.UnregisterKeep(keep.ID())
						keepTerminated <- event

						return nil
					},
				)
				if err != nil {
					logger.Errorf("failed to broadcast the bitcoin recovery transaction: [%v]", err)
				}
			}(event)
		},
	)
	if err != nil {
		logger.Errorf(
			"failed on registering for terminated event for keep [%s]: [%v]",
			keep.ID().Hex(),
			err,
		)

		return
	}

	defer subscriptionOnKeepTerminated.Unsubscribe()
	defer subscriptionOnSignatureRequested.Unsubscribe()

	<-keepTerminated

	logger.Info("unsubscribing from events on keep terminated")
}<|MERGE_RESOLUTION|>--- conflicted
+++ resolved
@@ -96,7 +96,7 @@
 		if err != nil {
 			logger.Errorf(
 				"failed to confirm that keep [%s] is inactive: [%v]",
-				keep.ID().Hex(),
+				keep.ID(),
 				err,
 			)
 			return false
@@ -105,7 +105,6 @@
 		return !isKeepActive
 	}
 
-<<<<<<< HEAD
 	blockCounter := hostChain.BlockCounter()
 
 	tbtcApplicationHandle, err := hostChain.TBTCApplicationHandle()
@@ -120,19 +119,14 @@
 		go checkStatusAndRegisterForApplication(ctx, blockCounter, tbtcApplicationHandle)
 	}
 
-	for _, keepAddress := range keepsRegistry.GetKeepsAddresses() {
-		go func(keepAddress common.Address) {
-			keep, err := hostChain.GetKeepWithID(keepAddress)
-=======
 	for _, keepID := range keepsRegistry.GetKeepsIDs() {
 		go func(keepID chain.ID) {
 			keep, err := hostChain.GetKeepWithID(keepID)
->>>>>>> fd36699a
 			if err != nil {
 				logger.Errorf(
 					"failed to look up keep [%s] for active check: [%v]; "+
 						"subscriptions for keep signing and closing events are skipped",
-					keep.ID().Hex(),
+					keep.ID(),
 					err,
 				)
 				return
@@ -143,7 +137,7 @@
 				logger.Errorf(
 					"failed to verify if keep [%s] is still active: [%v]; "+
 						"subscriptions for keep signing and closing events are skipped",
-					keep.ID().Hex(),
+					keep.ID(),
 					err,
 				)
 				return
@@ -152,12 +146,12 @@
 			if !isActive {
 				logger.Infof(
 					"keep [%s] seems no longer active; confirming",
-					keep.ID().Hex(),
+					keep.ID(),
 				)
 				if isInactivityConfirmed := confirmIsInactive(keep); isInactivityConfirmed {
 					logger.Infof(
 						"confirmed that keep [%s] is no longer active; archiving",
-						keep.ID().Hex(),
+						keep.ID(),
 					)
 					keepsRegistry.UnregisterKeep(keepID)
 					return
@@ -171,7 +165,7 @@
 				// wrong. We don't want to continue processing for this keep.
 				logger.Errorf(
 					"no signer for keep [%s]: [%v]",
-					keep.ID().Hex(),
+					keep.ID(),
 					err,
 				)
 				return
@@ -188,7 +182,7 @@
 			if err != nil {
 				logger.Errorf(
 					"failed registering for requested signature event for keep [%s]: [%v]",
-					keep.ID().Hex(),
+					keep.ID(),
 					err,
 				)
 				// In case of an error we want to avoid subscribing to keep
@@ -261,7 +255,7 @@
 				if err != nil {
 					logger.Errorf(
 						"failed to resolve keep with address [%v] for created event: [%v]",
-						keep.ID().Hex(),
+						keep.ID(),
 						err,
 					)
 				}
@@ -368,7 +362,7 @@
 		if err != nil {
 			logger.Warningf(
 				"could not check opening timestamp for keep [%s]: [%v]",
-				keep.ID().Hex(),
+				keep.ID(),
 				err,
 			)
 			continue
@@ -401,7 +395,7 @@
 		if err != nil {
 			logger.Warningf(
 				"could not check awaiting key generation for keep [%s]: [%v]",
-				keep.ID().Hex(),
+				keep.ID(),
 				err,
 			)
 		}
@@ -441,7 +435,7 @@
 			"keep public key is not registered on-chain but key material "+
 				"is stored on disk; skipping key generation; PLEASE INSPECT "+
 				"PUBLIC KEY SUBMISSION TRANSACTION FOR KEEP [%v]",
-			keep.ID().Hex(),
+			keep.ID(),
 		)
 		return nil
 	}
@@ -456,36 +450,19 @@
 		return err
 	}
 
-<<<<<<< HEAD
-	for _, member := range members {
-		if hostChain.Address() == member {
-			go generateKeyForKeep(
-				ctx,
-				hostChain,
-				tbtcHandle,
-				networkProvider,
-				clientConfig,
-				bitcoinConfig,
-				tssNode,
-				operatorPublicKey,
-				keepsRegistry,
-				eventDeduplicator,
-				keep,
-				members,
-				honestThreshold,
-			)
-=======
 	honestThreshold, err := keep.GetHonestThreshold()
 	if err != nil {
 		return err
 	}
->>>>>>> fd36699a
 
 	if isThisOperatorMember {
 		go generateKeyForKeep(
 			ctx,
-			ethereumChain,
+			hostChain,
+			tbtcHandle,
+			networkProvider,
 			clientConfig,
+			bitcoinConfig,
 			tssNode,
 			operatorPublicKey,
 			keepsRegistry,
@@ -518,7 +495,7 @@
 		// TODO: #408 Implement single signer support.
 		logger.Errorf(
 			"keep [%s] has [%d] members; only keeps with at least 2 members are supported",
-			keep.ID().Hex(),
+			keep.ID(),
 			len(members),
 		)
 		return
@@ -529,7 +506,7 @@
 		logger.Errorf(
 			"keep [%s] has honest threshold [%s] and [%d] members; "+
 				"only keeps with honest threshold same as group size are supported",
-			keep.ID().Hex(),
+			keep.ID(),
 			honestThreshold,
 			len(members),
 		)
@@ -538,13 +515,8 @@
 
 	logger.Infof(
 		"member [%s] is starting signer generation for keep [%s]...",
-<<<<<<< HEAD
-		hostChain.Address().String(),
-		keep.ID().Hex(),
-=======
-		ethereumChain.OperatorID(),
+		hostChain.OperatorID(),
 		keep.ID(),
->>>>>>> fd36699a
 	)
 
 	signer, err := generateSignerForKeep(
@@ -559,7 +531,7 @@
 	if err != nil {
 		logger.Errorf(
 			"failed to generate signer for keep [%s]: [%v]",
-			keep.ID().Hex(),
+			keep.ID(),
 			err,
 		)
 		return
@@ -571,7 +543,7 @@
 	if err != nil {
 		logger.Errorf(
 			"failed to register threshold signer for keep [%s]: [%v]",
-			keep.ID().Hex(),
+			keep.ID(),
 			err,
 		)
 
@@ -593,7 +565,7 @@
 		logger.Errorf(
 			"failed on registering for requested signature event "+
 				"for keep [%s]: [%v]",
-			keep.ID().Hex(),
+			keep.ID(),
 			err,
 		)
 
@@ -671,7 +643,7 @@
 		func(event *chain.SignatureRequestedEvent) {
 			logger.Infof(
 				"new signature requested from keep [%s] for digest [%+x] at block [%d]",
-				keep.ID().Hex(),
+				keep.ID(),
 				event.Digest,
 				event.BlockNumber,
 			)
@@ -699,7 +671,7 @@
 						if !shouldHandle {
 							logger.Infof(
 								"signing request for keep [%s] and digest [%+x] already handled",
-								keep.ID().Hex(),
+								keep.ID(),
 								event.Digest,
 							)
 							// currently handling or already handled in the past
@@ -720,7 +692,7 @@
 						if err != nil {
 							logger.Errorf(
 								"failed to confirm signing request for keep [%s] and digest [%+x]: [%v]",
-								keep.ID().Hex(),
+								keep.ID(),
 								event.Digest,
 								err,
 							)
@@ -730,7 +702,7 @@
 						if !isAwaitingSignature {
 							logger.Warningf(
 								"keep [%s] is not awaiting a signature for digest [%+x]",
-								keep.ID().Hex(),
+								keep.ID(),
 								event.Digest,
 							)
 
@@ -746,7 +718,7 @@
 						); err != nil {
 							logger.Errorf(
 								"signature calculation failed for keep [%s]: [%v]",
-								keep.ID().Hex(),
+								keep.ID(),
 								err,
 							)
 						}
@@ -784,7 +756,7 @@
 			"could not check awaiting signature of "+
 				"digest [%+x] for keep [%s]",
 			latestDigest,
-			keep.ID().Hex(),
+			keep.ID(),
 		)
 		return
 	}
@@ -792,7 +764,7 @@
 	if isAwaitingDigest {
 		logger.Infof(
 			"awaiting a signature from keep [%s] for digest [%+x]",
-			keep.ID().Hex(),
+			keep.ID(),
 			latestDigest,
 		)
 
@@ -815,7 +787,7 @@
 				if !shouldHandle {
 					logger.Infof(
 						"signing request for keep [%s] and digest [%+x] already handled",
-						keep.ID().Hex(),
+						keep.ID(),
 						latestDigest,
 					)
 					// currently handling - it is possible that event
@@ -829,7 +801,7 @@
 				if err != nil {
 					logger.Errorf(
 						"failed to get signature request block height for keep [%s] and digest [%x]: [%v]",
-						keep.ID().Hex(),
+						keep.ID(),
 						latestDigest,
 						err,
 					)
@@ -857,7 +829,7 @@
 				if err != nil {
 					logger.Errorf(
 						"failed to confirm signing request for keep [%s] and digest [%+x]: [%v]",
-						keep.ID().Hex(),
+						keep.ID(),
 						latestDigest,
 						err,
 					)
@@ -867,7 +839,7 @@
 				if !isStillAwaitingSignature {
 					logger.Warningf(
 						"keep [%s] is not awaiting a signature for digest [%+x]",
-						keep.ID().Hex(),
+						keep.ID(),
 						latestDigest,
 					)
 
@@ -883,7 +855,7 @@
 				); err != nil {
 					logger.Errorf(
 						"signature calculation failed for keep [%s]: [%v]",
-						keep.ID().Hex(),
+						keep.ID(),
 						err,
 					)
 				}
@@ -913,7 +885,7 @@
 		func(event *chain.KeepClosedEvent) {
 			logger.Infof(
 				"keep [%s] closed event received at block [%d]",
-				keep.ID().Hex(),
+				keep.ID(),
 				event.BlockNumber,
 			)
 
@@ -921,7 +893,7 @@
 				if shouldHandle := eventDeduplicator.NotifyClosingStarted(keep.ID()); !shouldHandle {
 					logger.Infof(
 						"close event for keep [%s] already handled",
-						keep.ID().Hex(),
+						keep.ID(),
 					)
 
 					// currently handling or already handled in the past
@@ -941,7 +913,7 @@
 				if err != nil {
 					logger.Errorf(
 						"failed to confirm keep [%s] closed: [%v]",
-						keep.ID().Hex(),
+						keep.ID(),
 						err,
 					)
 					return
@@ -962,7 +934,7 @@
 	if err != nil {
 		logger.Errorf(
 			"failed on registering for closed event for keep [%s]: [%v]",
-			keep.ID().Hex(),
+			keep.ID(),
 			err,
 		)
 
@@ -1000,7 +972,7 @@
 		func(event *chain.KeepTerminatedEvent) {
 			logger.Warningf(
 				"keep [%s] terminated event received at block [%d]",
-				keep.ID().Hex(),
+				keep.ID(),
 				event.BlockNumber,
 			)
 
@@ -1011,7 +983,7 @@
 						if shouldHandle := eventDeduplicator.NotifyTerminatingStarted(keep.ID()); !shouldHandle {
 							logger.Infof(
 								"terminate event for keep [%s] already handled",
-								keep.ID().Hex(),
+								keep.ID(),
 							)
 
 							// currently handling or already handled in the past
@@ -1031,7 +1003,7 @@
 						if err != nil {
 							logger.Errorf(
 								"failed to confirm keep [%s] termination: [%v]",
-								keep.ID().Hex(),
+								keep.ID(),
 								err,
 							)
 							return err
@@ -1046,7 +1018,7 @@
 						if err != nil {
 							logger.Errorf(
 								"failed to retrieve members from keep [%s]: [%v]",
-								keep.ID().Hex(),
+								keep.ID(),
 								err,
 							)
 							return err
@@ -1062,7 +1034,7 @@
 						if err != nil {
 							logger.Errorf(
 								"failed to announce signer presence on keep [%s] termination: [%v]",
-								keep.ID().Hex(),
+								keep.ID(),
 								err,
 							)
 							return err
@@ -1084,7 +1056,7 @@
 						if err != nil {
 							logger.Errorf(
 								"failed to resolve a btc address for keep: [%s] address: [%s] err: [%v]",
-								keep.ID().Hex(),
+								keep.ID(),
 								bitcoinConfig.BeneficiaryAddress,
 								err,
 							)
@@ -1095,7 +1067,7 @@
 							ctx,
 							beneficiaryAddress,
 							bitcoinConfig.MaxFeePerVByte,
-							keep.ID().Hex(),
+							keep.ID().String(),
 							memberID,
 							memberIDs,
 							uint(len(memberIDs)-1),
@@ -1106,7 +1078,7 @@
 						if err != nil {
 							logger.Errorf(
 								"failed to communicate recovery details for keep [%s]: [%v]",
-								keep.ID().Hex(),
+								keep.ID(),
 								err,
 							)
 							return err
@@ -1118,7 +1090,7 @@
 							// wrong. We don't want to continue processing for this keep.
 							logger.Errorf(
 								"no signer for keep [%s]: [%v]",
-								keep.ID().Hex(),
+								keep.ID(),
 								err,
 							)
 							return err
@@ -1138,7 +1110,7 @@
 						if err != nil {
 							logger.Errorf(
 								"failed to build the transaction for keep [%s]: [%v]",
-								keep.ID().Hex(),
+								keep.ID(),
 								err,
 							)
 							return err
@@ -1165,7 +1137,7 @@
 	if err != nil {
 		logger.Errorf(
 			"failed on registering for terminated event for keep [%s]: [%v]",
-			keep.ID().Hex(),
+			keep.ID(),
 			err,
 		)
 
