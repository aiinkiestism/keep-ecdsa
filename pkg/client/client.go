--- conflicted
+++ resolved
@@ -551,15 +551,11 @@
 					// there is a way to deduplicate common parts with
 					// checkAwaitingSignature function.
 					func(ctx context.Context) error {
-<<<<<<< HEAD
-						shouldHandle, err := eventDeduplicator.notifySigningStarted(
+						shouldHandle, err := eventDeduplicator.NotifySigningStarted(
 							60*time.Second,
 							keepAddress,
 							event.Digest,
 						)
-=======
-						shouldHandle, err := eventDeduplicator.NotifySigningStarted(keepAddress, event.Digest)
->>>>>>> 87716e91
 						if err != nil {
 							logger.Errorf(
 								"could not deduplicate signing request event: [%v]",
@@ -670,15 +666,11 @@
 		err := utils.DoWithDefaultRetry(
 			clientConfig.GetSigningTimeout(),
 			func(ctx context.Context) error {
-<<<<<<< HEAD
-				shouldHandle, err := eventDeduplicator.notifySigningStarted(
+				shouldHandle, err := eventDeduplicator.NotifySigningStarted(
 					60*time.Second,
 					keepAddress,
 					latestDigest,
 				)
-=======
-				shouldHandle, err := eventDeduplicator.NotifySigningStarted(keepAddress, latestDigest)
->>>>>>> 87716e91
 				if err != nil {
 					logger.Errorf(
 						"could not deduplicate signing request event: [%v]",
