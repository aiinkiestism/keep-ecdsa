--- conflicted
+++ resolved
@@ -41,18 +41,10 @@
 	return lc.clientAddress
 }
 
-<<<<<<< HEAD
-// PublicKey returns client's ethereum public key.
-func (lc *localChain) PublicKey() *cecdsa.PublicKey {
-	return nil // not implemented.
-}
-
 func (lc *localChain) StakeMonitor() (chain.StakeMonitor, error) {
 	return nil, nil // not implemented.
 }
 
-=======
->>>>>>> 1d068279
 // RegisterAsMemberCandidate registers client as a candidate to be selected
 // to a keep.
 func (lc *localChain) RegisterAsMemberCandidate(application common.Address) error {
