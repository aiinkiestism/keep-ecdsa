--- conflicted
+++ resolved
@@ -124,12 +124,7 @@
 // SubmitSignature submits a signature to a keep contract deployed under a
 // given address.
 func (lc *localChain) SubmitSignature(
-<<<<<<< HEAD
-	keepAddress eth.KeepAddress,
-=======
 	keepAddress common.Address,
-	digest [32]byte,
->>>>>>> 93b34cb5
 	signature *ecdsa.Signature,
 ) error {
 	return nil
