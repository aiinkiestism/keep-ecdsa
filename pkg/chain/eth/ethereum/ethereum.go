--- conflicted
+++ resolved
@@ -3,15 +3,12 @@
 
 import (
 	"fmt"
-<<<<<<< HEAD
+	"math/big"
 	"time"
-=======
-	"math/big"
->>>>>>> 4a156a10
 
+	"github.com/ethereum/go-ethereum/accounts/abi/bind"
 	"github.com/ethereum/go-ethereum/common"
 	"github.com/ipfs/go-log"
-	"github.com/keep-network/keep-common/pkg/chain/ethereum/ethutil"
 	"github.com/keep-network/keep-common/pkg/subscription"
 	"github.com/keep-network/keep-tecdsa/pkg/chain/eth"
 	"github.com/keep-network/keep-tecdsa/pkg/chain/eth/gen/contract"
@@ -101,13 +98,12 @@
 	if err != nil {
 		return err
 	}
-<<<<<<< HEAD
 	transactorOptions := bind.TransactOpts(*ec.transactorOptions)
 	transactorOptions.GasLimit = 3000000 // enough for a group size of 16
 
 	numberOfRetries := 4
 	delay := 250 * time.Millisecond
-	
+
 	// There might be a scenario, when a public key submission fails because of
 	// a new cloned contract has not been registered by the ethereum node. Common
 	// case is when Ethereum nodes are behind a load balancer and not fully synced
@@ -115,7 +111,7 @@
 	// a public key up to 4 times with a 250ms interval.
 	for i := 1; ; i++ {
 		transaction, err := keepContract.SubmitPublicKey(&transactorOptions, publicKey[:])
-	
+
 		if err != nil {
 			logger.Errorf("Error occurred [%v]; on [%v] retry", err, i)
 			if i == numberOfRetries {
@@ -126,17 +122,6 @@
 			logger.Debugf("submitted SubmitPublicKey transaction with hash: [%x]", transaction.Hash())
 			return nil
 		}
-=======
-
-	transaction, err := keepContract.SubmitPublicKey(
-		publicKey[:],
-		ethutil.TransactionOptions{
-			GasLimit: 3000000, // enough for a group size of 16
-		},
-	)
-	if err != nil {
-		return err
->>>>>>> 4a156a10
 	}
 }
 
