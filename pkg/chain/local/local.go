--- conflicted
+++ resolved
@@ -25,18 +25,12 @@
 // additional functions useful for testing.
 type Chain interface {
 	chain.Handle
-
-<<<<<<< HEAD
+	OperatorAddress() common.Address
 	OpenKeep(
 		keepAddress common.Address,
 		ownerAddress common.Address,
 		members []common.Address,
 	) chain.BondedECDSAKeepHandle
-=======
-	OperatorAddress() common.Address
-
-	OpenKeep(keepAddress common.Address, members []common.Address) chain.BondedECDSAKeepHandle
->>>>>>> fd36699a
 	CloseKeep(keepAddress common.Address) error
 	TerminateKeep(keepAddress common.Address) error
 	RequestSignature(keepAddress common.Address, digest [32]byte) error
