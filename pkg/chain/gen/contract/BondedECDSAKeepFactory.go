--- conflicted
+++ resolved
@@ -100,27 +100,14 @@
 // ----- Non-const Methods ------
 
 // Transaction submission.
-<<<<<<< HEAD
 func (becdsakf *BondedECDSAKeepFactory) RequestNewGroupSelectionSeed(
 	value *big.Int,
-=======
-func (becdsakf *BondedECDSAKeepFactory) IsRecognized(
-	_delegatedAuthorityRecipient common.Address,
->>>>>>> dadec9c2
 
 	transactionOptions ...ethutil.TransactionOptions,
 ) (*types.Transaction, error) {
 	becdsakfLogger.Debug(
-<<<<<<< HEAD
 		"submitting transaction requestNewGroupSelectionSeed",
 		"value: ", value,
-=======
-		"submitting transaction isRecognized",
-		"params: ",
-		fmt.Sprint(
-			_delegatedAuthorityRecipient,
-		),
->>>>>>> dadec9c2
 	)
 
 	becdsakf.transactionMutex.Lock()
@@ -130,6 +117,8 @@
 	transactorOptions := new(bind.TransactOpts)
 	*transactorOptions = *becdsakf.transactorOptions
 
+	transactorOptions.Value = value
+
 	if len(transactionOptions) > 1 {
 		return nil, fmt.Errorf(
 			"could not process multiple transaction options sets",
@@ -145,36 +134,20 @@
 
 	transactorOptions.Nonce = new(big.Int).SetUint64(nonce)
 
-<<<<<<< HEAD
 	transaction, err := becdsakf.contract.RequestNewGroupSelectionSeed(
 		transactorOptions,
-=======
-	transaction, err := becdsakf.contract.IsRecognized(
-		transactorOptions,
-		_delegatedAuthorityRecipient,
->>>>>>> dadec9c2
 	)
 	if err != nil {
 		return transaction, becdsakf.errorResolver.ResolveError(
 			err,
 			becdsakf.transactorOptions.From,
-<<<<<<< HEAD
 			value,
 			"requestNewGroupSelectionSeed",
-=======
-			nil,
-			"isRecognized",
-			_delegatedAuthorityRecipient,
->>>>>>> dadec9c2
 		)
 	}
 
 	becdsakfLogger.Infof(
-<<<<<<< HEAD
 		"submitted transaction requestNewGroupSelectionSeed with id: [%v] and nonce [%v]",
-=======
-		"submitted transaction isRecognized with id: [%v] and nonce [%v]",
->>>>>>> dadec9c2
 		transaction.Hash().Hex(),
 		transaction.Nonce(),
 	)
@@ -185,36 +158,20 @@
 			transactorOptions.GasLimit = transaction.Gas()
 			transactorOptions.GasPrice = newGasPrice
 
-<<<<<<< HEAD
 			transaction, err := becdsakf.contract.RequestNewGroupSelectionSeed(
 				transactorOptions,
-=======
-			transaction, err := becdsakf.contract.IsRecognized(
-				transactorOptions,
-				_delegatedAuthorityRecipient,
->>>>>>> dadec9c2
 			)
 			if err != nil {
 				return transaction, becdsakf.errorResolver.ResolveError(
 					err,
 					becdsakf.transactorOptions.From,
-<<<<<<< HEAD
 					value,
 					"requestNewGroupSelectionSeed",
-=======
-					nil,
-					"isRecognized",
-					_delegatedAuthorityRecipient,
->>>>>>> dadec9c2
 				)
 			}
 
 			becdsakfLogger.Infof(
-<<<<<<< HEAD
 				"submitted transaction requestNewGroupSelectionSeed with id: [%v] and nonce [%v]",
-=======
-				"submitted transaction isRecognized with id: [%v] and nonce [%v]",
->>>>>>> dadec9c2
 				transaction.Hash().Hex(),
 				transaction.Nonce(),
 			)
@@ -229,452 +186,35 @@
 }
 
 // Non-mutating call, not a transaction submission.
-<<<<<<< HEAD
 func (becdsakf *BondedECDSAKeepFactory) CallRequestNewGroupSelectionSeed(
 	value *big.Int,
 	blockNumber *big.Int,
 ) error {
 	var result interface{} = nil
-=======
-func (becdsakf *BondedECDSAKeepFactory) CallIsRecognized(
-	_delegatedAuthorityRecipient common.Address,
-	blockNumber *big.Int,
-) (bool, error) {
-	var result bool
->>>>>>> dadec9c2
 
 	err := ethutil.CallAtBlock(
 		becdsakf.transactorOptions.From,
-		blockNumber, nil,
-		becdsakf.contractABI,
-		becdsakf.caller,
-		becdsakf.errorResolver,
-		becdsakf.contractAddress,
-<<<<<<< HEAD
+		blockNumber, value,
+		becdsakf.contractABI,
+		becdsakf.caller,
+		becdsakf.errorResolver,
+		becdsakf.contractAddress,
 		"requestNewGroupSelectionSeed",
 		&result,
-=======
-		"isRecognized",
-		&result,
-		_delegatedAuthorityRecipient,
->>>>>>> dadec9c2
 	)
 
 	return err
 }
 
-<<<<<<< HEAD
 func (becdsakf *BondedECDSAKeepFactory) RequestNewGroupSelectionSeedGasEstimate() (uint64, error) {
-=======
-func (becdsakf *BondedECDSAKeepFactory) IsRecognizedGasEstimate(
-	_delegatedAuthorityRecipient common.Address,
-) (uint64, error) {
->>>>>>> dadec9c2
 	var result uint64
 
 	result, err := ethutil.EstimateGas(
 		becdsakf.callerOptions.From,
 		becdsakf.contractAddress,
-<<<<<<< HEAD
 		"requestNewGroupSelectionSeed",
 		becdsakf.contractABI,
 		becdsakf.transactor,
-=======
-		"isRecognized",
-		becdsakf.contractABI,
-		becdsakf.transactor,
-		_delegatedAuthorityRecipient,
->>>>>>> dadec9c2
-	)
-
-	return result, err
-}
-
-// Transaction submission.
-<<<<<<< HEAD
-func (becdsakf *BondedECDSAKeepFactory) BeaconCallback(
-	_relayEntry *big.Int,
-=======
-func (becdsakf *BondedECDSAKeepFactory) CreateSortitionPool(
-	_application common.Address,
->>>>>>> dadec9c2
-
-	transactionOptions ...ethutil.TransactionOptions,
-) (*types.Transaction, error) {
-	becdsakfLogger.Debug(
-<<<<<<< HEAD
-		"submitting transaction beaconCallback",
-		"params: ",
-		fmt.Sprint(
-			_relayEntry,
-=======
-		"submitting transaction createSortitionPool",
-		"params: ",
-		fmt.Sprint(
-			_application,
->>>>>>> dadec9c2
-		),
-	)
-
-	becdsakf.transactionMutex.Lock()
-	defer becdsakf.transactionMutex.Unlock()
-
-	// create a copy
-	transactorOptions := new(bind.TransactOpts)
-	*transactorOptions = *becdsakf.transactorOptions
-
-	if len(transactionOptions) > 1 {
-		return nil, fmt.Errorf(
-			"could not process multiple transaction options sets",
-		)
-	} else if len(transactionOptions) > 0 {
-		transactionOptions[0].Apply(transactorOptions)
-	}
-
-	nonce, err := becdsakf.nonceManager.CurrentNonce()
-	if err != nil {
-		return nil, fmt.Errorf("failed to retrieve account nonce: %v", err)
-	}
-
-	transactorOptions.Nonce = new(big.Int).SetUint64(nonce)
-
-<<<<<<< HEAD
-	transaction, err := becdsakf.contract.BeaconCallback(
-		transactorOptions,
-		_relayEntry,
-=======
-	transaction, err := becdsakf.contract.CreateSortitionPool(
-		transactorOptions,
-		_application,
->>>>>>> dadec9c2
-	)
-	if err != nil {
-		return transaction, becdsakf.errorResolver.ResolveError(
-			err,
-			becdsakf.transactorOptions.From,
-			nil,
-<<<<<<< HEAD
-			"beaconCallback",
-			_relayEntry,
-=======
-			"createSortitionPool",
-			_application,
->>>>>>> dadec9c2
-		)
-	}
-
-	becdsakfLogger.Infof(
-<<<<<<< HEAD
-		"submitted transaction beaconCallback with id: [%v] and nonce [%v]",
-=======
-		"submitted transaction createSortitionPool with id: [%v] and nonce [%v]",
->>>>>>> dadec9c2
-		transaction.Hash().Hex(),
-		transaction.Nonce(),
-	)
-
-	go becdsakf.miningWaiter.ForceMining(
-		transaction,
-		func(newGasPrice *big.Int) (*types.Transaction, error) {
-			transactorOptions.GasLimit = transaction.Gas()
-			transactorOptions.GasPrice = newGasPrice
-
-<<<<<<< HEAD
-			transaction, err := becdsakf.contract.BeaconCallback(
-				transactorOptions,
-				_relayEntry,
-=======
-			transaction, err := becdsakf.contract.CreateSortitionPool(
-				transactorOptions,
-				_application,
->>>>>>> dadec9c2
-			)
-			if err != nil {
-				return transaction, becdsakf.errorResolver.ResolveError(
-					err,
-					becdsakf.transactorOptions.From,
-					nil,
-<<<<<<< HEAD
-					"beaconCallback",
-					_relayEntry,
-=======
-					"createSortitionPool",
-					_application,
->>>>>>> dadec9c2
-				)
-			}
-
-			becdsakfLogger.Infof(
-<<<<<<< HEAD
-				"submitted transaction beaconCallback with id: [%v] and nonce [%v]",
-=======
-				"submitted transaction createSortitionPool with id: [%v] and nonce [%v]",
->>>>>>> dadec9c2
-				transaction.Hash().Hex(),
-				transaction.Nonce(),
-			)
-
-			return transaction, nil
-		},
-	)
-
-	becdsakf.nonceManager.IncrementNonce()
-
-	return transaction, err
-}
-
-// Non-mutating call, not a transaction submission.
-<<<<<<< HEAD
-func (becdsakf *BondedECDSAKeepFactory) CallBeaconCallback(
-	_relayEntry *big.Int,
-=======
-func (becdsakf *BondedECDSAKeepFactory) CallCreateSortitionPool(
-	_application common.Address,
->>>>>>> dadec9c2
-	blockNumber *big.Int,
-) (common.Address, error) {
-	var result common.Address
-
-	err := ethutil.CallAtBlock(
-		becdsakf.transactorOptions.From,
-		blockNumber, nil,
-		becdsakf.contractABI,
-		becdsakf.caller,
-		becdsakf.errorResolver,
-		becdsakf.contractAddress,
-<<<<<<< HEAD
-		"beaconCallback",
-		&result,
-		_relayEntry,
-=======
-		"createSortitionPool",
-		&result,
-		_application,
->>>>>>> dadec9c2
-	)
-
-	return result, err
-}
-
-<<<<<<< HEAD
-func (becdsakf *BondedECDSAKeepFactory) BeaconCallbackGasEstimate(
-	_relayEntry *big.Int,
-=======
-func (becdsakf *BondedECDSAKeepFactory) CreateSortitionPoolGasEstimate(
-	_application common.Address,
->>>>>>> dadec9c2
-) (uint64, error) {
-	var result uint64
-
-	result, err := ethutil.EstimateGas(
-		becdsakf.callerOptions.From,
-		becdsakf.contractAddress,
-<<<<<<< HEAD
-		"beaconCallback",
-		becdsakf.contractABI,
-		becdsakf.transactor,
-		_relayEntry,
-=======
-		"createSortitionPool",
-		becdsakf.contractABI,
-		becdsakf.transactor,
-		_application,
->>>>>>> dadec9c2
-	)
-
-	return result, err
-}
-
-// Transaction submission.
-<<<<<<< HEAD
-func (becdsakf *BondedECDSAKeepFactory) IsRecognized(
-	_delegatedAuthorityRecipient common.Address,
-=======
-func (becdsakf *BondedECDSAKeepFactory) RegisterMemberCandidate(
-	_application common.Address,
->>>>>>> dadec9c2
-
-	transactionOptions ...ethutil.TransactionOptions,
-) (*types.Transaction, error) {
-	becdsakfLogger.Debug(
-<<<<<<< HEAD
-		"submitting transaction isRecognized",
-		"params: ",
-		fmt.Sprint(
-			_delegatedAuthorityRecipient,
-=======
-		"submitting transaction registerMemberCandidate",
-		"params: ",
-		fmt.Sprint(
-			_application,
->>>>>>> dadec9c2
-		),
-	)
-
-	becdsakf.transactionMutex.Lock()
-	defer becdsakf.transactionMutex.Unlock()
-
-	// create a copy
-	transactorOptions := new(bind.TransactOpts)
-	*transactorOptions = *becdsakf.transactorOptions
-
-	if len(transactionOptions) > 1 {
-		return nil, fmt.Errorf(
-			"could not process multiple transaction options sets",
-		)
-	} else if len(transactionOptions) > 0 {
-		transactionOptions[0].Apply(transactorOptions)
-	}
-
-	nonce, err := becdsakf.nonceManager.CurrentNonce()
-	if err != nil {
-		return nil, fmt.Errorf("failed to retrieve account nonce: %v", err)
-	}
-
-	transactorOptions.Nonce = new(big.Int).SetUint64(nonce)
-
-<<<<<<< HEAD
-	transaction, err := becdsakf.contract.IsRecognized(
-		transactorOptions,
-		_delegatedAuthorityRecipient,
-=======
-	transaction, err := becdsakf.contract.RegisterMemberCandidate(
-		transactorOptions,
-		_application,
->>>>>>> dadec9c2
-	)
-	if err != nil {
-		return transaction, becdsakf.errorResolver.ResolveError(
-			err,
-			becdsakf.transactorOptions.From,
-			nil,
-<<<<<<< HEAD
-			"isRecognized",
-			_delegatedAuthorityRecipient,
-=======
-			"registerMemberCandidate",
-			_application,
->>>>>>> dadec9c2
-		)
-	}
-
-	becdsakfLogger.Infof(
-<<<<<<< HEAD
-		"submitted transaction isRecognized with id: [%v] and nonce [%v]",
-=======
-		"submitted transaction registerMemberCandidate with id: [%v] and nonce [%v]",
->>>>>>> dadec9c2
-		transaction.Hash().Hex(),
-		transaction.Nonce(),
-	)
-
-	go becdsakf.miningWaiter.ForceMining(
-		transaction,
-		func(newGasPrice *big.Int) (*types.Transaction, error) {
-			transactorOptions.GasLimit = transaction.Gas()
-			transactorOptions.GasPrice = newGasPrice
-
-<<<<<<< HEAD
-			transaction, err := becdsakf.contract.IsRecognized(
-				transactorOptions,
-				_delegatedAuthorityRecipient,
-=======
-			transaction, err := becdsakf.contract.RegisterMemberCandidate(
-				transactorOptions,
-				_application,
->>>>>>> dadec9c2
-			)
-			if err != nil {
-				return transaction, becdsakf.errorResolver.ResolveError(
-					err,
-					becdsakf.transactorOptions.From,
-					nil,
-<<<<<<< HEAD
-					"isRecognized",
-					_delegatedAuthorityRecipient,
-=======
-					"registerMemberCandidate",
-					_application,
->>>>>>> dadec9c2
-				)
-			}
-
-			becdsakfLogger.Infof(
-<<<<<<< HEAD
-				"submitted transaction isRecognized with id: [%v] and nonce [%v]",
-=======
-				"submitted transaction registerMemberCandidate with id: [%v] and nonce [%v]",
->>>>>>> dadec9c2
-				transaction.Hash().Hex(),
-				transaction.Nonce(),
-			)
-
-			return transaction, nil
-		},
-	)
-
-	becdsakf.nonceManager.IncrementNonce()
-
-	return transaction, err
-}
-
-// Non-mutating call, not a transaction submission.
-<<<<<<< HEAD
-func (becdsakf *BondedECDSAKeepFactory) CallIsRecognized(
-	_delegatedAuthorityRecipient common.Address,
-=======
-func (becdsakf *BondedECDSAKeepFactory) CallRegisterMemberCandidate(
-	_application common.Address,
->>>>>>> dadec9c2
-	blockNumber *big.Int,
-) (bool, error) {
-	var result bool
-
-	err := ethutil.CallAtBlock(
-		becdsakf.transactorOptions.From,
-		blockNumber, nil,
-		becdsakf.contractABI,
-		becdsakf.caller,
-		becdsakf.errorResolver,
-		becdsakf.contractAddress,
-<<<<<<< HEAD
-		"isRecognized",
-		&result,
-		_delegatedAuthorityRecipient,
-=======
-		"registerMemberCandidate",
-		&result,
-		_application,
->>>>>>> dadec9c2
-	)
-
-	return result, err
-}
-
-<<<<<<< HEAD
-func (becdsakf *BondedECDSAKeepFactory) IsRecognizedGasEstimate(
-	_delegatedAuthorityRecipient common.Address,
-=======
-func (becdsakf *BondedECDSAKeepFactory) RegisterMemberCandidateGasEstimate(
-	_application common.Address,
->>>>>>> dadec9c2
-) (uint64, error) {
-	var result uint64
-
-	result, err := ethutil.EstimateGas(
-		becdsakf.callerOptions.From,
-		becdsakf.contractAddress,
-<<<<<<< HEAD
-		"isRecognized",
-		becdsakf.contractABI,
-		becdsakf.transactor,
-		_delegatedAuthorityRecipient,
-=======
-		"registerMemberCandidate",
-		becdsakf.contractABI,
-		becdsakf.transactor,
-		_application,
->>>>>>> dadec9c2
 	)
 
 	return result, err
@@ -856,6 +396,136 @@
 }
 
 // Transaction submission.
+func (becdsakf *BondedECDSAKeepFactory) RegisterMemberCandidate(
+	_application common.Address,
+
+	transactionOptions ...ethutil.TransactionOptions,
+) (*types.Transaction, error) {
+	becdsakfLogger.Debug(
+		"submitting transaction registerMemberCandidate",
+		"params: ",
+		fmt.Sprint(
+			_application,
+		),
+	)
+
+	becdsakf.transactionMutex.Lock()
+	defer becdsakf.transactionMutex.Unlock()
+
+	// create a copy
+	transactorOptions := new(bind.TransactOpts)
+	*transactorOptions = *becdsakf.transactorOptions
+
+	if len(transactionOptions) > 1 {
+		return nil, fmt.Errorf(
+			"could not process multiple transaction options sets",
+		)
+	} else if len(transactionOptions) > 0 {
+		transactionOptions[0].Apply(transactorOptions)
+	}
+
+	nonce, err := becdsakf.nonceManager.CurrentNonce()
+	if err != nil {
+		return nil, fmt.Errorf("failed to retrieve account nonce: %v", err)
+	}
+
+	transactorOptions.Nonce = new(big.Int).SetUint64(nonce)
+
+	transaction, err := becdsakf.contract.RegisterMemberCandidate(
+		transactorOptions,
+		_application,
+	)
+	if err != nil {
+		return transaction, becdsakf.errorResolver.ResolveError(
+			err,
+			becdsakf.transactorOptions.From,
+			nil,
+			"registerMemberCandidate",
+			_application,
+		)
+	}
+
+	becdsakfLogger.Infof(
+		"submitted transaction registerMemberCandidate with id: [%v] and nonce [%v]",
+		transaction.Hash().Hex(),
+		transaction.Nonce(),
+	)
+
+	go becdsakf.miningWaiter.ForceMining(
+		transaction,
+		func(newGasPrice *big.Int) (*types.Transaction, error) {
+			transactorOptions.GasLimit = transaction.Gas()
+			transactorOptions.GasPrice = newGasPrice
+
+			transaction, err := becdsakf.contract.RegisterMemberCandidate(
+				transactorOptions,
+				_application,
+			)
+			if err != nil {
+				return transaction, becdsakf.errorResolver.ResolveError(
+					err,
+					becdsakf.transactorOptions.From,
+					nil,
+					"registerMemberCandidate",
+					_application,
+				)
+			}
+
+			becdsakfLogger.Infof(
+				"submitted transaction registerMemberCandidate with id: [%v] and nonce [%v]",
+				transaction.Hash().Hex(),
+				transaction.Nonce(),
+			)
+
+			return transaction, nil
+		},
+	)
+
+	becdsakf.nonceManager.IncrementNonce()
+
+	return transaction, err
+}
+
+// Non-mutating call, not a transaction submission.
+func (becdsakf *BondedECDSAKeepFactory) CallRegisterMemberCandidate(
+	_application common.Address,
+	blockNumber *big.Int,
+) error {
+	var result interface{} = nil
+
+	err := ethutil.CallAtBlock(
+		becdsakf.transactorOptions.From,
+		blockNumber, nil,
+		becdsakf.contractABI,
+		becdsakf.caller,
+		becdsakf.errorResolver,
+		becdsakf.contractAddress,
+		"registerMemberCandidate",
+		&result,
+		_application,
+	)
+
+	return err
+}
+
+func (becdsakf *BondedECDSAKeepFactory) RegisterMemberCandidateGasEstimate(
+	_application common.Address,
+) (uint64, error) {
+	var result uint64
+
+	result, err := ethutil.EstimateGas(
+		becdsakf.callerOptions.From,
+		becdsakf.contractAddress,
+		"registerMemberCandidate",
+		becdsakf.contractABI,
+		becdsakf.transactor,
+		_application,
+	)
+
+	return result, err
+}
+
+// Transaction submission.
 func (becdsakf *BondedECDSAKeepFactory) SetMinimumBondableValue(
 	_minimumBondableValue *big.Int,
 	_groupSize *big.Int,
@@ -1006,6 +676,266 @@
 }
 
 // Transaction submission.
+func (becdsakf *BondedECDSAKeepFactory) IsRecognized(
+	_delegatedAuthorityRecipient common.Address,
+
+	transactionOptions ...ethutil.TransactionOptions,
+) (*types.Transaction, error) {
+	becdsakfLogger.Debug(
+		"submitting transaction isRecognized",
+		"params: ",
+		fmt.Sprint(
+			_delegatedAuthorityRecipient,
+		),
+	)
+
+	becdsakf.transactionMutex.Lock()
+	defer becdsakf.transactionMutex.Unlock()
+
+	// create a copy
+	transactorOptions := new(bind.TransactOpts)
+	*transactorOptions = *becdsakf.transactorOptions
+
+	if len(transactionOptions) > 1 {
+		return nil, fmt.Errorf(
+			"could not process multiple transaction options sets",
+		)
+	} else if len(transactionOptions) > 0 {
+		transactionOptions[0].Apply(transactorOptions)
+	}
+
+	nonce, err := becdsakf.nonceManager.CurrentNonce()
+	if err != nil {
+		return nil, fmt.Errorf("failed to retrieve account nonce: %v", err)
+	}
+
+	transactorOptions.Nonce = new(big.Int).SetUint64(nonce)
+
+	transaction, err := becdsakf.contract.IsRecognized(
+		transactorOptions,
+		_delegatedAuthorityRecipient,
+	)
+	if err != nil {
+		return transaction, becdsakf.errorResolver.ResolveError(
+			err,
+			becdsakf.transactorOptions.From,
+			nil,
+			"isRecognized",
+			_delegatedAuthorityRecipient,
+		)
+	}
+
+	becdsakfLogger.Infof(
+		"submitted transaction isRecognized with id: [%v] and nonce [%v]",
+		transaction.Hash().Hex(),
+		transaction.Nonce(),
+	)
+
+	go becdsakf.miningWaiter.ForceMining(
+		transaction,
+		func(newGasPrice *big.Int) (*types.Transaction, error) {
+			transactorOptions.GasLimit = transaction.Gas()
+			transactorOptions.GasPrice = newGasPrice
+
+			transaction, err := becdsakf.contract.IsRecognized(
+				transactorOptions,
+				_delegatedAuthorityRecipient,
+			)
+			if err != nil {
+				return transaction, becdsakf.errorResolver.ResolveError(
+					err,
+					becdsakf.transactorOptions.From,
+					nil,
+					"isRecognized",
+					_delegatedAuthorityRecipient,
+				)
+			}
+
+			becdsakfLogger.Infof(
+				"submitted transaction isRecognized with id: [%v] and nonce [%v]",
+				transaction.Hash().Hex(),
+				transaction.Nonce(),
+			)
+
+			return transaction, nil
+		},
+	)
+
+	becdsakf.nonceManager.IncrementNonce()
+
+	return transaction, err
+}
+
+// Non-mutating call, not a transaction submission.
+func (becdsakf *BondedECDSAKeepFactory) CallIsRecognized(
+	_delegatedAuthorityRecipient common.Address,
+	blockNumber *big.Int,
+) (bool, error) {
+	var result bool
+
+	err := ethutil.CallAtBlock(
+		becdsakf.transactorOptions.From,
+		blockNumber, nil,
+		becdsakf.contractABI,
+		becdsakf.caller,
+		becdsakf.errorResolver,
+		becdsakf.contractAddress,
+		"isRecognized",
+		&result,
+		_delegatedAuthorityRecipient,
+	)
+
+	return result, err
+}
+
+func (becdsakf *BondedECDSAKeepFactory) IsRecognizedGasEstimate(
+	_delegatedAuthorityRecipient common.Address,
+) (uint64, error) {
+	var result uint64
+
+	result, err := ethutil.EstimateGas(
+		becdsakf.callerOptions.From,
+		becdsakf.contractAddress,
+		"isRecognized",
+		becdsakf.contractABI,
+		becdsakf.transactor,
+		_delegatedAuthorityRecipient,
+	)
+
+	return result, err
+}
+
+// Transaction submission.
+func (becdsakf *BondedECDSAKeepFactory) BeaconCallback(
+	_relayEntry *big.Int,
+
+	transactionOptions ...ethutil.TransactionOptions,
+) (*types.Transaction, error) {
+	becdsakfLogger.Debug(
+		"submitting transaction beaconCallback",
+		"params: ",
+		fmt.Sprint(
+			_relayEntry,
+		),
+	)
+
+	becdsakf.transactionMutex.Lock()
+	defer becdsakf.transactionMutex.Unlock()
+
+	// create a copy
+	transactorOptions := new(bind.TransactOpts)
+	*transactorOptions = *becdsakf.transactorOptions
+
+	if len(transactionOptions) > 1 {
+		return nil, fmt.Errorf(
+			"could not process multiple transaction options sets",
+		)
+	} else if len(transactionOptions) > 0 {
+		transactionOptions[0].Apply(transactorOptions)
+	}
+
+	nonce, err := becdsakf.nonceManager.CurrentNonce()
+	if err != nil {
+		return nil, fmt.Errorf("failed to retrieve account nonce: %v", err)
+	}
+
+	transactorOptions.Nonce = new(big.Int).SetUint64(nonce)
+
+	transaction, err := becdsakf.contract.BeaconCallback(
+		transactorOptions,
+		_relayEntry,
+	)
+	if err != nil {
+		return transaction, becdsakf.errorResolver.ResolveError(
+			err,
+			becdsakf.transactorOptions.From,
+			nil,
+			"beaconCallback",
+			_relayEntry,
+		)
+	}
+
+	becdsakfLogger.Infof(
+		"submitted transaction beaconCallback with id: [%v] and nonce [%v]",
+		transaction.Hash().Hex(),
+		transaction.Nonce(),
+	)
+
+	go becdsakf.miningWaiter.ForceMining(
+		transaction,
+		func(newGasPrice *big.Int) (*types.Transaction, error) {
+			transactorOptions.GasLimit = transaction.Gas()
+			transactorOptions.GasPrice = newGasPrice
+
+			transaction, err := becdsakf.contract.BeaconCallback(
+				transactorOptions,
+				_relayEntry,
+			)
+			if err != nil {
+				return transaction, becdsakf.errorResolver.ResolveError(
+					err,
+					becdsakf.transactorOptions.From,
+					nil,
+					"beaconCallback",
+					_relayEntry,
+				)
+			}
+
+			becdsakfLogger.Infof(
+				"submitted transaction beaconCallback with id: [%v] and nonce [%v]",
+				transaction.Hash().Hex(),
+				transaction.Nonce(),
+			)
+
+			return transaction, nil
+		},
+	)
+
+	becdsakf.nonceManager.IncrementNonce()
+
+	return transaction, err
+}
+
+// Non-mutating call, not a transaction submission.
+func (becdsakf *BondedECDSAKeepFactory) CallBeaconCallback(
+	_relayEntry *big.Int,
+	blockNumber *big.Int,
+) error {
+	var result interface{} = nil
+
+	err := ethutil.CallAtBlock(
+		becdsakf.transactorOptions.From,
+		blockNumber, nil,
+		becdsakf.contractABI,
+		becdsakf.caller,
+		becdsakf.errorResolver,
+		becdsakf.contractAddress,
+		"beaconCallback",
+		&result,
+		_relayEntry,
+	)
+
+	return err
+}
+
+func (becdsakf *BondedECDSAKeepFactory) BeaconCallbackGasEstimate(
+	_relayEntry *big.Int,
+) (uint64, error) {
+	var result uint64
+
+	result, err := ethutil.EstimateGas(
+		becdsakf.callerOptions.From,
+		becdsakf.contractAddress,
+		"beaconCallback",
+		becdsakf.contractABI,
+		becdsakf.transactor,
+		_relayEntry,
+	)
+
+	return result, err
+}
+
+// Transaction submission.
 func (becdsakf *BondedECDSAKeepFactory) UpdateOperatorStatus(
 	_operator common.Address,
 	_application common.Address,
@@ -1146,27 +1076,15 @@
 }
 
 // Transaction submission.
-<<<<<<< HEAD
-func (becdsakf *BondedECDSAKeepFactory) RegisterMemberCandidate(
-=======
-func (becdsakf *BondedECDSAKeepFactory) UpdateOperatorStatus(
-	_operator common.Address,
->>>>>>> dadec9c2
+func (becdsakf *BondedECDSAKeepFactory) CreateSortitionPool(
 	_application common.Address,
 
 	transactionOptions ...ethutil.TransactionOptions,
 ) (*types.Transaction, error) {
 	becdsakfLogger.Debug(
-<<<<<<< HEAD
-		"submitting transaction registerMemberCandidate",
+		"submitting transaction createSortitionPool",
 		"params: ",
 		fmt.Sprint(
-=======
-		"submitting transaction updateOperatorStatus",
-		"params: ",
-		fmt.Sprint(
-			_operator,
->>>>>>> dadec9c2
 			_application,
 		),
 	)
@@ -1193,14 +1111,8 @@
 
 	transactorOptions.Nonce = new(big.Int).SetUint64(nonce)
 
-<<<<<<< HEAD
-	transaction, err := becdsakf.contract.RegisterMemberCandidate(
+	transaction, err := becdsakf.contract.CreateSortitionPool(
 		transactorOptions,
-=======
-	transaction, err := becdsakf.contract.UpdateOperatorStatus(
-		transactorOptions,
-		_operator,
->>>>>>> dadec9c2
 		_application,
 	)
 	if err != nil {
@@ -1208,22 +1120,13 @@
 			err,
 			becdsakf.transactorOptions.From,
 			nil,
-<<<<<<< HEAD
-			"registerMemberCandidate",
-=======
-			"updateOperatorStatus",
-			_operator,
->>>>>>> dadec9c2
+			"createSortitionPool",
 			_application,
 		)
 	}
 
 	becdsakfLogger.Infof(
-<<<<<<< HEAD
-		"submitted transaction registerMemberCandidate with id: [%v] and nonce [%v]",
-=======
-		"submitted transaction updateOperatorStatus with id: [%v] and nonce [%v]",
->>>>>>> dadec9c2
+		"submitted transaction createSortitionPool with id: [%v] and nonce [%v]",
 		transaction.Hash().Hex(),
 		transaction.Nonce(),
 	)
@@ -1234,14 +1137,8 @@
 			transactorOptions.GasLimit = transaction.Gas()
 			transactorOptions.GasPrice = newGasPrice
 
-<<<<<<< HEAD
-			transaction, err := becdsakf.contract.RegisterMemberCandidate(
+			transaction, err := becdsakf.contract.CreateSortitionPool(
 				transactorOptions,
-=======
-			transaction, err := becdsakf.contract.UpdateOperatorStatus(
-				transactorOptions,
-				_operator,
->>>>>>> dadec9c2
 				_application,
 			)
 			if err != nil {
@@ -1249,22 +1146,13 @@
 					err,
 					becdsakf.transactorOptions.From,
 					nil,
-<<<<<<< HEAD
-					"registerMemberCandidate",
-=======
-					"updateOperatorStatus",
-					_operator,
->>>>>>> dadec9c2
+					"createSortitionPool",
 					_application,
 				)
 			}
 
 			becdsakfLogger.Infof(
-<<<<<<< HEAD
-				"submitted transaction registerMemberCandidate with id: [%v] and nonce [%v]",
-=======
-				"submitted transaction updateOperatorStatus with id: [%v] and nonce [%v]",
->>>>>>> dadec9c2
+				"submitted transaction createSortitionPool with id: [%v] and nonce [%v]",
 				transaction.Hash().Hex(),
 				transaction.Nonce(),
 			)
@@ -1279,16 +1167,11 @@
 }
 
 // Non-mutating call, not a transaction submission.
-<<<<<<< HEAD
-func (becdsakf *BondedECDSAKeepFactory) CallRegisterMemberCandidate(
-=======
-func (becdsakf *BondedECDSAKeepFactory) CallUpdateOperatorStatus(
-	_operator common.Address,
->>>>>>> dadec9c2
+func (becdsakf *BondedECDSAKeepFactory) CallCreateSortitionPool(
 	_application common.Address,
 	blockNumber *big.Int,
-) error {
-	var result interface{} = nil
+) (common.Address, error) {
+	var result common.Address
 
 	err := ethutil.CallAtBlock(
 		becdsakf.transactorOptions.From,
@@ -1297,26 +1180,15 @@
 		becdsakf.caller,
 		becdsakf.errorResolver,
 		becdsakf.contractAddress,
-<<<<<<< HEAD
-		"registerMemberCandidate",
-		&result,
-=======
-		"updateOperatorStatus",
-		&result,
-		_operator,
->>>>>>> dadec9c2
+		"createSortitionPool",
+		&result,
 		_application,
 	)
 
-	return err
-}
-
-<<<<<<< HEAD
-func (becdsakf *BondedECDSAKeepFactory) RegisterMemberCandidateGasEstimate(
-=======
-func (becdsakf *BondedECDSAKeepFactory) UpdateOperatorStatusGasEstimate(
-	_operator common.Address,
->>>>>>> dadec9c2
+	return result, err
+}
+
+func (becdsakf *BondedECDSAKeepFactory) CreateSortitionPoolGasEstimate(
 	_application common.Address,
 ) (uint64, error) {
 	var result uint64
@@ -1324,226 +1196,220 @@
 	result, err := ethutil.EstimateGas(
 		becdsakf.callerOptions.From,
 		becdsakf.contractAddress,
-<<<<<<< HEAD
-		"registerMemberCandidate",
+		"createSortitionPool",
 		becdsakf.contractABI,
 		becdsakf.transactor,
-=======
-		"updateOperatorStatus",
-		becdsakf.contractABI,
-		becdsakf.transactor,
-		_operator,
->>>>>>> dadec9c2
 		_application,
 	)
 
 	return result, err
 }
 
-// Transaction submission.
-<<<<<<< HEAD
-func (becdsakf *BondedECDSAKeepFactory) CreateSortitionPool(
+// ----- Const Methods ------
+
+func (becdsakf *BondedECDSAKeepFactory) GetKeepCount() (*big.Int, error) {
+	var result *big.Int
+	result, err := becdsakf.contract.GetKeepCount(
+		becdsakf.callerOptions,
+	)
+
+	if err != nil {
+		return result, becdsakf.errorResolver.ResolveError(
+			err,
+			becdsakf.callerOptions.From,
+			nil,
+			"getKeepCount",
+		)
+	}
+
+	return result, err
+}
+
+func (becdsakf *BondedECDSAKeepFactory) GetKeepCountAtBlock(
+	blockNumber *big.Int,
+) (*big.Int, error) {
+	var result *big.Int
+
+	err := ethutil.CallAtBlock(
+		becdsakf.callerOptions.From,
+		blockNumber,
+		nil,
+		becdsakf.contractABI,
+		becdsakf.caller,
+		becdsakf.errorResolver,
+		becdsakf.contractAddress,
+		"getKeepCount",
+		&result,
+	)
+
+	return result, err
+}
+
+func (becdsakf *BondedECDSAKeepFactory) GetSortitionPoolWeight(
 	_application common.Address,
-=======
-func (becdsakf *BondedECDSAKeepFactory) BeaconCallback(
-	_relayEntry *big.Int,
->>>>>>> dadec9c2
-
-	transactionOptions ...ethutil.TransactionOptions,
-) (*types.Transaction, error) {
-	becdsakfLogger.Debug(
-<<<<<<< HEAD
-		"submitting transaction createSortitionPool",
-		"params: ",
-		fmt.Sprint(
+) (*big.Int, error) {
+	var result *big.Int
+	result, err := becdsakf.contract.GetSortitionPoolWeight(
+		becdsakf.callerOptions,
+		_application,
+	)
+
+	if err != nil {
+		return result, becdsakf.errorResolver.ResolveError(
+			err,
+			becdsakf.callerOptions.From,
+			nil,
+			"getSortitionPoolWeight",
 			_application,
-=======
-		"submitting transaction beaconCallback",
-		"params: ",
-		fmt.Sprint(
-			_relayEntry,
->>>>>>> dadec9c2
-		),
-	)
-
-	becdsakf.transactionMutex.Lock()
-	defer becdsakf.transactionMutex.Unlock()
-
-	// create a copy
-	transactorOptions := new(bind.TransactOpts)
-	*transactorOptions = *becdsakf.transactorOptions
-
-	if len(transactionOptions) > 1 {
-		return nil, fmt.Errorf(
-			"could not process multiple transaction options sets",
-		)
-	} else if len(transactionOptions) > 0 {
-		transactionOptions[0].Apply(transactorOptions)
-	}
-
-	nonce, err := becdsakf.nonceManager.CurrentNonce()
-	if err != nil {
-		return nil, fmt.Errorf("failed to retrieve account nonce: %v", err)
-	}
-
-	transactorOptions.Nonce = new(big.Int).SetUint64(nonce)
-
-<<<<<<< HEAD
-	transaction, err := becdsakf.contract.CreateSortitionPool(
-		transactorOptions,
+		)
+	}
+
+	return result, err
+}
+
+func (becdsakf *BondedECDSAKeepFactory) GetSortitionPoolWeightAtBlock(
+	_application common.Address,
+	blockNumber *big.Int,
+) (*big.Int, error) {
+	var result *big.Int
+
+	err := ethutil.CallAtBlock(
+		becdsakf.callerOptions.From,
+		blockNumber,
+		nil,
+		becdsakf.contractABI,
+		becdsakf.caller,
+		becdsakf.errorResolver,
+		becdsakf.contractAddress,
+		"getSortitionPoolWeight",
+		&result,
 		_application,
-=======
-	transaction, err := becdsakf.contract.BeaconCallback(
-		transactorOptions,
-		_relayEntry,
->>>>>>> dadec9c2
-	)
-	if err != nil {
-		return transaction, becdsakf.errorResolver.ResolveError(
-			err,
-			becdsakf.transactorOptions.From,
-			nil,
-<<<<<<< HEAD
-			"createSortitionPool",
-			_application,
-=======
-			"beaconCallback",
-			_relayEntry,
->>>>>>> dadec9c2
-		)
-	}
-
-	becdsakfLogger.Infof(
-<<<<<<< HEAD
-		"submitted transaction createSortitionPool with id: [%v] and nonce [%v]",
-=======
-		"submitted transaction beaconCallback with id: [%v] and nonce [%v]",
->>>>>>> dadec9c2
-		transaction.Hash().Hex(),
-		transaction.Nonce(),
-	)
-
-	go becdsakf.miningWaiter.ForceMining(
-		transaction,
-		func(newGasPrice *big.Int) (*types.Transaction, error) {
-			transactorOptions.GasLimit = transaction.Gas()
-			transactorOptions.GasPrice = newGasPrice
-
-<<<<<<< HEAD
-			transaction, err := becdsakf.contract.CreateSortitionPool(
-				transactorOptions,
-				_application,
-=======
-			transaction, err := becdsakf.contract.BeaconCallback(
-				transactorOptions,
-				_relayEntry,
->>>>>>> dadec9c2
-			)
-			if err != nil {
-				return transaction, becdsakf.errorResolver.ResolveError(
-					err,
-					becdsakf.transactorOptions.From,
-					nil,
-<<<<<<< HEAD
-					"createSortitionPool",
-					_application,
-=======
-					"beaconCallback",
-					_relayEntry,
->>>>>>> dadec9c2
-				)
-			}
-
-			becdsakfLogger.Infof(
-<<<<<<< HEAD
-				"submitted transaction createSortitionPool with id: [%v] and nonce [%v]",
-=======
-				"submitted transaction beaconCallback with id: [%v] and nonce [%v]",
->>>>>>> dadec9c2
-				transaction.Hash().Hex(),
-				transaction.Nonce(),
-			)
-
-			return transaction, nil
-		},
-	)
-
-	becdsakf.nonceManager.IncrementNonce()
-
-	return transaction, err
-}
-
-// Non-mutating call, not a transaction submission.
-<<<<<<< HEAD
-func (becdsakf *BondedECDSAKeepFactory) CallCreateSortitionPool(
-	_application common.Address,
-=======
-func (becdsakf *BondedECDSAKeepFactory) CallBeaconCallback(
-	_relayEntry *big.Int,
->>>>>>> dadec9c2
-	blockNumber *big.Int,
+	)
+
+	return result, err
+}
+
+func (becdsakf *BondedECDSAKeepFactory) MinimumBond() (*big.Int, error) {
+	var result *big.Int
+	result, err := becdsakf.contract.MinimumBond(
+		becdsakf.callerOptions,
+	)
+
+	if err != nil {
+		return result, becdsakf.errorResolver.ResolveError(
+			err,
+			becdsakf.callerOptions.From,
+			nil,
+			"minimumBond",
+		)
+	}
+
+	return result, err
+}
+
+func (becdsakf *BondedECDSAKeepFactory) MinimumBondAtBlock(
+	blockNumber *big.Int,
+) (*big.Int, error) {
+	var result *big.Int
+
+	err := ethutil.CallAtBlock(
+		becdsakf.callerOptions.From,
+		blockNumber,
+		nil,
+		becdsakf.contractABI,
+		becdsakf.caller,
+		becdsakf.errorResolver,
+		becdsakf.contractAddress,
+		"minimumBond",
+		&result,
+	)
+
+	return result, err
+}
+
+func (becdsakf *BondedECDSAKeepFactory) NewEntryFeeEstimate() (*big.Int, error) {
+	var result *big.Int
+	result, err := becdsakf.contract.NewEntryFeeEstimate(
+		becdsakf.callerOptions,
+	)
+
+	if err != nil {
+		return result, becdsakf.errorResolver.ResolveError(
+			err,
+			becdsakf.callerOptions.From,
+			nil,
+			"newEntryFeeEstimate",
+		)
+	}
+
+	return result, err
+}
+
+func (becdsakf *BondedECDSAKeepFactory) NewEntryFeeEstimateAtBlock(
+	blockNumber *big.Int,
+) (*big.Int, error) {
+	var result *big.Int
+
+	err := ethutil.CallAtBlock(
+		becdsakf.callerOptions.From,
+		blockNumber,
+		nil,
+		becdsakf.contractABI,
+		becdsakf.caller,
+		becdsakf.errorResolver,
+		becdsakf.contractAddress,
+		"newEntryFeeEstimate",
+		&result,
+	)
+
+	return result, err
+}
+
+func (becdsakf *BondedECDSAKeepFactory) PoolStakeWeightDivisor() (*big.Int, error) {
+	var result *big.Int
+	result, err := becdsakf.contract.PoolStakeWeightDivisor(
+		becdsakf.callerOptions,
+	)
+
+	if err != nil {
+		return result, becdsakf.errorResolver.ResolveError(
+			err,
+			becdsakf.callerOptions.From,
+			nil,
+			"poolStakeWeightDivisor",
+		)
+	}
+
+	return result, err
+}
+
+func (becdsakf *BondedECDSAKeepFactory) PoolStakeWeightDivisorAtBlock(
+	blockNumber *big.Int,
+) (*big.Int, error) {
+	var result *big.Int
+
+	err := ethutil.CallAtBlock(
+		becdsakf.callerOptions.From,
+		blockNumber,
+		nil,
+		becdsakf.contractABI,
+		becdsakf.caller,
+		becdsakf.errorResolver,
+		becdsakf.contractAddress,
+		"poolStakeWeightDivisor",
+		&result,
+	)
+
+	return result, err
+}
+
+func (becdsakf *BondedECDSAKeepFactory) GetKeepAtIndex(
+	index *big.Int,
 ) (common.Address, error) {
 	var result common.Address
-
-	err := ethutil.CallAtBlock(
-		becdsakf.transactorOptions.From,
-		blockNumber, nil,
-		becdsakf.contractABI,
-		becdsakf.caller,
-		becdsakf.errorResolver,
-		becdsakf.contractAddress,
-<<<<<<< HEAD
-		"createSortitionPool",
-		&result,
-		_application,
-=======
-		"beaconCallback",
-		&result,
-		_relayEntry,
->>>>>>> dadec9c2
-	)
-
-	return result, err
-}
-
-<<<<<<< HEAD
-func (becdsakf *BondedECDSAKeepFactory) CreateSortitionPoolGasEstimate(
-	_application common.Address,
-=======
-func (becdsakf *BondedECDSAKeepFactory) BeaconCallbackGasEstimate(
-	_relayEntry *big.Int,
->>>>>>> dadec9c2
-) (uint64, error) {
-	var result uint64
-
-	result, err := ethutil.EstimateGas(
-		becdsakf.callerOptions.From,
-		becdsakf.contractAddress,
-<<<<<<< HEAD
-		"createSortitionPool",
-		becdsakf.contractABI,
-		becdsakf.transactor,
-		_application,
-=======
-		"beaconCallback",
-		becdsakf.contractABI,
-		becdsakf.transactor,
-		_relayEntry,
->>>>>>> dadec9c2
-	)
-
-	return result, err
-}
-
-// ----- Const Methods ------
-
-func (becdsakf *BondedECDSAKeepFactory) HasMinimumStake(
-	_operator common.Address,
-) (bool, error) {
-	var result bool
-	result, err := becdsakf.contract.HasMinimumStake(
+	result, err := becdsakf.contract.GetKeepAtIndex(
 		becdsakf.callerOptions,
-		_operator,
+		index,
 	)
 
 	if err != nil {
@@ -1551,19 +1417,19 @@
 			err,
 			becdsakf.callerOptions.From,
 			nil,
-			"hasMinimumStake",
-			_operator,
-		)
-	}
-
-	return result, err
-}
-
-func (becdsakf *BondedECDSAKeepFactory) HasMinimumStakeAtBlock(
-	_operator common.Address,
-	blockNumber *big.Int,
-) (bool, error) {
-	var result bool
+			"getKeepAtIndex",
+			index,
+		)
+	}
+
+	return result, err
+}
+
+func (becdsakf *BondedECDSAKeepFactory) GetKeepAtIndexAtBlock(
+	index *big.Int,
+	blockNumber *big.Int,
+) (common.Address, error) {
+	var result common.Address
 
 	err := ethutil.CallAtBlock(
 		becdsakf.callerOptions.From,
@@ -1573,20 +1439,396 @@
 		becdsakf.caller,
 		becdsakf.errorResolver,
 		becdsakf.contractAddress,
-		"hasMinimumStake",
-		&result,
-		_operator,
-	)
-
-	return result, err
-}
-
-<<<<<<< HEAD
+		"getKeepAtIndex",
+		&result,
+		index,
+	)
+
+	return result, err
+}
+
+func (becdsakf *BondedECDSAKeepFactory) GetKeepOpenedTimestamp(
+	_keep common.Address,
+) (*big.Int, error) {
+	var result *big.Int
+	result, err := becdsakf.contract.GetKeepOpenedTimestamp(
+		becdsakf.callerOptions,
+		_keep,
+	)
+
+	if err != nil {
+		return result, becdsakf.errorResolver.ResolveError(
+			err,
+			becdsakf.callerOptions.From,
+			nil,
+			"getKeepOpenedTimestamp",
+			_keep,
+		)
+	}
+
+	return result, err
+}
+
+func (becdsakf *BondedECDSAKeepFactory) GetKeepOpenedTimestampAtBlock(
+	_keep common.Address,
+	blockNumber *big.Int,
+) (*big.Int, error) {
+	var result *big.Int
+
+	err := ethutil.CallAtBlock(
+		becdsakf.callerOptions.From,
+		blockNumber,
+		nil,
+		becdsakf.contractABI,
+		becdsakf.caller,
+		becdsakf.errorResolver,
+		becdsakf.contractAddress,
+		"getKeepOpenedTimestamp",
+		&result,
+		_keep,
+	)
+
+	return result, err
+}
+
+func (becdsakf *BondedECDSAKeepFactory) NewGroupSelectionSeedFee() (*big.Int, error) {
+	var result *big.Int
+	result, err := becdsakf.contract.NewGroupSelectionSeedFee(
+		becdsakf.callerOptions,
+	)
+
+	if err != nil {
+		return result, becdsakf.errorResolver.ResolveError(
+			err,
+			becdsakf.callerOptions.From,
+			nil,
+			"newGroupSelectionSeedFee",
+		)
+	}
+
+	return result, err
+}
+
+func (becdsakf *BondedECDSAKeepFactory) NewGroupSelectionSeedFeeAtBlock(
+	blockNumber *big.Int,
+) (*big.Int, error) {
+	var result *big.Int
+
+	err := ethutil.CallAtBlock(
+		becdsakf.callerOptions.From,
+		blockNumber,
+		nil,
+		becdsakf.contractABI,
+		becdsakf.caller,
+		becdsakf.errorResolver,
+		becdsakf.contractAddress,
+		"newGroupSelectionSeedFee",
+		&result,
+	)
+
+	return result, err
+}
+
+func (becdsakf *BondedECDSAKeepFactory) OpenKeepFeeEstimate() (*big.Int, error) {
+	var result *big.Int
+	result, err := becdsakf.contract.OpenKeepFeeEstimate(
+		becdsakf.callerOptions,
+	)
+
+	if err != nil {
+		return result, becdsakf.errorResolver.ResolveError(
+			err,
+			becdsakf.callerOptions.From,
+			nil,
+			"openKeepFeeEstimate",
+		)
+	}
+
+	return result, err
+}
+
+func (becdsakf *BondedECDSAKeepFactory) OpenKeepFeeEstimateAtBlock(
+	blockNumber *big.Int,
+) (*big.Int, error) {
+	var result *big.Int
+
+	err := ethutil.CallAtBlock(
+		becdsakf.callerOptions.From,
+		blockNumber,
+		nil,
+		becdsakf.contractABI,
+		becdsakf.caller,
+		becdsakf.errorResolver,
+		becdsakf.contractAddress,
+		"openKeepFeeEstimate",
+		&result,
+	)
+
+	return result, err
+}
+
 func (becdsakf *BondedECDSAKeepFactory) CallbackGas() (*big.Int, error) {
 	var result *big.Int
 	result, err := becdsakf.contract.CallbackGas(
 		becdsakf.callerOptions,
-=======
+	)
+
+	if err != nil {
+		return result, becdsakf.errorResolver.ResolveError(
+			err,
+			becdsakf.callerOptions.From,
+			nil,
+			"callbackGas",
+		)
+	}
+
+	return result, err
+}
+
+func (becdsakf *BondedECDSAKeepFactory) CallbackGasAtBlock(
+	blockNumber *big.Int,
+) (*big.Int, error) {
+	var result *big.Int
+
+	err := ethutil.CallAtBlock(
+		becdsakf.callerOptions.From,
+		blockNumber,
+		nil,
+		becdsakf.contractABI,
+		becdsakf.caller,
+		becdsakf.errorResolver,
+		becdsakf.contractAddress,
+		"callbackGas",
+		&result,
+	)
+
+	return result, err
+}
+
+func (becdsakf *BondedECDSAKeepFactory) IsOperatorAuthorized(
+	_operator common.Address,
+) (bool, error) {
+	var result bool
+	result, err := becdsakf.contract.IsOperatorAuthorized(
+		becdsakf.callerOptions,
+		_operator,
+	)
+
+	if err != nil {
+		return result, becdsakf.errorResolver.ResolveError(
+			err,
+			becdsakf.callerOptions.From,
+			nil,
+			"isOperatorAuthorized",
+			_operator,
+		)
+	}
+
+	return result, err
+}
+
+func (becdsakf *BondedECDSAKeepFactory) IsOperatorAuthorizedAtBlock(
+	_operator common.Address,
+	blockNumber *big.Int,
+) (bool, error) {
+	var result bool
+
+	err := ethutil.CallAtBlock(
+		becdsakf.callerOptions.From,
+		blockNumber,
+		nil,
+		becdsakf.contractABI,
+		becdsakf.caller,
+		becdsakf.errorResolver,
+		becdsakf.contractAddress,
+		"isOperatorAuthorized",
+		&result,
+		_operator,
+	)
+
+	return result, err
+}
+
+func (becdsakf *BondedECDSAKeepFactory) GetSortitionPool(
+	_application common.Address,
+) (common.Address, error) {
+	var result common.Address
+	result, err := becdsakf.contract.GetSortitionPool(
+		becdsakf.callerOptions,
+		_application,
+	)
+
+	if err != nil {
+		return result, becdsakf.errorResolver.ResolveError(
+			err,
+			becdsakf.callerOptions.From,
+			nil,
+			"getSortitionPool",
+			_application,
+		)
+	}
+
+	return result, err
+}
+
+func (becdsakf *BondedECDSAKeepFactory) GetSortitionPoolAtBlock(
+	_application common.Address,
+	blockNumber *big.Int,
+) (common.Address, error) {
+	var result common.Address
+
+	err := ethutil.CallAtBlock(
+		becdsakf.callerOptions.From,
+		blockNumber,
+		nil,
+		becdsakf.contractABI,
+		becdsakf.caller,
+		becdsakf.errorResolver,
+		becdsakf.contractAddress,
+		"getSortitionPool",
+		&result,
+		_application,
+	)
+
+	return result, err
+}
+
+func (becdsakf *BondedECDSAKeepFactory) IsOperatorEligible(
+	_operator common.Address,
+	_application common.Address,
+) (bool, error) {
+	var result bool
+	result, err := becdsakf.contract.IsOperatorEligible(
+		becdsakf.callerOptions,
+		_operator,
+		_application,
+	)
+
+	if err != nil {
+		return result, becdsakf.errorResolver.ResolveError(
+			err,
+			becdsakf.callerOptions.From,
+			nil,
+			"isOperatorEligible",
+			_operator,
+			_application,
+		)
+	}
+
+	return result, err
+}
+
+func (becdsakf *BondedECDSAKeepFactory) IsOperatorEligibleAtBlock(
+	_operator common.Address,
+	_application common.Address,
+	blockNumber *big.Int,
+) (bool, error) {
+	var result bool
+
+	err := ethutil.CallAtBlock(
+		becdsakf.callerOptions.From,
+		blockNumber,
+		nil,
+		becdsakf.contractABI,
+		becdsakf.caller,
+		becdsakf.errorResolver,
+		becdsakf.contractAddress,
+		"isOperatorEligible",
+		&result,
+		_operator,
+		_application,
+	)
+
+	return result, err
+}
+
+func (becdsakf *BondedECDSAKeepFactory) IsOperatorUpToDate(
+	_operator common.Address,
+	_application common.Address,
+) (bool, error) {
+	var result bool
+	result, err := becdsakf.contract.IsOperatorUpToDate(
+		becdsakf.callerOptions,
+		_operator,
+		_application,
+	)
+
+	if err != nil {
+		return result, becdsakf.errorResolver.ResolveError(
+			err,
+			becdsakf.callerOptions.From,
+			nil,
+			"isOperatorUpToDate",
+			_operator,
+			_application,
+		)
+	}
+
+	return result, err
+}
+
+func (becdsakf *BondedECDSAKeepFactory) IsOperatorUpToDateAtBlock(
+	_operator common.Address,
+	_application common.Address,
+	blockNumber *big.Int,
+) (bool, error) {
+	var result bool
+
+	err := ethutil.CallAtBlock(
+		becdsakf.callerOptions.From,
+		blockNumber,
+		nil,
+		becdsakf.contractABI,
+		becdsakf.caller,
+		becdsakf.errorResolver,
+		becdsakf.contractAddress,
+		"isOperatorUpToDate",
+		&result,
+		_operator,
+		_application,
+	)
+
+	return result, err
+}
+
+func (becdsakf *BondedECDSAKeepFactory) GroupSelectionSeed() (*big.Int, error) {
+	var result *big.Int
+	result, err := becdsakf.contract.GroupSelectionSeed(
+		becdsakf.callerOptions,
+	)
+
+	if err != nil {
+		return result, becdsakf.errorResolver.ResolveError(
+			err,
+			becdsakf.callerOptions.From,
+			nil,
+			"groupSelectionSeed",
+		)
+	}
+
+	return result, err
+}
+
+func (becdsakf *BondedECDSAKeepFactory) GroupSelectionSeedAtBlock(
+	blockNumber *big.Int,
+) (*big.Int, error) {
+	var result *big.Int
+
+	err := ethutil.CallAtBlock(
+		becdsakf.callerOptions.From,
+		blockNumber,
+		nil,
+		becdsakf.contractABI,
+		becdsakf.caller,
+		becdsakf.errorResolver,
+		becdsakf.contractAddress,
+		"groupSelectionSeed",
+		&result,
+	)
+
+	return result, err
+}
+
 func (becdsakf *BondedECDSAKeepFactory) IsOperatorRegistered(
 	_operator common.Address,
 	_application common.Address,
@@ -1596,7 +1838,6 @@
 		becdsakf.callerOptions,
 		_operator,
 		_application,
->>>>>>> dadec9c2
 	)
 
 	if err != nil {
@@ -1604,32 +1845,21 @@
 			err,
 			becdsakf.callerOptions.From,
 			nil,
-<<<<<<< HEAD
-			"callbackGas",
-=======
 			"isOperatorRegistered",
 			_operator,
 			_application,
->>>>>>> dadec9c2
-		)
-	}
-
-	return result, err
-}
-
-<<<<<<< HEAD
-func (becdsakf *BondedECDSAKeepFactory) CallbackGasAtBlock(
-	blockNumber *big.Int,
-) (*big.Int, error) {
-	var result *big.Int
-=======
+		)
+	}
+
+	return result, err
+}
+
 func (becdsakf *BondedECDSAKeepFactory) IsOperatorRegisteredAtBlock(
 	_operator common.Address,
 	_application common.Address,
 	blockNumber *big.Int,
 ) (bool, error) {
 	var result bool
->>>>>>> dadec9c2
 
 	err := ethutil.CallAtBlock(
 		becdsakf.callerOptions.From,
@@ -1639,273 +1869,15 @@
 		becdsakf.caller,
 		becdsakf.errorResolver,
 		becdsakf.contractAddress,
-<<<<<<< HEAD
-		"callbackGas",
-		&result,
-=======
 		"isOperatorRegistered",
 		&result,
 		_operator,
 		_application,
->>>>>>> dadec9c2
-	)
-
-	return result, err
-}
-
-<<<<<<< HEAD
-func (becdsakf *BondedECDSAKeepFactory) GetKeepCount() (*big.Int, error) {
-	var result *big.Int
-	result, err := becdsakf.contract.GetKeepCount(
-		becdsakf.callerOptions,
-=======
-func (becdsakf *BondedECDSAKeepFactory) IsOperatorUpToDate(
-	_operator common.Address,
-	_application common.Address,
-) (bool, error) {
-	var result bool
-	result, err := becdsakf.contract.IsOperatorUpToDate(
-		becdsakf.callerOptions,
-		_operator,
-		_application,
->>>>>>> dadec9c2
-	)
-
-	if err != nil {
-		return result, becdsakf.errorResolver.ResolveError(
-			err,
-			becdsakf.callerOptions.From,
-			nil,
-<<<<<<< HEAD
-			"getKeepCount",
-=======
-			"isOperatorUpToDate",
-			_operator,
-			_application,
->>>>>>> dadec9c2
-		)
-	}
-
-	return result, err
-}
-
-<<<<<<< HEAD
-func (becdsakf *BondedECDSAKeepFactory) GetKeepCountAtBlock(
-	blockNumber *big.Int,
-) (*big.Int, error) {
-	var result *big.Int
-=======
-func (becdsakf *BondedECDSAKeepFactory) IsOperatorUpToDateAtBlock(
-	_operator common.Address,
-	_application common.Address,
-	blockNumber *big.Int,
-) (bool, error) {
-	var result bool
->>>>>>> dadec9c2
-
-	err := ethutil.CallAtBlock(
-		becdsakf.callerOptions.From,
-		blockNumber,
-		nil,
-		becdsakf.contractABI,
-		becdsakf.caller,
-		becdsakf.errorResolver,
-		becdsakf.contractAddress,
-<<<<<<< HEAD
-		"getKeepCount",
-		&result,
-=======
-		"isOperatorUpToDate",
-		&result,
-		_operator,
-		_application,
->>>>>>> dadec9c2
-	)
-
-	return result, err
-}
-
-func (becdsakf *BondedECDSAKeepFactory) ReseedPool() (*big.Int, error) {
-	var result *big.Int
-	result, err := becdsakf.contract.ReseedPool(
-		becdsakf.callerOptions,
-	)
-
-	if err != nil {
-		return result, becdsakf.errorResolver.ResolveError(
-			err,
-			becdsakf.callerOptions.From,
-			nil,
-			"reseedPool",
-		)
-	}
-
-	return result, err
-}
-
-func (becdsakf *BondedECDSAKeepFactory) ReseedPoolAtBlock(
-	blockNumber *big.Int,
-) (*big.Int, error) {
-	var result *big.Int
-
-	err := ethutil.CallAtBlock(
-		becdsakf.callerOptions.From,
-		blockNumber,
-		nil,
-		becdsakf.contractABI,
-		becdsakf.caller,
-		becdsakf.errorResolver,
-		becdsakf.contractAddress,
-		"reseedPool",
-		&result,
-	)
-
-	return result, err
-}
-
-<<<<<<< HEAD
-func (becdsakf *BondedECDSAKeepFactory) IsOperatorRegistered(
-	_operator common.Address,
-	_application common.Address,
-) (bool, error) {
-	var result bool
-	result, err := becdsakf.contract.IsOperatorRegistered(
-		becdsakf.callerOptions,
-		_operator,
-		_application,
-=======
-func (becdsakf *BondedECDSAKeepFactory) CallbackGas() (*big.Int, error) {
-	var result *big.Int
-	result, err := becdsakf.contract.CallbackGas(
-		becdsakf.callerOptions,
->>>>>>> dadec9c2
-	)
-
-	if err != nil {
-		return result, becdsakf.errorResolver.ResolveError(
-			err,
-			becdsakf.callerOptions.From,
-			nil,
-<<<<<<< HEAD
-			"isOperatorRegistered",
-			_operator,
-			_application,
-=======
-			"callbackGas",
->>>>>>> dadec9c2
-		)
-	}
-
-	return result, err
-}
-
-<<<<<<< HEAD
-func (becdsakf *BondedECDSAKeepFactory) IsOperatorRegisteredAtBlock(
-	_operator common.Address,
-	_application common.Address,
-=======
-func (becdsakf *BondedECDSAKeepFactory) CallbackGasAtBlock(
->>>>>>> dadec9c2
-	blockNumber *big.Int,
-) (bool, error) {
-	var result bool
-
-	err := ethutil.CallAtBlock(
-		becdsakf.callerOptions.From,
-		blockNumber,
-		nil,
-		becdsakf.contractABI,
-		becdsakf.caller,
-		becdsakf.errorResolver,
-		becdsakf.contractAddress,
-<<<<<<< HEAD
-		"isOperatorRegistered",
-		&result,
-		_operator,
-		_application,
-=======
-		"callbackGas",
-		&result,
->>>>>>> dadec9c2
-	)
-
-	return result, err
-}
-
-<<<<<<< HEAD
-func (becdsakf *BondedECDSAKeepFactory) IsOperatorUpToDate(
-	_operator common.Address,
-	_application common.Address,
-) (bool, error) {
-	var result bool
-	result, err := becdsakf.contract.IsOperatorUpToDate(
-		becdsakf.callerOptions,
-		_operator,
-		_application,
-=======
-func (becdsakf *BondedECDSAKeepFactory) NewEntryFeeEstimate() (*big.Int, error) {
-	var result *big.Int
-	result, err := becdsakf.contract.NewEntryFeeEstimate(
-		becdsakf.callerOptions,
->>>>>>> dadec9c2
-	)
-
-	if err != nil {
-		return result, becdsakf.errorResolver.ResolveError(
-			err,
-			becdsakf.callerOptions.From,
-			nil,
-<<<<<<< HEAD
-			"isOperatorUpToDate",
-			_operator,
-			_application,
-=======
-			"newEntryFeeEstimate",
->>>>>>> dadec9c2
-		)
-	}
-
-	return result, err
-}
-
-<<<<<<< HEAD
-func (becdsakf *BondedECDSAKeepFactory) IsOperatorUpToDateAtBlock(
-	_operator common.Address,
-	_application common.Address,
-=======
-func (becdsakf *BondedECDSAKeepFactory) NewEntryFeeEstimateAtBlock(
->>>>>>> dadec9c2
-	blockNumber *big.Int,
-) (*big.Int, error) {
-	var result *big.Int
-
-	err := ethutil.CallAtBlock(
-		becdsakf.callerOptions.From,
-		blockNumber,
-		nil,
-		becdsakf.contractABI,
-		becdsakf.caller,
-		becdsakf.errorResolver,
-		becdsakf.contractAddress,
-<<<<<<< HEAD
-		"isOperatorUpToDate",
-		&result,
-		_operator,
-		_application,
-=======
-		"newEntryFeeEstimate",
-		&result,
->>>>>>> dadec9c2
-	)
-
-	return result, err
-}
-
-<<<<<<< HEAD
-func (becdsakf *BondedECDSAKeepFactory) ReseedPool() (*big.Int, error) {
-	var result *big.Int
-	result, err := becdsakf.contract.ReseedPool(
-=======
+	)
+
+	return result, err
+}
+
 func (becdsakf *BondedECDSAKeepFactory) Keeps(
 	arg0 *big.Int,
 ) (common.Address, error) {
@@ -1950,14 +1922,10 @@
 	return result, err
 }
 
-func (becdsakf *BondedECDSAKeepFactory) GetSortitionPoolWeight(
-	_application common.Address,
-) (*big.Int, error) {
-	var result *big.Int
-	result, err := becdsakf.contract.GetSortitionPoolWeight(
->>>>>>> dadec9c2
+func (becdsakf *BondedECDSAKeepFactory) MasterKeepAddress() (common.Address, error) {
+	var result common.Address
+	result, err := becdsakf.contract.MasterKeepAddress(
 		becdsakf.callerOptions,
-		_application,
 	)
 
 	if err != nil {
@@ -1965,27 +1933,17 @@
 			err,
 			becdsakf.callerOptions.From,
 			nil,
-<<<<<<< HEAD
-			"reseedPool",
-=======
-			"getSortitionPoolWeight",
-			_application,
->>>>>>> dadec9c2
-		)
-	}
-
-	return result, err
-}
-
-<<<<<<< HEAD
-func (becdsakf *BondedECDSAKeepFactory) ReseedPoolAtBlock(
-=======
-func (becdsakf *BondedECDSAKeepFactory) GetSortitionPoolWeightAtBlock(
-	_application common.Address,
->>>>>>> dadec9c2
-	blockNumber *big.Int,
-) (*big.Int, error) {
-	var result *big.Int
+			"masterKeepAddress",
+		)
+	}
+
+	return result, err
+}
+
+func (becdsakf *BondedECDSAKeepFactory) MasterKeepAddressAtBlock(
+	blockNumber *big.Int,
+) (common.Address, error) {
+	var result common.Address
 
 	err := ethutil.CallAtBlock(
 		becdsakf.callerOptions.From,
@@ -1995,29 +1953,13 @@
 		becdsakf.caller,
 		becdsakf.errorResolver,
 		becdsakf.contractAddress,
-<<<<<<< HEAD
-		"reseedPool",
-=======
-		"getSortitionPoolWeight",
->>>>>>> dadec9c2
-		&result,
-		_application,
-	)
-
-	return result, err
-}
-
-<<<<<<< HEAD
-func (becdsakf *BondedECDSAKeepFactory) IsOperatorEligible(
-	_operator common.Address,
-	_application common.Address,
-) (bool, error) {
-	var result bool
-	result, err := becdsakf.contract.IsOperatorEligible(
-		becdsakf.callerOptions,
-		_operator,
-		_application,
-=======
+		"masterKeepAddress",
+		&result,
+	)
+
+	return result, err
+}
+
 func (becdsakf *BondedECDSAKeepFactory) HasMinimumStake(
 	_operator common.Address,
 ) (bool, error) {
@@ -2025,7 +1967,6 @@
 	result, err := becdsakf.contract.HasMinimumStake(
 		becdsakf.callerOptions,
 		_operator,
->>>>>>> dadec9c2
 	)
 
 	if err != nil {
@@ -2033,28 +1974,16 @@
 			err,
 			becdsakf.callerOptions.From,
 			nil,
-<<<<<<< HEAD
-			"isOperatorEligible",
-			_operator,
-			_application,
-=======
 			"hasMinimumStake",
 			_operator,
->>>>>>> dadec9c2
-		)
-	}
-
-	return result, err
-}
-
-<<<<<<< HEAD
-func (becdsakf *BondedECDSAKeepFactory) IsOperatorEligibleAtBlock(
-	_operator common.Address,
-	_application common.Address,
-=======
+		)
+	}
+
+	return result, err
+}
+
 func (becdsakf *BondedECDSAKeepFactory) HasMinimumStakeAtBlock(
 	_operator common.Address,
->>>>>>> dadec9c2
 	blockNumber *big.Int,
 ) (bool, error) {
 	var result bool
@@ -2067,16 +1996,47 @@
 		becdsakf.caller,
 		becdsakf.errorResolver,
 		becdsakf.contractAddress,
-<<<<<<< HEAD
-		"isOperatorEligible",
+		"hasMinimumStake",
 		&result,
 		_operator,
-		_application,
-=======
-		"hasMinimumStake",
-		&result,
-		_operator,
->>>>>>> dadec9c2
+	)
+
+	return result, err
+}
+
+func (becdsakf *BondedECDSAKeepFactory) ReseedPool() (*big.Int, error) {
+	var result *big.Int
+	result, err := becdsakf.contract.ReseedPool(
+		becdsakf.callerOptions,
+	)
+
+	if err != nil {
+		return result, becdsakf.errorResolver.ResolveError(
+			err,
+			becdsakf.callerOptions.From,
+			nil,
+			"reseedPool",
+		)
+	}
+
+	return result, err
+}
+
+func (becdsakf *BondedECDSAKeepFactory) ReseedPoolAtBlock(
+	blockNumber *big.Int,
+) (*big.Int, error) {
+	var result *big.Int
+
+	err := ethutil.CallAtBlock(
+		becdsakf.callerOptions.From,
+		blockNumber,
+		nil,
+		becdsakf.contractABI,
+		becdsakf.caller,
+		becdsakf.errorResolver,
+		becdsakf.contractAddress,
+		"reseedPool",
+		&result,
 	)
 
 	return result, err
@@ -2121,663 +2081,6 @@
 		"balanceOf",
 		&result,
 		_operator,
-	)
-
-	return result, err
-}
-
-<<<<<<< HEAD
-func (becdsakf *BondedECDSAKeepFactory) MinimumBond() (*big.Int, error) {
-	var result *big.Int
-	result, err := becdsakf.contract.MinimumBond(
-		becdsakf.callerOptions,
-=======
-func (becdsakf *BondedECDSAKeepFactory) GetSortitionPool(
-	_application common.Address,
-) (common.Address, error) {
-	var result common.Address
-	result, err := becdsakf.contract.GetSortitionPool(
-		becdsakf.callerOptions,
-		_application,
->>>>>>> dadec9c2
-	)
-
-	if err != nil {
-		return result, becdsakf.errorResolver.ResolveError(
-			err,
-			becdsakf.callerOptions.From,
-			nil,
-<<<<<<< HEAD
-			"minimumBond",
-=======
-			"getSortitionPool",
-			_application,
->>>>>>> dadec9c2
-		)
-	}
-
-	return result, err
-}
-
-<<<<<<< HEAD
-func (becdsakf *BondedECDSAKeepFactory) MinimumBondAtBlock(
-=======
-func (becdsakf *BondedECDSAKeepFactory) GetSortitionPoolAtBlock(
-	_application common.Address,
->>>>>>> dadec9c2
-	blockNumber *big.Int,
-) (common.Address, error) {
-	var result common.Address
-
-	err := ethutil.CallAtBlock(
-		becdsakf.callerOptions.From,
-		blockNumber,
-		nil,
-		becdsakf.contractABI,
-		becdsakf.caller,
-		becdsakf.errorResolver,
-		becdsakf.contractAddress,
-<<<<<<< HEAD
-		"minimumBond",
-		&result,
-=======
-		"getSortitionPool",
-		&result,
-		_application,
->>>>>>> dadec9c2
-	)
-
-	return result, err
-}
-
-func (becdsakf *BondedECDSAKeepFactory) OpenKeepFeeEstimate() (*big.Int, error) {
-	var result *big.Int
-	result, err := becdsakf.contract.OpenKeepFeeEstimate(
-		becdsakf.callerOptions,
-	)
-
-	if err != nil {
-		return result, becdsakf.errorResolver.ResolveError(
-			err,
-			becdsakf.callerOptions.From,
-			nil,
-			"openKeepFeeEstimate",
-		)
-	}
-
-	return result, err
-}
-
-func (becdsakf *BondedECDSAKeepFactory) OpenKeepFeeEstimateAtBlock(
-	blockNumber *big.Int,
-) (*big.Int, error) {
-	var result *big.Int
-
-	err := ethutil.CallAtBlock(
-		becdsakf.callerOptions.From,
-		blockNumber,
-		nil,
-		becdsakf.contractABI,
-		becdsakf.caller,
-		becdsakf.errorResolver,
-		becdsakf.contractAddress,
-		"openKeepFeeEstimate",
-		&result,
-	)
-
-	return result, err
-}
-
-<<<<<<< HEAD
-func (becdsakf *BondedECDSAKeepFactory) PoolStakeWeightDivisor() (*big.Int, error) {
-	var result *big.Int
-	result, err := becdsakf.contract.PoolStakeWeightDivisor(
-=======
-func (becdsakf *BondedECDSAKeepFactory) MasterKeepAddress() (common.Address, error) {
-	var result common.Address
-	result, err := becdsakf.contract.MasterKeepAddress(
->>>>>>> dadec9c2
-		becdsakf.callerOptions,
-	)
-
-	if err != nil {
-		return result, becdsakf.errorResolver.ResolveError(
-			err,
-			becdsakf.callerOptions.From,
-			nil,
-<<<<<<< HEAD
-			"poolStakeWeightDivisor",
-=======
-			"masterKeepAddress",
->>>>>>> dadec9c2
-		)
-	}
-
-	return result, err
-}
-
-<<<<<<< HEAD
-func (becdsakf *BondedECDSAKeepFactory) PoolStakeWeightDivisorAtBlock(
-=======
-func (becdsakf *BondedECDSAKeepFactory) MasterKeepAddressAtBlock(
->>>>>>> dadec9c2
-	blockNumber *big.Int,
-) (common.Address, error) {
-	var result common.Address
-
-	err := ethutil.CallAtBlock(
-		becdsakf.callerOptions.From,
-		blockNumber,
-		nil,
-		becdsakf.contractABI,
-		becdsakf.caller,
-		becdsakf.errorResolver,
-		becdsakf.contractAddress,
-<<<<<<< HEAD
-		"poolStakeWeightDivisor",
-=======
-		"masterKeepAddress",
->>>>>>> dadec9c2
-		&result,
-	)
-
-	return result, err
-}
-
-<<<<<<< HEAD
-func (becdsakf *BondedECDSAKeepFactory) BalanceOf(
-	_operator common.Address,
-) (*big.Int, error) {
-	var result *big.Int
-	result, err := becdsakf.contract.BalanceOf(
-=======
-func (becdsakf *BondedECDSAKeepFactory) NewGroupSelectionSeedFee() (*big.Int, error) {
-	var result *big.Int
-	result, err := becdsakf.contract.NewGroupSelectionSeedFee(
->>>>>>> dadec9c2
-		becdsakf.callerOptions,
-		_operator,
-	)
-
-	if err != nil {
-		return result, becdsakf.errorResolver.ResolveError(
-			err,
-			becdsakf.callerOptions.From,
-			nil,
-<<<<<<< HEAD
-			"balanceOf",
-			_operator,
-=======
-			"newGroupSelectionSeedFee",
->>>>>>> dadec9c2
-		)
-	}
-
-	return result, err
-}
-
-<<<<<<< HEAD
-func (becdsakf *BondedECDSAKeepFactory) BalanceOfAtBlock(
-	_operator common.Address,
-=======
-func (becdsakf *BondedECDSAKeepFactory) NewGroupSelectionSeedFeeAtBlock(
->>>>>>> dadec9c2
-	blockNumber *big.Int,
-) (*big.Int, error) {
-	var result *big.Int
-
-	err := ethutil.CallAtBlock(
-		becdsakf.callerOptions.From,
-		blockNumber,
-		nil,
-		becdsakf.contractABI,
-		becdsakf.caller,
-		becdsakf.errorResolver,
-		becdsakf.contractAddress,
-<<<<<<< HEAD
-		"balanceOf",
-=======
-		"newGroupSelectionSeedFee",
->>>>>>> dadec9c2
-		&result,
-		_operator,
-	)
-
-	return result, err
-}
-
-<<<<<<< HEAD
-func (becdsakf *BondedECDSAKeepFactory) NewGroupSelectionSeedFee() (*big.Int, error) {
-	var result *big.Int
-	result, err := becdsakf.contract.NewGroupSelectionSeedFee(
-		becdsakf.callerOptions,
-	)
-
-	if err != nil {
-		return result, becdsakf.errorResolver.ResolveError(
-			err,
-			becdsakf.callerOptions.From,
-			nil,
-			"newGroupSelectionSeedFee",
-		)
-	}
-
-	return result, err
-}
-
-func (becdsakf *BondedECDSAKeepFactory) NewGroupSelectionSeedFeeAtBlock(
-	blockNumber *big.Int,
-) (*big.Int, error) {
-	var result *big.Int
-
-	err := ethutil.CallAtBlock(
-		becdsakf.callerOptions.From,
-		blockNumber,
-		nil,
-		becdsakf.contractABI,
-		becdsakf.caller,
-		becdsakf.errorResolver,
-		becdsakf.contractAddress,
-		"newGroupSelectionSeedFee",
-		&result,
-	)
-
-	return result, err
-}
-
-func (becdsakf *BondedECDSAKeepFactory) GetSortitionPool(
-	_application common.Address,
-) (common.Address, error) {
-	var result common.Address
-	result, err := becdsakf.contract.GetSortitionPool(
-=======
-func (becdsakf *BondedECDSAKeepFactory) OpenKeepFeeEstimate() (*big.Int, error) {
-	var result *big.Int
-	result, err := becdsakf.contract.OpenKeepFeeEstimate(
->>>>>>> dadec9c2
-		becdsakf.callerOptions,
-	)
-
-	if err != nil {
-		return result, becdsakf.errorResolver.ResolveError(
-			err,
-			becdsakf.callerOptions.From,
-			nil,
-<<<<<<< HEAD
-			"getSortitionPool",
-			_application,
-=======
-			"openKeepFeeEstimate",
->>>>>>> dadec9c2
-		)
-	}
-
-	return result, err
-}
-
-<<<<<<< HEAD
-func (becdsakf *BondedECDSAKeepFactory) GetSortitionPoolAtBlock(
-	_application common.Address,
-=======
-func (becdsakf *BondedECDSAKeepFactory) OpenKeepFeeEstimateAtBlock(
->>>>>>> dadec9c2
-	blockNumber *big.Int,
-) (common.Address, error) {
-	var result common.Address
-
-	err := ethutil.CallAtBlock(
-		becdsakf.callerOptions.From,
-		blockNumber,
-		nil,
-		becdsakf.contractABI,
-		becdsakf.caller,
-		becdsakf.errorResolver,
-		becdsakf.contractAddress,
-<<<<<<< HEAD
-		"getSortitionPool",
-=======
-		"openKeepFeeEstimate",
->>>>>>> dadec9c2
-		&result,
-	)
-
-	return result, err
-}
-
-func (becdsakf *BondedECDSAKeepFactory) GetKeepOpenedTimestamp(
-	_keep common.Address,
-) (*big.Int, error) {
-	var result *big.Int
-	result, err := becdsakf.contract.GetKeepOpenedTimestamp(
-		becdsakf.callerOptions,
-		_keep,
-	)
-
-	if err != nil {
-		return result, becdsakf.errorResolver.ResolveError(
-			err,
-			becdsakf.callerOptions.From,
-			nil,
-			"getKeepOpenedTimestamp",
-			_keep,
-		)
-	}
-
-	return result, err
-}
-
-func (becdsakf *BondedECDSAKeepFactory) GetKeepOpenedTimestampAtBlock(
-	_keep common.Address,
-	blockNumber *big.Int,
-) (*big.Int, error) {
-	var result *big.Int
-
-	err := ethutil.CallAtBlock(
-		becdsakf.callerOptions.From,
-		blockNumber,
-		nil,
-		becdsakf.contractABI,
-		becdsakf.caller,
-		becdsakf.errorResolver,
-		becdsakf.contractAddress,
-		"getKeepOpenedTimestamp",
-		&result,
-		_keep,
-	)
-
-	return result, err
-}
-
-<<<<<<< HEAD
-func (becdsakf *BondedECDSAKeepFactory) NewEntryFeeEstimate() (*big.Int, error) {
-	var result *big.Int
-	result, err := becdsakf.contract.NewEntryFeeEstimate(
-		becdsakf.callerOptions,
-=======
-func (becdsakf *BondedECDSAKeepFactory) IsOperatorAuthorized(
-	_operator common.Address,
-) (bool, error) {
-	var result bool
-	result, err := becdsakf.contract.IsOperatorAuthorized(
-		becdsakf.callerOptions,
-		_operator,
->>>>>>> dadec9c2
-	)
-
-	if err != nil {
-		return result, becdsakf.errorResolver.ResolveError(
-			err,
-			becdsakf.callerOptions.From,
-			nil,
-<<<<<<< HEAD
-			"newEntryFeeEstimate",
-=======
-			"isOperatorAuthorized",
-			_operator,
->>>>>>> dadec9c2
-		)
-	}
-
-	return result, err
-}
-
-<<<<<<< HEAD
-func (becdsakf *BondedECDSAKeepFactory) NewEntryFeeEstimateAtBlock(
-=======
-func (becdsakf *BondedECDSAKeepFactory) IsOperatorAuthorizedAtBlock(
-	_operator common.Address,
->>>>>>> dadec9c2
-	blockNumber *big.Int,
-) (*big.Int, error) {
-	var result *big.Int
-
-	err := ethutil.CallAtBlock(
-		becdsakf.callerOptions.From,
-		blockNumber,
-		nil,
-		becdsakf.contractABI,
-		becdsakf.caller,
-		becdsakf.errorResolver,
-		becdsakf.contractAddress,
-<<<<<<< HEAD
-		"newEntryFeeEstimate",
-		&result,
-=======
-		"isOperatorAuthorized",
-		&result,
-		_operator,
->>>>>>> dadec9c2
-	)
-
-	return result, err
-}
-
-<<<<<<< HEAD
-func (becdsakf *BondedECDSAKeepFactory) GroupSelectionSeed() (*big.Int, error) {
-	var result *big.Int
-	result, err := becdsakf.contract.GroupSelectionSeed(
-=======
-func (becdsakf *BondedECDSAKeepFactory) GetKeepCount() (*big.Int, error) {
-	var result *big.Int
-	result, err := becdsakf.contract.GetKeepCount(
->>>>>>> dadec9c2
-		becdsakf.callerOptions,
-	)
-
-	if err != nil {
-		return result, becdsakf.errorResolver.ResolveError(
-			err,
-			becdsakf.callerOptions.From,
-			nil,
-<<<<<<< HEAD
-			"groupSelectionSeed",
-=======
-			"getKeepCount",
->>>>>>> dadec9c2
-		)
-	}
-
-	return result, err
-}
-
-<<<<<<< HEAD
-func (becdsakf *BondedECDSAKeepFactory) GroupSelectionSeedAtBlock(
-=======
-func (becdsakf *BondedECDSAKeepFactory) GetKeepCountAtBlock(
->>>>>>> dadec9c2
-	blockNumber *big.Int,
-) (*big.Int, error) {
-	var result *big.Int
-
-	err := ethutil.CallAtBlock(
-		becdsakf.callerOptions.From,
-		blockNumber,
-		nil,
-		becdsakf.contractABI,
-		becdsakf.caller,
-		becdsakf.errorResolver,
-		becdsakf.contractAddress,
-<<<<<<< HEAD
-		"groupSelectionSeed",
-=======
-		"getKeepCount",
->>>>>>> dadec9c2
-		&result,
-	)
-
-	return result, err
-}
-
-<<<<<<< HEAD
-func (becdsakf *BondedECDSAKeepFactory) Keeps(
-	arg0 *big.Int,
-) (common.Address, error) {
-	var result common.Address
-	result, err := becdsakf.contract.Keeps(
-		becdsakf.callerOptions,
-		arg0,
-=======
-func (becdsakf *BondedECDSAKeepFactory) MinimumBond() (*big.Int, error) {
-	var result *big.Int
-	result, err := becdsakf.contract.MinimumBond(
-		becdsakf.callerOptions,
->>>>>>> dadec9c2
-	)
-
-	if err != nil {
-		return result, becdsakf.errorResolver.ResolveError(
-			err,
-			becdsakf.callerOptions.From,
-			nil,
-<<<<<<< HEAD
-			"keeps",
-			arg0,
-=======
-			"minimumBond",
->>>>>>> dadec9c2
-		)
-	}
-
-	return result, err
-}
-
-<<<<<<< HEAD
-func (becdsakf *BondedECDSAKeepFactory) KeepsAtBlock(
-	arg0 *big.Int,
-	blockNumber *big.Int,
-) (common.Address, error) {
-	var result common.Address
-=======
-func (becdsakf *BondedECDSAKeepFactory) MinimumBondAtBlock(
-	blockNumber *big.Int,
-) (*big.Int, error) {
-	var result *big.Int
->>>>>>> dadec9c2
-
-	err := ethutil.CallAtBlock(
-		becdsakf.callerOptions.From,
-		blockNumber,
-		nil,
-		becdsakf.contractABI,
-		becdsakf.caller,
-		becdsakf.errorResolver,
-		becdsakf.contractAddress,
-<<<<<<< HEAD
-		"keeps",
-		&result,
-		arg0,
-=======
-		"minimumBond",
-		&result,
->>>>>>> dadec9c2
-	)
-
-	return result, err
-}
-
-func (becdsakf *BondedECDSAKeepFactory) PoolStakeWeightDivisor() (*big.Int, error) {
-	var result *big.Int
-	result, err := becdsakf.contract.PoolStakeWeightDivisor(
-		becdsakf.callerOptions,
-	)
-
-	if err != nil {
-		return result, becdsakf.errorResolver.ResolveError(
-			err,
-			becdsakf.callerOptions.From,
-			nil,
-			"poolStakeWeightDivisor",
-		)
-	}
-
-	return result, err
-}
-
-func (becdsakf *BondedECDSAKeepFactory) PoolStakeWeightDivisorAtBlock(
-	blockNumber *big.Int,
-) (*big.Int, error) {
-	var result *big.Int
-
-	err := ethutil.CallAtBlock(
-		becdsakf.callerOptions.From,
-		blockNumber,
-		nil,
-		becdsakf.contractABI,
-		becdsakf.caller,
-		becdsakf.errorResolver,
-		becdsakf.contractAddress,
-		"poolStakeWeightDivisor",
-		&result,
-	)
-
-	return result, err
-}
-
-<<<<<<< HEAD
-func (becdsakf *BondedECDSAKeepFactory) GetSortitionPoolWeight(
-	_application common.Address,
-) (*big.Int, error) {
-	var result *big.Int
-	result, err := becdsakf.contract.GetSortitionPoolWeight(
-		becdsakf.callerOptions,
-		_application,
-=======
-func (becdsakf *BondedECDSAKeepFactory) GetKeepAtIndex(
-	index *big.Int,
-) (common.Address, error) {
-	var result common.Address
-	result, err := becdsakf.contract.GetKeepAtIndex(
-		becdsakf.callerOptions,
-		index,
->>>>>>> dadec9c2
-	)
-
-	if err != nil {
-		return result, becdsakf.errorResolver.ResolveError(
-			err,
-			becdsakf.callerOptions.From,
-			nil,
-<<<<<<< HEAD
-			"getSortitionPoolWeight",
-			_application,
-=======
-			"getKeepAtIndex",
-			index,
->>>>>>> dadec9c2
-		)
-	}
-
-	return result, err
-}
-
-<<<<<<< HEAD
-func (becdsakf *BondedECDSAKeepFactory) GetSortitionPoolWeightAtBlock(
-	_application common.Address,
-=======
-func (becdsakf *BondedECDSAKeepFactory) GetKeepAtIndexAtBlock(
-	index *big.Int,
->>>>>>> dadec9c2
-	blockNumber *big.Int,
-) (common.Address, error) {
-	var result common.Address
-
-	err := ethutil.CallAtBlock(
-		becdsakf.callerOptions.From,
-		blockNumber,
-		nil,
-		becdsakf.contractABI,
-		becdsakf.caller,
-		becdsakf.errorResolver,
-		becdsakf.contractAddress,
-<<<<<<< HEAD
-		"getSortitionPoolWeight",
-		&result,
-		_application,
-=======
-		"getKeepAtIndex",
-		&result,
-		index,
->>>>>>> dadec9c2
 	)
 
 	return result, err
@@ -3026,7 +2329,6 @@
 	applicationFilter []common.Address
 }
 
-<<<<<<< HEAD
 type bondedECDSAKeepFactorySortitionPoolCreatedFunc func(
 	Application common.Address,
 	SortitionPool common.Address,
@@ -3037,8 +2339,6 @@
 	handler bondedECDSAKeepFactorySortitionPoolCreatedFunc,
 ) subscription.EventSubscription {
 	eventChan := make(chan *abi.BondedECDSAKeepFactorySortitionPoolCreated)
-=======
->>>>>>> dadec9c2
 	ctx, cancelCtx := context.WithCancel(context.Background())
 
 	go func() {
@@ -3138,11 +2438,7 @@
 
 	thresholdViolatedFn := func(elapsed time.Duration) {
 		becdsakfLogger.Errorf(
-<<<<<<< HEAD
 			"subscription to event SortitionPoolCreated had to be "+
-=======
-			"subscription to event BondedECDSAKeepCreated had to be "+
->>>>>>> dadec9c2
 				"retried [%s] since the last attempt; please inspect "+
 				"Ethereum connectivity",
 			elapsed,
@@ -3151,18 +2447,13 @@
 
 	subscriptionFailedFn := func(err error) {
 		becdsakfLogger.Errorf(
-<<<<<<< HEAD
 			"subscription to event SortitionPoolCreated failed "+
-=======
-			"subscription to event BondedECDSAKeepCreated failed "+
->>>>>>> dadec9c2
 				"with error: [%v]; resubscription attempt will be "+
 				"performed",
 			err,
 		)
 	}
 
-<<<<<<< HEAD
 	return ethutil.WithResubscription(
 		ethutil.SubscriptionBackoffMax,
 		subscribeFn,
@@ -3170,20 +2461,6 @@
 		thresholdViolatedFn,
 		subscriptionFailedFn,
 	)
-=======
-	sub := ethutil.WithResubscription(
-		becdsakfSubscriptionBackoffMax,
-		subscribeFn,
-		becdsakfSubscriptionAlertThreshold,
-		thresholdViolatedFn,
-		subscriptionFailedFn,
-	)
-
-	return subscription.NewEventSubscription(func() {
-		sub.Unsubscribe()
-		cancelCtx()
-	})
->>>>>>> dadec9c2
 }
 
 func (becdsakf *BondedECDSAKeepFactory) PastSortitionPoolCreatedEvents(
@@ -3213,72 +2490,4 @@
 	}
 
 	return events, nil
-<<<<<<< HEAD
-=======
-}
-
-func (becdsakf *BondedECDSAKeepFactory) WatchSortitionPoolCreated(
-	success bondedECDSAKeepFactorySortitionPoolCreatedFunc,
-	applicationFilter []common.Address,
-) subscription.EventSubscription {
-	eventOccurred := make(chan *abi.BondedECDSAKeepFactorySortitionPoolCreated)
-
-	ctx, cancelCtx := context.WithCancel(context.Background())
-
-	// TODO: Watch* function will soon accept channel as a parameter instead
-	// of the callback. This loop will be eliminated then.
-	go func() {
-		for {
-			select {
-			case <-ctx.Done():
-				return
-			case event := <-eventOccurred:
-				success(
-					event.Application,
-					event.SortitionPool,
-					event.Raw.BlockNumber,
-				)
-			}
-		}
-	}()
-
-	subscribeFn := func(ctx context.Context) (event.Subscription, error) {
-		return becdsakf.contract.WatchSortitionPoolCreated(
-			&bind.WatchOpts{Context: ctx},
-			eventOccurred,
-			applicationFilter,
-		)
-	}
-
-	thresholdViolatedFn := func(elapsed time.Duration) {
-		becdsakfLogger.Errorf(
-			"subscription to event SortitionPoolCreated had to be "+
-				"retried [%s] since the last attempt; please inspect "+
-				"Ethereum connectivity",
-			elapsed,
-		)
-	}
-
-	subscriptionFailedFn := func(err error) {
-		becdsakfLogger.Errorf(
-			"subscription to event SortitionPoolCreated failed "+
-				"with error: [%v]; resubscription attempt will be "+
-				"performed",
-			err,
-		)
-	}
-
-	sub := ethutil.WithResubscription(
-		becdsakfSubscriptionBackoffMax,
-		subscribeFn,
-		becdsakfSubscriptionAlertThreshold,
-		thresholdViolatedFn,
-		subscriptionFailedFn,
-	)
-
-	return subscription.NewEventSubscription(func() {
-		sub.Unsubscribe()
-		cancelCtx()
-	})
->>>>>>> dadec9c2
 }