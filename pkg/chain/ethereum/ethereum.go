--- conflicted
+++ resolved
@@ -513,20 +513,6 @@
 	return keepOpenTime, nil
 }
 
-<<<<<<< HEAD
-//WeiBalanceOf returns the wei balance of the given address from the latest known block.
-func (ec *EthereumChain) WeiBalanceOf(address common.Address) (*big.Int, error) {
-	return ec.clientRPC.BalanceAt(
-		context.Background(),
-		address,
-		nil,
-	)
-}
-
-// BalanceMonitor returns a balance monitor.
-func (ec *EthereumChain) BalanceMonitor() (chain.BalanceMonitor, error) {
-	return ethereum.NewBalanceMonitor(ec.WeiBalanceOf), nil
-=======
 // PastSignatureSubmittedEvents returns all signature submitted events
 // for the given keep which occurred after the provided start block.
 // Returned events are sorted by the block number in the ascending order.
@@ -585,5 +571,17 @@
 	}
 
 	return header.Time, nil
->>>>>>> 207e0198
+}
+
+//WeiBalanceOf returns the wei balance of the given address from the latest known block.
+func (ec *EthereumChain) WeiBalanceOf(address common.Address) (*big.Int, error) {
+	ctx, cancelCtx := context.WithTimeout(context.Background(), 1*time.Minute)
+	defer cancelCtx()
+
+	return ec.client.BalanceAt(ctx, address, nil)
+}
+
+// BalanceMonitor returns a balance monitor.
+func (ec *EthereumChain) BalanceMonitor() (chain.BalanceMonitor, error) {
+	return ethereum.NewBalanceMonitor(ec.WeiBalanceOf), nil
 }