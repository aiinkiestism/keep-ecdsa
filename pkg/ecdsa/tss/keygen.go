--- conflicted
+++ resolved
@@ -18,10 +18,6 @@
 // It times out after 90 seconds if the required parameters could not be generated.
 // It is possible to generate the parameters way ahead of the TSS protocol
 // execution.
-<<<<<<< HEAD
-func GenerateTSSPreParams() (*keygen.LocalPreParams, error) {
-	preParams, err := keygen.GeneratePreParams(preParamsGenerationTimeout)
-=======
 func GenerateTSSPreParams(concurrency int) (*keygen.LocalPreParams, error) {
 	// As a workaround for a bug in tss-lib we have to provide `optionalConcurrency`
 	// parameter with value of at least `3` so the underlying goroutines are
@@ -33,7 +29,6 @@
 	}
 
 	preParams, err := keygen.GeneratePreParams(preParamsGenerationTimeout, concurrency)
->>>>>>> 88e82343
 	if err != nil {
 		return nil, fmt.Errorf("failed to generate tss pre-params: [%v]", err)
 	}
