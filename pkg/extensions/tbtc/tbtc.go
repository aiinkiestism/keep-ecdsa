--- conflicted
+++ resolved
@@ -375,18 +375,14 @@
 				)
 				break monitoring
 			case <-timeoutChan:
-<<<<<<< HEAD
-				err := actFn(&depositMonitoringContext{startEvent})
-=======
 				logger.Infof(
 					"[%v] not performed in the expected time frame "+
 						"for deposit [%v]; performing the action",
 					monitoringName,
-					deposit,
-				)
-
-				err := actFn(deposit)
->>>>>>> f49e8c43
+					startEvent.getDepositAddress(),
+				)
+
+				err := actFn(&depositMonitoringContext{startEvent})
 				if err != nil {
 					if actionAttempt == maxActAttempts {
 						logger.Errorf(
@@ -415,15 +411,6 @@
 					timeoutChan = time.After(backoff)
 					actionAttempt++
 				} else {
-<<<<<<< HEAD
-					logger.Infof(
-						"action for [%v] monitoring for "+
-							"deposit [%v] has been performed successfully",
-						monitoringName,
-						startEvent.getDepositAddress(),
-					)
-=======
->>>>>>> f49e8c43
 					break monitoring
 				}
 			}
