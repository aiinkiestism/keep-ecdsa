--- conflicted
+++ resolved
@@ -270,34 +270,9 @@
 		latestSignatureSubmittedEvent :=
 			signatureSubmittedEvents[len(signatureSubmittedEvents)-1]
 
-<<<<<<< HEAD
-		var signatureSubmittedEvent *chain.SignatureSubmittedEvent
-
-		// Start iterating from the latest event.
-		for i := len(signatureSubmittedEvents) - 1; i >= 0; i-- {
-			if bytes.Equal(signatureSubmittedEvents[i].Digest[:], depositDigest[:]) {
-				signatureSubmittedEvent = signatureSubmittedEvents[i]
-				break
-			}
-=======
 		depositDigest := latestRedemptionRequestedEvent.Digest
 
-		if bytes.Equal(latestSignatureSubmittedEvent.Digest[:], depositDigest[:]) {
-			// We add 27 to the recovery ID to align it with ethereum and
-			// bitcoin protocols where 27 is added to recovery ID to
-			// indicate usage of uncompressed public keys.
-			v := 27 + latestSignatureSubmittedEvent.RecoveryID
-
-			return t.chain.ProvideRedemptionSignature(
-				depositAddress,
-				v,
-				latestSignatureSubmittedEvent.R,
-				latestSignatureSubmittedEvent.S,
-			)
->>>>>>> a23024ee
-		}
-
-		if signatureSubmittedEvent == nil {
+		if !bytes.Equal(latestSignatureSubmittedEvent.Digest[:], depositDigest[:]) {
 			return fmt.Errorf(
 				"could not find signature for digest: [%v]",
 				depositDigest,
@@ -309,9 +284,9 @@
 		// indicate usage of uncompressed public keys.
 		err = t.chain.ProvideRedemptionSignature(
 			depositAddress,
-			27+signatureSubmittedEvent.RecoveryID,
-			signatureSubmittedEvent.R,
-			signatureSubmittedEvent.S,
+			27+latestSignatureSubmittedEvent.RecoveryID,
+			latestSignatureSubmittedEvent.R,
+			latestSignatureSubmittedEvent.S,
 		)
 		if err != nil {
 			return err
