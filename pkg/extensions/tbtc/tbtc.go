--- conflicted
+++ resolved
@@ -79,13 +79,8 @@
 }
 
 type tbtc struct {
-<<<<<<< HEAD
 	chain           chain.TBTCHandle
-	keepsRegistry   KeepsRegistry
 	monitoringLocks sync.Map
-=======
-	chain chain.TBTCHandle
->>>>>>> 989e26f1
 }
 
 func newTBTC(chain chain.TBTCHandle) *tbtc {
