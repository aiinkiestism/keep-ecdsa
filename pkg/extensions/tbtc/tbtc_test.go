package tbtc

import (
	"bytes"
	"context"
	"fmt"
	"math/big"
	"math/rand"
	"reflect"
	"testing"
	"time"

	"github.com/keep-network/keep-ecdsa/pkg/ecdsa"
	"github.com/keep-network/keep-ecdsa/pkg/utils/byteutils"

	"github.com/ethereum/go-ethereum/common"
	"github.com/keep-network/keep-ecdsa/pkg/chain/local"
)

const (
	timeout        = 500 * time.Millisecond
	depositAddress = "0xa5FA806723A7c7c8523F33c39686f20b52612877"
)

func TestRetrievePubkey_TimeoutElapsed(t *testing.T) {
<<<<<<< HEAD
	ctx := context.Background()
	tbtcChain := local.NewTBTCLocalChain()
	tbtc := newTBTC(tbtcChain, newMockKeepsRegistry(tbtcChain))
=======
	ctx, cancelCtx := context.WithCancel(context.Background())
	defer cancelCtx()

	tbtcChain := local.NewTBTCLocalChain(ctx)
	tbtc := newTBTC(tbtcChain)
>>>>>>> 8cb25fdf

	err := tbtc.monitorRetrievePubKey(
		ctx,
		constantBackoff,
		timeout,
	)
	if err != nil {
		t.Fatal(err)
	}

	tbtcChain.CreateDeposit(depositAddress)

	keepPubkey, err := submitKeepPublicKey(depositAddress, tbtcChain)
	if err != nil {
		t.Fatal(err)
	}

	// wait a bit longer than the monitoring timeout
	// to make sure the potential transaction completes
	time.Sleep(2 * timeout)

	expectedRetrieveSignerPubkeyCalls := 1
	actualRetrieveSignerPubkeyCalls := tbtcChain.Logger().
		RetrieveSignerPubkeyCalls()
	if expectedRetrieveSignerPubkeyCalls != actualRetrieveSignerPubkeyCalls {
		t.Errorf(
			"unexpected number of RetrieveSignerPubkey calls\n"+
				"expected: [%v]\n"+
				"actual:   [%v]",
			expectedRetrieveSignerPubkeyCalls,
			actualRetrieveSignerPubkeyCalls,
		)
	}

	depositPubkey, err := tbtcChain.DepositPubkey(depositAddress)
	if err != nil {
		t.Errorf(
			"unexpected error while fetching deposit pubkey: [%v]",
			err,
		)
	}

	if !bytes.Equal(keepPubkey[:], depositPubkey) {
		t.Errorf(
			"unexpected public key\n"+
				"expected: [%v]\n"+
				"actual:   [%v]",
			keepPubkey,
			depositPubkey,
		)
	}
}

func TestRetrievePubkey_StopEventOccurred(t *testing.T) {
<<<<<<< HEAD
	ctx := context.Background()
	tbtcChain := local.NewTBTCLocalChain()
	tbtc := newTBTC(tbtcChain, newMockKeepsRegistry(tbtcChain))
=======
	ctx, cancelCtx := context.WithCancel(context.Background())
	defer cancelCtx()

	tbtcChain := local.NewTBTCLocalChain(ctx)
	tbtc := newTBTC(tbtcChain)
>>>>>>> 8cb25fdf

	err := tbtc.monitorRetrievePubKey(
		ctx,
		constantBackoff,
		timeout,
	)
	if err != nil {
		t.Fatal(err)
	}

	tbtcChain.CreateDeposit(depositAddress)

	keepPubkey, err := submitKeepPublicKey(depositAddress, tbtcChain)
	if err != nil {
		t.Fatal(err)
	}

	// wait a while before triggering the stop event because the
	// extension must have time to handle the start event
	time.Sleep(100 * time.Millisecond)

	// invoke the action which will trigger the stop event in result
	err = tbtcChain.RetrieveSignerPubkey(depositAddress)
	if err != nil {
		t.Fatal(err)
	}

	// wait a bit longer than the monitoring timeout
	// to make sure the potential transaction completes
	time.Sleep(2 * timeout)

	expectedRetrieveSignerPubkeyCalls := 1
	actualRetrieveSignerPubkeyCalls := tbtcChain.Logger().
		RetrieveSignerPubkeyCalls()
	if expectedRetrieveSignerPubkeyCalls != actualRetrieveSignerPubkeyCalls {
		t.Errorf(
			"unexpected number of RetrieveSignerPubkey calls\n"+
				"expected: [%v]\n"+
				"actual:   [%v]",
			expectedRetrieveSignerPubkeyCalls,
			actualRetrieveSignerPubkeyCalls,
		)
	}

	depositPubkey, err := tbtcChain.DepositPubkey(depositAddress)
	if err != nil {
		t.Errorf(
			"unexpected error while fetching deposit pubkey: [%v]",
			err,
		)
	}

	if !bytes.Equal(keepPubkey[:], depositPubkey) {
		t.Errorf(
			"unexpected public key\n"+
				"expected: [%v]\n"+
				"actual:   [%v]",
			keepPubkey,
			depositPubkey,
		)
	}
}

func TestRetrievePubkey_KeepClosedEventOccurred(t *testing.T) {
<<<<<<< HEAD
	ctx := context.Background()
	tbtcChain := local.NewTBTCLocalChain()
	tbtc := newTBTC(tbtcChain, newMockKeepsRegistry(tbtcChain))
=======
	ctx, cancelCtx := context.WithCancel(context.Background())
	defer cancelCtx()

	tbtcChain := local.NewTBTCLocalChain(ctx)
	tbtc := newTBTC(tbtcChain)
>>>>>>> 8cb25fdf

	err := tbtc.monitorRetrievePubKey(
		ctx,
		constantBackoff,
		timeout,
	)
	if err != nil {
		t.Fatal(err)
	}

	tbtcChain.CreateDeposit(depositAddress)

	_, err = submitKeepPublicKey(depositAddress, tbtcChain)
	if err != nil {
		t.Fatal(err)
	}

	// wait a while before triggering the keep closed event because the
	// extension must have time to handle the start event
	time.Sleep(100 * time.Millisecond)

	err = closeKeep(depositAddress, tbtcChain)
	if err != nil {
		t.Fatal(err)
	}

	// wait a bit longer than the monitoring timeout
	// to make sure the potential transaction completes
	time.Sleep(2 * timeout)

	expectedRetrieveSignerPubkeyCalls := 0
	actualRetrieveSignerPubkeyCalls := tbtcChain.Logger().
		RetrieveSignerPubkeyCalls()
	if expectedRetrieveSignerPubkeyCalls != actualRetrieveSignerPubkeyCalls {
		t.Errorf(
			"unexpected number of RetrieveSignerPubkey calls\n"+
				"expected: [%v]\n"+
				"actual:   [%v]",
			expectedRetrieveSignerPubkeyCalls,
			actualRetrieveSignerPubkeyCalls,
		)
	}

	_, err = tbtcChain.DepositPubkey(depositAddress)

	expectedError := fmt.Errorf(
		"no pubkey for deposit [%v]",
		depositAddress,
	)
	if !reflect.DeepEqual(expectedError, err) {
		t.Errorf(
			"unexpected error\n"+
				"expected: [%v]\n"+
				"actual:   [%v]",
			expectedError,
			err,
		)
	}
}

func TestRetrievePubkey_KeepTerminatedEventOccurred(t *testing.T) {
<<<<<<< HEAD
	ctx := context.Background()
	tbtcChain := local.NewTBTCLocalChain()
	tbtc := newTBTC(tbtcChain, newMockKeepsRegistry(tbtcChain))
=======
	ctx, cancelCtx := context.WithCancel(context.Background())
	defer cancelCtx()

	tbtcChain := local.NewTBTCLocalChain(ctx)
	tbtc := newTBTC(tbtcChain)
>>>>>>> 8cb25fdf

	err := tbtc.monitorRetrievePubKey(
		ctx,
		constantBackoff,
		timeout,
	)
	if err != nil {
		t.Fatal(err)
	}

	tbtcChain.CreateDeposit(depositAddress)

	_, err = submitKeepPublicKey(depositAddress, tbtcChain)
	if err != nil {
		t.Fatal(err)
	}

	// wait a while before triggering the keep terminated event because the
	// extension must have time to handle the start event
	time.Sleep(100 * time.Millisecond)

	err = terminateKeep(depositAddress, tbtcChain)
	if err != nil {
		t.Fatal(err)
	}

	// wait a bit longer than the monitoring timeout
	// to make sure the potential transaction completes
	time.Sleep(2 * timeout)

	expectedRetrieveSignerPubkeyCalls := 0
	actualRetrieveSignerPubkeyCalls := tbtcChain.Logger().
		RetrieveSignerPubkeyCalls()
	if expectedRetrieveSignerPubkeyCalls != actualRetrieveSignerPubkeyCalls {
		t.Errorf(
			"unexpected number of RetrieveSignerPubkey calls\n"+
				"expected: [%v]\n"+
				"actual:   [%v]",
			expectedRetrieveSignerPubkeyCalls,
			actualRetrieveSignerPubkeyCalls,
		)
	}

	_, err = tbtcChain.DepositPubkey(depositAddress)

	expectedError := fmt.Errorf(
		"no pubkey for deposit [%v]",
		depositAddress,
	)
	if !reflect.DeepEqual(expectedError, err) {
		t.Errorf(
			"unexpected error\n"+
				"expected: [%v]\n"+
				"actual:   [%v]",
			expectedError,
			err,
		)
	}
}

func TestRetrievePubkey_ActionFailed(t *testing.T) {
<<<<<<< HEAD
	ctx := context.Background()
	tbtcChain := local.NewTBTCLocalChain()
	tbtc := newTBTC(tbtcChain, newMockKeepsRegistry(tbtcChain))
=======
	ctx, cancelCtx := context.WithCancel(context.Background())
	defer cancelCtx()

	tbtcChain := local.NewTBTCLocalChain(ctx)
	tbtc := newTBTC(tbtcChain)
>>>>>>> 8cb25fdf

	err := tbtc.monitorRetrievePubKey(
		ctx,
		constantBackoff,
		timeout,
	)
	if err != nil {
		t.Fatal(err)
	}

	tbtcChain.CreateDeposit(depositAddress)

	// do not submit the keep public key intentionally to cause
	// the action error

	// wait a bit longer than the monitoring timeout
	// to make sure the potential transaction completes
	time.Sleep(2 * timeout)

	expectedRetrieveSignerPubkeyCalls := 3
	actualRetrieveSignerPubkeyCalls := tbtcChain.Logger().
		RetrieveSignerPubkeyCalls()
	if expectedRetrieveSignerPubkeyCalls != actualRetrieveSignerPubkeyCalls {
		t.Errorf(
			"unexpected number of RetrieveSignerPubkey calls\n"+
				"expected: [%v]\n"+
				"actual:   [%v]",
			expectedRetrieveSignerPubkeyCalls,
			actualRetrieveSignerPubkeyCalls,
		)
	}
}

func TestRetrievePubkey_ContextCancelled_WithoutWorkingMonitoring(t *testing.T) {
	ctx, cancelCtx := context.WithCancel(context.Background())
<<<<<<< HEAD
	tbtcChain := local.NewTBTCLocalChain()
	tbtc := newTBTC(tbtcChain, newMockKeepsRegistry(tbtcChain))
=======
	defer cancelCtx()

	tbtcChain := local.NewTBTCLocalChain(ctx)
	tbtc := newTBTC(tbtcChain)
>>>>>>> 8cb25fdf

	err := tbtc.monitorRetrievePubKey(
		ctx,
		constantBackoff,
		timeout,
	)
	if err != nil {
		t.Fatal(err)
	}

	// cancel the context before any start event occurs
	cancelCtx()

	tbtcChain.CreateDeposit(depositAddress)

	// wait a bit longer than the monitoring timeout
	// to make sure the potential transaction completes
	time.Sleep(2 * timeout)

	expectedRetrieveSignerPubkeyCalls := 0
	actualRetrieveSignerPubkeyCalls := tbtcChain.Logger().
		RetrieveSignerPubkeyCalls()
	if expectedRetrieveSignerPubkeyCalls != actualRetrieveSignerPubkeyCalls {
		t.Errorf(
			"unexpected number of RetrieveSignerPubkey calls\n"+
				"expected: [%v]\n"+
				"actual:   [%v]",
			expectedRetrieveSignerPubkeyCalls,
			actualRetrieveSignerPubkeyCalls,
		)
	}
}

func TestRetrievePubkey_ContextCancelled_WithWorkingMonitoring(t *testing.T) {
	ctx, cancelCtx := context.WithCancel(context.Background())
<<<<<<< HEAD
	tbtcChain := local.NewTBTCLocalChain()
	tbtc := newTBTC(tbtcChain, newMockKeepsRegistry(tbtcChain))
=======
	defer cancelCtx()

	tbtcChain := local.NewTBTCLocalChain(ctx)
	tbtc := newTBTC(tbtcChain)
>>>>>>> 8cb25fdf

	err := tbtc.monitorRetrievePubKey(
		ctx,
		constantBackoff,
		timeout,
	)
	if err != nil {
		t.Fatal(err)
	}

	tbtcChain.CreateDeposit(depositAddress)

	// wait a while before cancelling the context because the
	// extension must have time to handle the start event
	time.Sleep(100 * time.Millisecond)

	// cancel the context once the start event is handled and
	// the monitoring process is running
	cancelCtx()

	// wait a bit longer than the monitoring timeout
	// to make sure the potential transaction completes
	time.Sleep(2 * timeout)

	expectedRetrieveSignerPubkeyCalls := 0
	actualRetrieveSignerPubkeyCalls := tbtcChain.Logger().
		RetrieveSignerPubkeyCalls()
	if expectedRetrieveSignerPubkeyCalls !=
		actualRetrieveSignerPubkeyCalls {
		t.Errorf(
			"unexpected number of RetrieveSignerPubkey calls\n"+
				"expected: [%v]\n"+
				"actual:   [%v]",
			expectedRetrieveSignerPubkeyCalls,
			actualRetrieveSignerPubkeyCalls,
		)
	}
}

func TestProvideRedemptionSignature_TimeoutElapsed(t *testing.T) {
<<<<<<< HEAD
	ctx := context.Background()
	tbtcChain := local.NewTBTCLocalChain()
	tbtc := newTBTC(tbtcChain, newMockKeepsRegistry(tbtcChain))
=======
	ctx, cancelCtx := context.WithCancel(context.Background())
	defer cancelCtx()

	tbtcChain := local.NewTBTCLocalChain(ctx)
	tbtc := newTBTC(tbtcChain)
>>>>>>> 8cb25fdf

	err := tbtc.monitorProvideRedemptionSignature(
		ctx,
		constantBackoff,
		timeout,
	)
	if err != nil {
		t.Fatal(err)
	}

	tbtcChain.CreateDeposit(depositAddress)

	_, err = submitKeepPublicKey(depositAddress, tbtcChain)
	if err != nil {
		t.Fatal(err)
	}

	err = tbtcChain.RedeemDeposit(depositAddress)
	if err != nil {
		t.Fatal(err)
	}

	keepSignature, err := submitKeepSignature(depositAddress, tbtcChain)
	if err != nil {
		t.Fatal(err)
	}

	// wait a bit longer than the monitoring timeout
	// to make sure the potential transaction completes
	time.Sleep(2 * timeout)

	expectedProvideRedemptionSignatureCalls := 1
	actualProvideRedemptionSignatureCalls := tbtcChain.Logger().
		ProvideRedemptionSignatureCalls()
	if expectedProvideRedemptionSignatureCalls !=
		actualProvideRedemptionSignatureCalls {
		t.Errorf(
			"unexpected number of ProvideRedemptionSignature calls\n"+
				"expected: [%v]\n"+
				"actual:   [%v]",
			expectedProvideRedemptionSignatureCalls,
			actualProvideRedemptionSignatureCalls,
		)
	}

	depositSignature, err := tbtcChain.DepositRedemptionSignature(
		depositAddress,
	)
	if err != nil {
		t.Errorf(
			"unexpected error while fetching deposit signature: [%v]",
			err,
		)
	}

	if !areChainSignaturesEqual(keepSignature, depositSignature) {
		t.Errorf(
			"unexpected signature\n"+
				"expected: [%+v]\n"+
				"actual:   [%+v]",
			keepSignature,
			depositSignature,
		)
	}
}

func TestProvideRedemptionSignature_StopEventOccurred_DepositGotRedemptionSignature(
	t *testing.T,
) {
<<<<<<< HEAD
	ctx := context.Background()
	tbtcChain := local.NewTBTCLocalChain()
	tbtc := newTBTC(tbtcChain, newMockKeepsRegistry(tbtcChain))
=======
	ctx, cancelCtx := context.WithCancel(context.Background())
	defer cancelCtx()

	tbtcChain := local.NewTBTCLocalChain(ctx)
	tbtc := newTBTC(tbtcChain)
>>>>>>> 8cb25fdf

	err := tbtc.monitorProvideRedemptionSignature(
		ctx,
		constantBackoff,
		timeout,
	)
	if err != nil {
		t.Fatal(err)
	}

	tbtcChain.CreateDeposit(depositAddress)

	_, err = submitKeepPublicKey(depositAddress, tbtcChain)
	if err != nil {
		t.Fatal(err)
	}

	err = tbtcChain.RedeemDeposit(depositAddress)
	if err != nil {
		t.Fatal(err)
	}

	keepSignature, err := submitKeepSignature(depositAddress, tbtcChain)
	if err != nil {
		t.Fatal(err)
	}

	// wait a while before triggering the stop event because the
	// extension must have time to handle the start event
	time.Sleep(100 * time.Millisecond)

	// invoke the action which will trigger the stop event in result
	err = tbtcChain.ProvideRedemptionSignature(
		depositAddress,
		keepSignature.V,
		keepSignature.R,
		keepSignature.S,
	)
	if err != nil {
		t.Fatal(err)
	}

	// wait a bit longer than the monitoring timeout
	// to make sure the potential transaction completes
	time.Sleep(2 * timeout)

	expectedProvideRedemptionSignatureCalls := 1
	actualProvideRedemptionSignatureCalls := tbtcChain.Logger().
		ProvideRedemptionSignatureCalls()
	if expectedProvideRedemptionSignatureCalls !=
		actualProvideRedemptionSignatureCalls {
		t.Errorf(
			"unexpected number of ProvideRedemptionSignature calls\n"+
				"expected: [%v]\n"+
				"actual:   [%v]",
			expectedProvideRedemptionSignatureCalls,
			actualProvideRedemptionSignatureCalls,
		)
	}

	depositSignature, err := tbtcChain.DepositRedemptionSignature(
		depositAddress,
	)
	if err != nil {
		t.Errorf(
			"unexpected error while fetching deposit signature: [%v]",
			err,
		)
	}

	if !areChainSignaturesEqual(keepSignature, depositSignature) {
		t.Errorf(
			"unexpected signature\n"+
				"expected: [%+v]\n"+
				"actual:   [%+v]",
			keepSignature,
			depositSignature,
		)
	}
}

func TestProvideRedemptionSignature_StopEventOccurred_DepositRedeemed(
	t *testing.T,
) {
<<<<<<< HEAD
	ctx := context.Background()
	tbtcChain := local.NewTBTCLocalChain()
	tbtc := newTBTC(tbtcChain, newMockKeepsRegistry(tbtcChain))
=======
	ctx, cancelCtx := context.WithCancel(context.Background())
	defer cancelCtx()

	tbtcChain := local.NewTBTCLocalChain(ctx)
	tbtc := newTBTC(tbtcChain)
>>>>>>> 8cb25fdf

	err := tbtc.monitorProvideRedemptionSignature(
		ctx,
		constantBackoff,
		timeout,
	)
	if err != nil {
		t.Fatal(err)
	}

	tbtcChain.CreateDeposit(depositAddress)

	_, err = submitKeepPublicKey(depositAddress, tbtcChain)
	if err != nil {
		t.Fatal(err)
	}

	err = tbtcChain.RedeemDeposit(depositAddress)
	if err != nil {
		t.Fatal(err)
	}

	_, err = submitKeepSignature(depositAddress, tbtcChain)
	if err != nil {
		t.Fatal(err)
	}

	// wait a while before triggering the stop event because the
	// extension must have time to handle the start event
	time.Sleep(100 * time.Millisecond)

	// invoke the action which will trigger the stop event in result
	err = tbtcChain.ProvideRedemptionProof(
		depositAddress,
		[4]uint8{},
		nil,
		nil,
		[4]uint8{},
		nil,
		nil,
		nil,
	)
	if err != nil {
		t.Fatal(err)
	}

	// wait a bit longer than the monitoring timeout
	// to make sure the potential transaction completes
	time.Sleep(2 * timeout)

	expectedProvideRedemptionSignatureCalls := 0
	actualProvideRedemptionSignatureCalls := tbtcChain.Logger().
		ProvideRedemptionSignatureCalls()
	if expectedProvideRedemptionSignatureCalls !=
		actualProvideRedemptionSignatureCalls {
		t.Errorf(
			"unexpected number of ProvideRedemptionSignature calls\n"+
				"expected: [%v]\n"+
				"actual:   [%v]",
			expectedProvideRedemptionSignatureCalls,
			actualProvideRedemptionSignatureCalls,
		)
	}

	depositProof, err := tbtcChain.DepositRedemptionProof(depositAddress)
	if err != nil {
		t.Errorf("unexpected error while fetching deposit proof: [%v]", err)
	}

	if depositProof == nil {
		t.Errorf("deposit proof should be provided")
	}
}

func TestProvideRedemptionSignature_KeepClosedEventOccurred(t *testing.T) {
<<<<<<< HEAD
	ctx := context.Background()
	tbtcChain := local.NewTBTCLocalChain()
	tbtc := newTBTC(tbtcChain, newMockKeepsRegistry(tbtcChain))
=======
	ctx, cancelCtx := context.WithCancel(context.Background())
	defer cancelCtx()

	tbtcChain := local.NewTBTCLocalChain(ctx)
	tbtc := newTBTC(tbtcChain)
>>>>>>> 8cb25fdf

	err := tbtc.monitorProvideRedemptionSignature(
		ctx,
		constantBackoff,
		timeout,
	)
	if err != nil {
		t.Fatal(err)
	}

	tbtcChain.CreateDeposit(depositAddress)

	_, err = submitKeepPublicKey(depositAddress, tbtcChain)
	if err != nil {
		t.Fatal(err)
	}

	err = tbtcChain.RedeemDeposit(depositAddress)
	if err != nil {
		t.Fatal(err)
	}

	_, err = submitKeepSignature(depositAddress, tbtcChain)
	if err != nil {
		t.Fatal(err)
	}

	// wait a while before triggering the keep closed event because the
	// extension must have time to handle the start event
	time.Sleep(100 * time.Millisecond)

	err = closeKeep(depositAddress, tbtcChain)
	if err != nil {
		t.Fatal(err)
	}

	// wait a bit longer than the monitoring timeout
	// to make sure the potential transaction completes
	time.Sleep(2 * timeout)

	expectedProvideRedemptionSignatureCalls := 0
	actualProvideRedemptionSignatureCalls := tbtcChain.Logger().
		ProvideRedemptionSignatureCalls()
	if expectedProvideRedemptionSignatureCalls !=
		actualProvideRedemptionSignatureCalls {
		t.Errorf(
			"unexpected number of ProvideRedemptionSignature calls\n"+
				"expected: [%v]\n"+
				"actual:   [%v]",
			expectedProvideRedemptionSignatureCalls,
			actualProvideRedemptionSignatureCalls,
		)
	}

	_, err = tbtcChain.DepositRedemptionSignature(depositAddress)

	expectedError := fmt.Errorf(
		"no redemption signature for deposit [%v]",
		depositAddress,
	)
	if !reflect.DeepEqual(expectedError, err) {
		t.Errorf(
			"unexpected error\n"+
				"expected: [%v]\n"+
				"actual:   [%v]",
			expectedError,
			err,
		)
	}
}

func TestProvideRedemptionSignature_KeepTerminatedEventOccurred(t *testing.T) {
<<<<<<< HEAD
	ctx := context.Background()
	tbtcChain := local.NewTBTCLocalChain()
	tbtc := newTBTC(tbtcChain, newMockKeepsRegistry(tbtcChain))
=======
	ctx, cancelCtx := context.WithCancel(context.Background())
	defer cancelCtx()

	tbtcChain := local.NewTBTCLocalChain(ctx)
	tbtc := newTBTC(tbtcChain)
>>>>>>> 8cb25fdf

	err := tbtc.monitorProvideRedemptionSignature(
		ctx,
		constantBackoff,
		timeout,
	)
	if err != nil {
		t.Fatal(err)
	}

	tbtcChain.CreateDeposit(depositAddress)

	_, err = submitKeepPublicKey(depositAddress, tbtcChain)
	if err != nil {
		t.Fatal(err)
	}

	err = tbtcChain.RedeemDeposit(depositAddress)
	if err != nil {
		t.Fatal(err)
	}

	_, err = submitKeepSignature(depositAddress, tbtcChain)
	if err != nil {
		t.Fatal(err)
	}

	// wait a while before triggering the keep terminated event because the
	// extension must have time to handle the start event
	time.Sleep(100 * time.Millisecond)

	err = terminateKeep(depositAddress, tbtcChain)
	if err != nil {
		t.Fatal(err)
	}

	// wait a bit longer than the monitoring timeout
	// to make sure the potential transaction completes
	time.Sleep(2 * timeout)

	expectedProvideRedemptionSignatureCalls := 0
	actualProvideRedemptionSignatureCalls := tbtcChain.Logger().
		ProvideRedemptionSignatureCalls()
	if expectedProvideRedemptionSignatureCalls !=
		actualProvideRedemptionSignatureCalls {
		t.Errorf(
			"unexpected number of ProvideRedemptionSignature calls\n"+
				"expected: [%v]\n"+
				"actual:   [%v]",
			expectedProvideRedemptionSignatureCalls,
			actualProvideRedemptionSignatureCalls,
		)
	}

	_, err = tbtcChain.DepositRedemptionSignature(depositAddress)

	expectedError := fmt.Errorf(
		"no redemption signature for deposit [%v]",
		depositAddress,
	)
	if !reflect.DeepEqual(expectedError, err) {
		t.Errorf(
			"unexpected error\n"+
				"expected: [%v]\n"+
				"actual:   [%v]",
			expectedError,
			err,
		)
	}
}

func TestProvideRedemptionSignature_ActionFailed(t *testing.T) {
<<<<<<< HEAD
	ctx := context.Background()
	tbtcChain := local.NewTBTCLocalChain()
	tbtc := newTBTC(tbtcChain, newMockKeepsRegistry(tbtcChain))
=======
	ctx, cancelCtx := context.WithCancel(context.Background())
	defer cancelCtx()

	tbtcChain := local.NewTBTCLocalChain(ctx)
	tbtc := newTBTC(tbtcChain)
>>>>>>> 8cb25fdf

	err := tbtc.monitorProvideRedemptionSignature(
		ctx,
		constantBackoff,
		timeout,
	)
	if err != nil {
		t.Fatal(err)
	}

	tbtcChain.CreateDeposit(depositAddress)

	_, err = submitKeepPublicKey(depositAddress, tbtcChain)
	if err != nil {
		t.Fatal(err)
	}

	err = tbtcChain.RedeemDeposit(depositAddress)
	if err != nil {
		t.Fatal(err)
	}

	_, err = submitKeepSignature(depositAddress, tbtcChain)
	if err != nil {
		t.Fatal(err)
	}

	// simulate a situation when `ProvideRedemptionSignature` fails on-chain
	tbtcChain.SetAlwaysFailingTransactions("ProvideRedemptionSignature")

	// wait a bit longer than the monitoring timeout
	// to make sure the potential transaction completes
	time.Sleep(2 * timeout)

	expectedProvideRedemptionSignatureCalls := 3
	actualProvideRedemptionSignatureCalls := tbtcChain.Logger().
		ProvideRedemptionSignatureCalls()
	if expectedProvideRedemptionSignatureCalls !=
		actualProvideRedemptionSignatureCalls {
		t.Errorf(
			"unexpected number of ProvideRedemptionSignature calls\n"+
				"expected: [%v]\n"+
				"actual:   [%v]",
			expectedProvideRedemptionSignatureCalls,
			actualProvideRedemptionSignatureCalls,
		)
	}
}

func TestProvideRedemptionSignature_ContextCancelled_WithoutWorkingMonitoring(
	t *testing.T,
) {
	ctx, cancelCtx := context.WithCancel(context.Background())
<<<<<<< HEAD
	tbtcChain := local.NewTBTCLocalChain()
	tbtc := newTBTC(tbtcChain, newMockKeepsRegistry(tbtcChain))
=======
	defer cancelCtx()

	tbtcChain := local.NewTBTCLocalChain(ctx)
	tbtc := newTBTC(tbtcChain)
>>>>>>> 8cb25fdf

	err := tbtc.monitorProvideRedemptionSignature(
		ctx,
		constantBackoff,
		timeout,
	)
	if err != nil {
		t.Fatal(err)
	}

	// cancel the context before any start event occurs
	cancelCtx()

	tbtcChain.CreateDeposit(depositAddress)

	_, err = submitKeepPublicKey(depositAddress, tbtcChain)
	if err != nil {
		t.Fatal(err)
	}

	err = tbtcChain.RedeemDeposit(depositAddress)
	if err != nil {
		t.Fatal(err)
	}

	// wait a bit longer than the monitoring timeout
	// to make sure the potential transaction completes
	time.Sleep(2 * timeout)

	expectedProvideRedemptionSignatureCalls := 0
	actualProvideRedemptionSignatureCalls := tbtcChain.Logger().
		ProvideRedemptionSignatureCalls()
	if expectedProvideRedemptionSignatureCalls !=
		actualProvideRedemptionSignatureCalls {
		t.Errorf(
			"unexpected number of ProvideRedemptionSignature calls\n"+
				"expected: [%v]\n"+
				"actual:   [%v]",
			expectedProvideRedemptionSignatureCalls,
			actualProvideRedemptionSignatureCalls,
		)
	}
}

func TestProvideRedemptionSignature_ContextCancelled_WithWorkingMonitoring(
	t *testing.T,
) {
	ctx, cancelCtx := context.WithCancel(context.Background())
<<<<<<< HEAD
	tbtcChain := local.NewTBTCLocalChain()
	tbtc := newTBTC(tbtcChain, newMockKeepsRegistry(tbtcChain))
=======
	defer cancelCtx()

	tbtcChain := local.NewTBTCLocalChain(ctx)
	tbtc := newTBTC(tbtcChain)
>>>>>>> 8cb25fdf

	err := tbtc.monitorProvideRedemptionSignature(
		ctx,
		constantBackoff,
		timeout,
	)
	if err != nil {
		t.Fatal(err)
	}

	tbtcChain.CreateDeposit(depositAddress)

	_, err = submitKeepPublicKey(depositAddress, tbtcChain)
	if err != nil {
		t.Fatal(err)
	}

	err = tbtcChain.RedeemDeposit(depositAddress)
	if err != nil {
		t.Fatal(err)
	}

	// wait a while before cancelling the context because the
	// extension must have time to handle the start event
	time.Sleep(100 * time.Millisecond)

	// cancel the context once the start event is handled and
	// the monitoring process is running
	cancelCtx()

	// wait a bit longer than the monitoring timeout
	// to make sure the potential transaction completes
	time.Sleep(2 * timeout)

	expectedProvideRedemptionSignatureCalls := 0
	actualProvideRedemptionSignatureCalls := tbtcChain.Logger().
		ProvideRedemptionSignatureCalls()
	if expectedProvideRedemptionSignatureCalls !=
		actualProvideRedemptionSignatureCalls {
		t.Errorf(
			"unexpected number of ProvideRedemptionSignature calls\n"+
				"expected: [%v]\n"+
				"actual:   [%v]",
			expectedProvideRedemptionSignatureCalls,
			actualProvideRedemptionSignatureCalls,
		)
	}
}

func TestProvideRedemptionProof_TimeoutElapsed(t *testing.T) {
<<<<<<< HEAD
	ctx := context.Background()
	tbtcChain := local.NewTBTCLocalChain()
	tbtc := newTBTC(tbtcChain, newMockKeepsRegistry(tbtcChain))
=======
	ctx, cancelCtx := context.WithCancel(context.Background())
	defer cancelCtx()

	tbtcChain := local.NewTBTCLocalChain(ctx)
	tbtc := newTBTC(tbtcChain)
>>>>>>> 8cb25fdf

	err := tbtc.monitorProvideRedemptionProof(
		ctx,
		constantBackoff,
		timeout,
	)
	if err != nil {
		t.Fatal(err)
	}

	tbtcChain.CreateDeposit(depositAddress)

	_, err = submitKeepPublicKey(depositAddress, tbtcChain)
	if err != nil {
		t.Fatal(err)
	}

	err = tbtcChain.RedeemDeposit(depositAddress)
	if err != nil {
		t.Fatal(err)
	}

	initialDepositRedemptionFee, err := tbtcChain.DepositRedemptionFee(
		depositAddress,
	)
	if err != nil {
		t.Fatal(err)
	}

	keepSignature, err := submitKeepSignature(depositAddress, tbtcChain)
	if err != nil {
		t.Fatal(err)
	}

	err = tbtcChain.ProvideRedemptionSignature(
		depositAddress,
		keepSignature.V,
		keepSignature.R,
		keepSignature.S,
	)
	if err != nil {
		t.Fatal(err)
	}

	// wait a bit longer than the monitoring timeout
	// to make sure the potential transaction completes
	time.Sleep(2 * timeout)

	expectedIncreaseRedemptionFeeCalls := 1
	actualIncreaseRedemptionFeeCalls := tbtcChain.Logger().
		IncreaseRedemptionFeeCalls()
	if expectedIncreaseRedemptionFeeCalls != actualIncreaseRedemptionFeeCalls {
		t.Errorf(
			"unexpected number of IncreaseRedemptionFee calls\n"+
				"expected: [%v]\n"+
				"actual:   [%v]",
			expectedIncreaseRedemptionFeeCalls,
			actualIncreaseRedemptionFeeCalls,
		)
	}

	expectedDepositRedemptionFee := new(big.Int).Mul(
		big.NewInt(2),
		initialDepositRedemptionFee,
	)

	actualDepositRedemptionFee, err := tbtcChain.DepositRedemptionFee(
		depositAddress,
	)
	if err != nil {
		t.Fatal(err)
	}

	if expectedDepositRedemptionFee.Cmp(actualDepositRedemptionFee) != 0 {
		t.Errorf(
			"unexpected redemption fee value\n"+
				"expected: [%v]\n"+
				"actual:   [%v]",
			expectedDepositRedemptionFee.Text(10),
			actualDepositRedemptionFee.Text(10),
		)
	}
}

func TestProvideRedemptionProof_StopEventOccurred_DepositRedemptionRequested(
	t *testing.T,
) {
<<<<<<< HEAD
	ctx := context.Background()
	tbtcChain := local.NewTBTCLocalChain()
	tbtc := newTBTC(tbtcChain, newMockKeepsRegistry(tbtcChain))
=======
	ctx, cancelCtx := context.WithCancel(context.Background())
	defer cancelCtx()

	tbtcChain := local.NewTBTCLocalChain(ctx)
	tbtc := newTBTC(tbtcChain)
>>>>>>> 8cb25fdf

	err := tbtc.monitorProvideRedemptionProof(
		ctx,
		constantBackoff,
		timeout,
	)
	if err != nil {
		t.Fatal(err)
	}

	tbtcChain.CreateDeposit(depositAddress)

	_, err = submitKeepPublicKey(depositAddress, tbtcChain)
	if err != nil {
		t.Fatal(err)
	}

	err = tbtcChain.RedeemDeposit(depositAddress)
	if err != nil {
		t.Fatal(err)
	}

	initialDepositRedemptionFee, err := tbtcChain.DepositRedemptionFee(
		depositAddress,
	)
	if err != nil {
		t.Fatal(err)
	}

	keepSignature, err := submitKeepSignature(depositAddress, tbtcChain)
	if err != nil {
		t.Fatal(err)
	}

	err = tbtcChain.ProvideRedemptionSignature(
		depositAddress,
		keepSignature.V,
		keepSignature.R,
		keepSignature.S,
	)
	if err != nil {
		t.Fatal(err)
	}

	// wait a while before triggering the stop event because the
	// extension must have time to handle the start event
	time.Sleep(100 * time.Millisecond)

	// invoke the action which will trigger the stop event in result
	err = tbtcChain.IncreaseRedemptionFee(
		depositAddress,
		toLittleEndianBytes(big.NewInt(990)),
		toLittleEndianBytes(big.NewInt(980)),
	)
	if err != nil {
		t.Fatal(err)
	}

	// wait a bit longer than the monitoring timeout
	// to make sure the potential transaction completes
	time.Sleep(2 * timeout)

	expectedIncreaseRedemptionFeeCalls := 1
	actualIncreaseRedemptionFeeCalls := tbtcChain.Logger().
		IncreaseRedemptionFeeCalls()
	if expectedIncreaseRedemptionFeeCalls != actualIncreaseRedemptionFeeCalls {
		t.Errorf(
			"unexpected number of IncreaseRedemptionFee calls\n"+
				"expected: [%v]\n"+
				"actual:   [%v]",
			expectedIncreaseRedemptionFeeCalls,
			actualIncreaseRedemptionFeeCalls,
		)
	}

	expectedDepositRedemptionFee := new(big.Int).Mul(
		big.NewInt(2),
		initialDepositRedemptionFee,
	)

	actualDepositRedemptionFee, err := tbtcChain.DepositRedemptionFee(
		depositAddress,
	)
	if err != nil {
		t.Fatal(err)
	}

	if expectedDepositRedemptionFee.Cmp(actualDepositRedemptionFee) != 0 {
		t.Errorf(
			"unexpected redemption fee value\n"+
				"expected: [%v]\n"+
				"actual:   [%v]",
			expectedDepositRedemptionFee.Text(10),
			actualDepositRedemptionFee.Text(10),
		)
	}
}

func TestProvideRedemptionProof_StopEventOccurred_DepositRedeemed(
	t *testing.T,
) {
<<<<<<< HEAD
	ctx := context.Background()
	tbtcChain := local.NewTBTCLocalChain()
	tbtc := newTBTC(tbtcChain, newMockKeepsRegistry(tbtcChain))
=======
	ctx, cancelCtx := context.WithCancel(context.Background())
	defer cancelCtx()

	tbtcChain := local.NewTBTCLocalChain(ctx)
	tbtc := newTBTC(tbtcChain)
>>>>>>> 8cb25fdf

	err := tbtc.monitorProvideRedemptionProof(
		ctx,
		constantBackoff,
		timeout,
	)
	if err != nil {
		t.Fatal(err)
	}

	tbtcChain.CreateDeposit(depositAddress)

	_, err = submitKeepPublicKey(depositAddress, tbtcChain)
	if err != nil {
		t.Fatal(err)
	}

	err = tbtcChain.RedeemDeposit(depositAddress)
	if err != nil {
		t.Fatal(err)
	}

	keepSignature, err := submitKeepSignature(depositAddress, tbtcChain)
	if err != nil {
		t.Fatal(err)
	}

	err = tbtcChain.ProvideRedemptionSignature(
		depositAddress,
		keepSignature.V,
		keepSignature.R,
		keepSignature.S,
	)
	if err != nil {
		t.Fatal(err)
	}

	// wait a while before triggering the stop event because the
	// extension must have time to handle the start event
	time.Sleep(100 * time.Millisecond)

	// invoke the action which will trigger the stop event in result
	err = tbtcChain.ProvideRedemptionProof(
		depositAddress,
		[4]uint8{},
		nil,
		nil,
		[4]uint8{},
		nil,
		nil,
		nil,
	)
	if err != nil {
		t.Fatal(err)
	}

	// wait a bit longer than the monitoring timeout
	// to make sure the potential transaction completes
	time.Sleep(2 * timeout)

	expectedIncreaseRedemptionFeeCalls := 0
	actualIncreaseRedemptionFeeCalls := tbtcChain.Logger().
		IncreaseRedemptionFeeCalls()
	if expectedIncreaseRedemptionFeeCalls != actualIncreaseRedemptionFeeCalls {
		t.Errorf(
			"unexpected number of IncreaseRedemptionFee calls\n"+
				"expected: [%v]\n"+
				"actual:   [%v]",
			expectedIncreaseRedemptionFeeCalls,
			actualIncreaseRedemptionFeeCalls,
		)
	}

	depositProof, err := tbtcChain.DepositRedemptionProof(depositAddress)
	if err != nil {
		t.Errorf("unexpected error while fetching deposit proof: [%v]", err)
	}

	if depositProof == nil {
		t.Errorf("deposit proof should be provided")
	}
}

func TestProvideRedemptionProof_KeepClosedEventOccurred(t *testing.T) {
<<<<<<< HEAD
	ctx := context.Background()
	tbtcChain := local.NewTBTCLocalChain()
	tbtc := newTBTC(tbtcChain, newMockKeepsRegistry(tbtcChain))
=======
	ctx, cancelCtx := context.WithCancel(context.Background())
	defer cancelCtx()

	tbtcChain := local.NewTBTCLocalChain(ctx)
	tbtc := newTBTC(tbtcChain)
>>>>>>> 8cb25fdf

	err := tbtc.monitorProvideRedemptionProof(
		ctx,
		constantBackoff,
		timeout,
	)
	if err != nil {
		t.Fatal(err)
	}

	tbtcChain.CreateDeposit(depositAddress)

	_, err = submitKeepPublicKey(depositAddress, tbtcChain)
	if err != nil {
		t.Fatal(err)
	}

	err = tbtcChain.RedeemDeposit(depositAddress)
	if err != nil {
		t.Fatal(err)
	}

	initialDepositRedemptionFee, err := tbtcChain.DepositRedemptionFee(
		depositAddress,
	)
	if err != nil {
		t.Fatal(err)
	}

	keepSignature, err := submitKeepSignature(depositAddress, tbtcChain)
	if err != nil {
		t.Fatal(err)
	}

	err = tbtcChain.ProvideRedemptionSignature(
		depositAddress,
		keepSignature.V,
		keepSignature.R,
		keepSignature.S,
	)
	if err != nil {
		t.Fatal(err)
	}

	// wait a while before triggering the keep closed event because the
	// extension must have time to handle the start event
	time.Sleep(100 * time.Millisecond)

	err = closeKeep(depositAddress, tbtcChain)
	if err != nil {
		t.Fatal(err)
	}

	// wait a bit longer than the monitoring timeout
	// to make sure the potential transaction completes
	time.Sleep(2 * timeout)

	expectedIncreaseRedemptionFeeCalls := 0
	actualIncreaseRedemptionFeeCalls := tbtcChain.Logger().
		IncreaseRedemptionFeeCalls()
	if expectedIncreaseRedemptionFeeCalls != actualIncreaseRedemptionFeeCalls {
		t.Errorf(
			"unexpected number of IncreaseRedemptionFee calls\n"+
				"expected: [%v]\n"+
				"actual:   [%v]",
			expectedIncreaseRedemptionFeeCalls,
			actualIncreaseRedemptionFeeCalls,
		)
	}

	actualDepositRedemptionFee, err := tbtcChain.DepositRedemptionFee(
		depositAddress,
	)
	if err != nil {
		t.Fatal(err)
	}

	if initialDepositRedemptionFee.Cmp(actualDepositRedemptionFee) != 0 {
		t.Errorf(
			"unexpected redemption fee value\n"+
				"expected: [%v]\n"+
				"actual:   [%v]",
			initialDepositRedemptionFee.Text(10),
			actualDepositRedemptionFee.Text(10),
		)
	}
}

func TestProvideRedemptionProof_KeepTerminatedEventOccurred(t *testing.T) {
<<<<<<< HEAD
	ctx := context.Background()
	tbtcChain := local.NewTBTCLocalChain()
	tbtc := newTBTC(tbtcChain, newMockKeepsRegistry(tbtcChain))
=======
	ctx, cancelCtx := context.WithCancel(context.Background())
	defer cancelCtx()

	tbtcChain := local.NewTBTCLocalChain(ctx)
	tbtc := newTBTC(tbtcChain)
>>>>>>> 8cb25fdf

	err := tbtc.monitorProvideRedemptionProof(
		ctx,
		constantBackoff,
		timeout,
	)
	if err != nil {
		t.Fatal(err)
	}

	tbtcChain.CreateDeposit(depositAddress)

	_, err = submitKeepPublicKey(depositAddress, tbtcChain)
	if err != nil {
		t.Fatal(err)
	}

	err = tbtcChain.RedeemDeposit(depositAddress)
	if err != nil {
		t.Fatal(err)
	}

	initialDepositRedemptionFee, err := tbtcChain.DepositRedemptionFee(
		depositAddress,
	)
	if err != nil {
		t.Fatal(err)
	}

	keepSignature, err := submitKeepSignature(depositAddress, tbtcChain)
	if err != nil {
		t.Fatal(err)
	}

	err = tbtcChain.ProvideRedemptionSignature(
		depositAddress,
		keepSignature.V,
		keepSignature.R,
		keepSignature.S,
	)
	if err != nil {
		t.Fatal(err)
	}

	// wait a while before triggering the keep terminated event because the
	// extension must have time to handle the start event
	time.Sleep(100 * time.Millisecond)

	err = terminateKeep(depositAddress, tbtcChain)
	if err != nil {
		t.Fatal(err)
	}

	// wait a bit longer than the monitoring timeout
	// to make sure the potential transaction completes
	time.Sleep(2 * timeout)

	expectedIncreaseRedemptionFeeCalls := 0
	actualIncreaseRedemptionFeeCalls := tbtcChain.Logger().
		IncreaseRedemptionFeeCalls()
	if expectedIncreaseRedemptionFeeCalls != actualIncreaseRedemptionFeeCalls {
		t.Errorf(
			"unexpected number of IncreaseRedemptionFee calls\n"+
				"expected: [%v]\n"+
				"actual:   [%v]",
			expectedIncreaseRedemptionFeeCalls,
			actualIncreaseRedemptionFeeCalls,
		)
	}

	actualDepositRedemptionFee, err := tbtcChain.DepositRedemptionFee(
		depositAddress,
	)
	if err != nil {
		t.Fatal(err)
	}

	if initialDepositRedemptionFee.Cmp(actualDepositRedemptionFee) != 0 {
		t.Errorf(
			"unexpected redemption fee value\n"+
				"expected: [%v]\n"+
				"actual:   [%v]",
			initialDepositRedemptionFee.Text(10),
			actualDepositRedemptionFee.Text(10),
		)
	}
}

func TestProvideRedemptionProof_ActionFailed(t *testing.T) {
<<<<<<< HEAD
	ctx := context.Background()
	tbtcChain := local.NewTBTCLocalChain()
	tbtc := newTBTC(tbtcChain, newMockKeepsRegistry(tbtcChain))
=======
	ctx, cancelCtx := context.WithCancel(context.Background())
	defer cancelCtx()

	tbtcChain := local.NewTBTCLocalChain(ctx)
	tbtc := newTBTC(tbtcChain)
>>>>>>> 8cb25fdf

	err := tbtc.monitorProvideRedemptionProof(
		ctx,
		constantBackoff,
		timeout,
	)
	if err != nil {
		t.Fatal(err)
	}

	tbtcChain.CreateDeposit(depositAddress)

	_, err = submitKeepPublicKey(depositAddress, tbtcChain)
	if err != nil {
		t.Fatal(err)
	}

	err = tbtcChain.RedeemDeposit(depositAddress)
	if err != nil {
		t.Fatal(err)
	}

	keepSignature, err := submitKeepSignature(depositAddress, tbtcChain)
	if err != nil {
		t.Fatal(err)
	}

	err = tbtcChain.ProvideRedemptionSignature(
		depositAddress,
		keepSignature.V,
		keepSignature.R,
		keepSignature.S,
	)
	if err != nil {
		t.Fatal(err)
	}

	// simulate a situation when `IncreaseRedemptionFee` fails on-chain
	tbtcChain.SetAlwaysFailingTransactions("IncreaseRedemptionFee")

	// wait a bit longer than the monitoring timeout
	// to make sure the potential transaction completes
	time.Sleep(2 * timeout)

	expectedIncreaseRedemptionFeeCalls := 3
	actualIncreaseRedemptionFeeCalls := tbtcChain.Logger().
		IncreaseRedemptionFeeCalls()
	if expectedIncreaseRedemptionFeeCalls != actualIncreaseRedemptionFeeCalls {
		t.Errorf(
			"unexpected number of IncreaseRedemptionFee calls\n"+
				"expected: [%v]\n"+
				"actual:   [%v]",
			expectedIncreaseRedemptionFeeCalls,
			actualIncreaseRedemptionFeeCalls,
		)
	}
}

func TestProvideRedemptionProof_ContextCancelled_WithoutWorkingMonitoring(
	t *testing.T,
) {
	ctx, cancelCtx := context.WithCancel(context.Background())
<<<<<<< HEAD
	tbtcChain := local.NewTBTCLocalChain()
	tbtc := newTBTC(tbtcChain, newMockKeepsRegistry(tbtcChain))
=======
	defer cancelCtx()

	tbtcChain := local.NewTBTCLocalChain(ctx)
	tbtc := newTBTC(tbtcChain)
>>>>>>> 8cb25fdf

	err := tbtc.monitorProvideRedemptionProof(
		ctx,
		constantBackoff,
		timeout,
	)
	if err != nil {
		t.Fatal(err)
	}

	// cancel the context before any start event occurs
	cancelCtx()

	tbtcChain.CreateDeposit(depositAddress)

	_, err = submitKeepPublicKey(depositAddress, tbtcChain)
	if err != nil {
		t.Fatal(err)
	}

	err = tbtcChain.RedeemDeposit(depositAddress)
	if err != nil {
		t.Fatal(err)
	}

	keepSignature, err := submitKeepSignature(depositAddress, tbtcChain)
	if err != nil {
		t.Fatal(err)
	}

	err = tbtcChain.ProvideRedemptionSignature(
		depositAddress,
		keepSignature.V,
		keepSignature.R,
		keepSignature.S,
	)
	if err != nil {
		t.Fatal(err)
	}

	// wait a bit longer than the monitoring timeout
	// to make sure the potential transaction completes
	time.Sleep(2 * timeout)

	expectedIncreaseRedemptionFeeCalls := 0
	actualIncreaseRedemptionFeeCalls := tbtcChain.Logger().
		IncreaseRedemptionFeeCalls()
	if expectedIncreaseRedemptionFeeCalls != actualIncreaseRedemptionFeeCalls {
		t.Errorf(
			"unexpected number of IncreaseRedemptionFee calls\n"+
				"expected: [%v]\n"+
				"actual:   [%v]",
			expectedIncreaseRedemptionFeeCalls,
			actualIncreaseRedemptionFeeCalls,
		)
	}
}

func TestProvideRedemptionProof_ContextCancelled_WithWorkingMonitoring(
	t *testing.T,
) {
	ctx, cancelCtx := context.WithCancel(context.Background())
<<<<<<< HEAD
	tbtcChain := local.NewTBTCLocalChain()
	tbtc := newTBTC(tbtcChain, newMockKeepsRegistry(tbtcChain))
=======
	defer cancelCtx()

	tbtcChain := local.NewTBTCLocalChain(ctx)
	tbtc := newTBTC(tbtcChain)
>>>>>>> 8cb25fdf

	err := tbtc.monitorProvideRedemptionProof(
		ctx,
		constantBackoff,
		timeout,
	)
	if err != nil {
		t.Fatal(err)
	}

	tbtcChain.CreateDeposit(depositAddress)

	_, err = submitKeepPublicKey(depositAddress, tbtcChain)
	if err != nil {
		t.Fatal(err)
	}

	err = tbtcChain.RedeemDeposit(depositAddress)
	if err != nil {
		t.Fatal(err)
	}

	keepSignature, err := submitKeepSignature(depositAddress, tbtcChain)
	if err != nil {
		t.Fatal(err)
	}

	err = tbtcChain.ProvideRedemptionSignature(
		depositAddress,
		keepSignature.V,
		keepSignature.R,
		keepSignature.S,
	)
	if err != nil {
		t.Fatal(err)
	}

	// wait a while before cancelling the context because the
	// extension must have time to handle the start event
	time.Sleep(100 * time.Millisecond)

	// cancel the context once the start event is handled and
	// the monitoring process is running
	cancelCtx()

	// wait a bit longer than the monitoring timeout
	// to make sure the potential transaction completes
	time.Sleep(2 * timeout)

	expectedIncreaseRedemptionFeeCalls := 0
	actualIncreaseRedemptionFeeCalls := tbtcChain.Logger().
		IncreaseRedemptionFeeCalls()
	if expectedIncreaseRedemptionFeeCalls != actualIncreaseRedemptionFeeCalls {
		t.Errorf(
			"unexpected number of IncreaseRedemptionFee calls\n"+
				"expected: [%v]\n"+
				"actual:   [%v]",
			expectedIncreaseRedemptionFeeCalls,
			actualIncreaseRedemptionFeeCalls,
		)
	}
}

func submitKeepPublicKey(
	depositAddress string,
	tbtcChain *local.TBTCLocalChain,
) ([64]byte, error) {
	keepAddress, err := tbtcChain.KeepAddress(depositAddress)
	if err != nil {
		return [64]byte{}, err
	}

	var keepPubkey [64]byte
	rand.Read(keepPubkey[:])

	err = tbtcChain.SubmitKeepPublicKey(
		common.HexToAddress(keepAddress),
		keepPubkey,
	)
	if err != nil {
		return [64]byte{}, err
	}

	return keepPubkey, nil
}

func submitKeepSignature(
	depositAddress string,
	tbtcChain *local.TBTCLocalChain,
) (*local.Signature, error) {
	keepAddress, err := tbtcChain.KeepAddress(depositAddress)
	if err != nil {
		return nil, err
	}

	signature := &ecdsa.Signature{
		R:          new(big.Int).SetUint64(rand.Uint64()),
		S:          new(big.Int).SetUint64(rand.Uint64()),
		RecoveryID: rand.Intn(4),
	}

	err = tbtcChain.SubmitSignature(
		common.HexToAddress(keepAddress),
		signature,
	)
	if err != nil {
		return nil, err
	}

	return toChainSignature(signature)
}

func toChainSignature(signature *ecdsa.Signature) (*local.Signature, error) {
	v := uint8(27 + signature.RecoveryID)

	r, err := byteutils.BytesTo32Byte(signature.R.Bytes())
	if err != nil {
		return nil, err
	}

	s, err := byteutils.BytesTo32Byte(signature.S.Bytes())
	if err != nil {
		return nil, err
	}

	return &local.Signature{
		V: v,
		R: r,
		S: s,
	}, nil
}

func areChainSignaturesEqual(signature1, signature2 *local.Signature) bool {
	if signature1.V != signature2.V {
		return false
	}

	if !bytes.Equal(signature1.R[:], signature2.R[:]) {
		return false
	}

	if !bytes.Equal(signature1.S[:], signature2.S[:]) {
		return false
	}

	return true
}

func closeKeep(
	depositAddress string,
	tbtcChain *local.TBTCLocalChain,
) error {
	keepAddress, err := tbtcChain.KeepAddress(depositAddress)
	if err != nil {
		return err
	}

	err = tbtcChain.CloseKeep(common.HexToAddress(keepAddress))
	if err != nil {
		return err
	}

	return nil
}

func terminateKeep(
	depositAddress string,
	tbtcChain *local.TBTCLocalChain,
) error {
	keepAddress, err := tbtcChain.KeepAddress(depositAddress)
	if err != nil {
		return err
	}

	err = tbtcChain.TerminateKeep(common.HexToAddress(keepAddress))
	if err != nil {
		return err
	}

	return nil
}

func constantBackoff(_ int) time.Duration {
	return time.Millisecond
}

type mockKeepsRegistry struct {
	tbtcChain *local.TBTCLocalChain
}

func newMockKeepsRegistry(tbtcChain *local.TBTCLocalChain) *mockKeepsRegistry {
	return &mockKeepsRegistry{tbtcChain}
}

func (mkr *mockKeepsRegistry) HasSigner(keepAddress common.Address) bool {
	members, err := mkr.tbtcChain.GetMembers(keepAddress)
	if err != nil {
		return false
	}

	return len(members) > 0
}<|MERGE_RESOLUTION|>--- conflicted
+++ resolved
@@ -23,17 +23,11 @@
 )
 
 func TestRetrievePubkey_TimeoutElapsed(t *testing.T) {
-<<<<<<< HEAD
-	ctx := context.Background()
-	tbtcChain := local.NewTBTCLocalChain()
-	tbtc := newTBTC(tbtcChain, newMockKeepsRegistry(tbtcChain))
-=======
-	ctx, cancelCtx := context.WithCancel(context.Background())
-	defer cancelCtx()
-
-	tbtcChain := local.NewTBTCLocalChain(ctx)
-	tbtc := newTBTC(tbtcChain)
->>>>>>> 8cb25fdf
+	ctx, cancelCtx := context.WithCancel(context.Background())
+	defer cancelCtx()
+
+	tbtcChain := local.NewTBTCLocalChain(ctx)
+	tbtc := newTBTC(tbtcChain, newMockKeepsRegistry(tbtcChain))
 
 	err := tbtc.monitorRetrievePubKey(
 		ctx,
@@ -88,17 +82,11 @@
 }
 
 func TestRetrievePubkey_StopEventOccurred(t *testing.T) {
-<<<<<<< HEAD
-	ctx := context.Background()
-	tbtcChain := local.NewTBTCLocalChain()
-	tbtc := newTBTC(tbtcChain, newMockKeepsRegistry(tbtcChain))
-=======
-	ctx, cancelCtx := context.WithCancel(context.Background())
-	defer cancelCtx()
-
-	tbtcChain := local.NewTBTCLocalChain(ctx)
-	tbtc := newTBTC(tbtcChain)
->>>>>>> 8cb25fdf
+	ctx, cancelCtx := context.WithCancel(context.Background())
+	defer cancelCtx()
+
+	tbtcChain := local.NewTBTCLocalChain(ctx)
+	tbtc := newTBTC(tbtcChain, newMockKeepsRegistry(tbtcChain))
 
 	err := tbtc.monitorRetrievePubKey(
 		ctx,
@@ -163,17 +151,11 @@
 }
 
 func TestRetrievePubkey_KeepClosedEventOccurred(t *testing.T) {
-<<<<<<< HEAD
-	ctx := context.Background()
-	tbtcChain := local.NewTBTCLocalChain()
-	tbtc := newTBTC(tbtcChain, newMockKeepsRegistry(tbtcChain))
-=======
-	ctx, cancelCtx := context.WithCancel(context.Background())
-	defer cancelCtx()
-
-	tbtcChain := local.NewTBTCLocalChain(ctx)
-	tbtc := newTBTC(tbtcChain)
->>>>>>> 8cb25fdf
+	ctx, cancelCtx := context.WithCancel(context.Background())
+	defer cancelCtx()
+
+	tbtcChain := local.NewTBTCLocalChain(ctx)
+	tbtc := newTBTC(tbtcChain, newMockKeepsRegistry(tbtcChain))
 
 	err := tbtc.monitorRetrievePubKey(
 		ctx,
@@ -235,17 +217,11 @@
 }
 
 func TestRetrievePubkey_KeepTerminatedEventOccurred(t *testing.T) {
-<<<<<<< HEAD
-	ctx := context.Background()
-	tbtcChain := local.NewTBTCLocalChain()
-	tbtc := newTBTC(tbtcChain, newMockKeepsRegistry(tbtcChain))
-=======
-	ctx, cancelCtx := context.WithCancel(context.Background())
-	defer cancelCtx()
-
-	tbtcChain := local.NewTBTCLocalChain(ctx)
-	tbtc := newTBTC(tbtcChain)
->>>>>>> 8cb25fdf
+	ctx, cancelCtx := context.WithCancel(context.Background())
+	defer cancelCtx()
+
+	tbtcChain := local.NewTBTCLocalChain(ctx)
+	tbtc := newTBTC(tbtcChain, newMockKeepsRegistry(tbtcChain))
 
 	err := tbtc.monitorRetrievePubKey(
 		ctx,
@@ -307,17 +283,11 @@
 }
 
 func TestRetrievePubkey_ActionFailed(t *testing.T) {
-<<<<<<< HEAD
-	ctx := context.Background()
-	tbtcChain := local.NewTBTCLocalChain()
-	tbtc := newTBTC(tbtcChain, newMockKeepsRegistry(tbtcChain))
-=======
-	ctx, cancelCtx := context.WithCancel(context.Background())
-	defer cancelCtx()
-
-	tbtcChain := local.NewTBTCLocalChain(ctx)
-	tbtc := newTBTC(tbtcChain)
->>>>>>> 8cb25fdf
+	ctx, cancelCtx := context.WithCancel(context.Background())
+	defer cancelCtx()
+
+	tbtcChain := local.NewTBTCLocalChain(ctx)
+	tbtc := newTBTC(tbtcChain, newMockKeepsRegistry(tbtcChain))
 
 	err := tbtc.monitorRetrievePubKey(
 		ctx,
@@ -353,15 +323,10 @@
 
 func TestRetrievePubkey_ContextCancelled_WithoutWorkingMonitoring(t *testing.T) {
 	ctx, cancelCtx := context.WithCancel(context.Background())
-<<<<<<< HEAD
-	tbtcChain := local.NewTBTCLocalChain()
-	tbtc := newTBTC(tbtcChain, newMockKeepsRegistry(tbtcChain))
-=======
-	defer cancelCtx()
-
-	tbtcChain := local.NewTBTCLocalChain(ctx)
-	tbtc := newTBTC(tbtcChain)
->>>>>>> 8cb25fdf
+	defer cancelCtx()
+
+	tbtcChain := local.NewTBTCLocalChain(ctx)
+	tbtc := newTBTC(tbtcChain, newMockKeepsRegistry(tbtcChain))
 
 	err := tbtc.monitorRetrievePubKey(
 		ctx,
@@ -397,15 +362,10 @@
 
 func TestRetrievePubkey_ContextCancelled_WithWorkingMonitoring(t *testing.T) {
 	ctx, cancelCtx := context.WithCancel(context.Background())
-<<<<<<< HEAD
-	tbtcChain := local.NewTBTCLocalChain()
-	tbtc := newTBTC(tbtcChain, newMockKeepsRegistry(tbtcChain))
-=======
-	defer cancelCtx()
-
-	tbtcChain := local.NewTBTCLocalChain(ctx)
-	tbtc := newTBTC(tbtcChain)
->>>>>>> 8cb25fdf
+	defer cancelCtx()
+
+	tbtcChain := local.NewTBTCLocalChain(ctx)
+	tbtc := newTBTC(tbtcChain, newMockKeepsRegistry(tbtcChain))
 
 	err := tbtc.monitorRetrievePubKey(
 		ctx,
@@ -446,17 +406,11 @@
 }
 
 func TestProvideRedemptionSignature_TimeoutElapsed(t *testing.T) {
-<<<<<<< HEAD
-	ctx := context.Background()
-	tbtcChain := local.NewTBTCLocalChain()
-	tbtc := newTBTC(tbtcChain, newMockKeepsRegistry(tbtcChain))
-=======
-	ctx, cancelCtx := context.WithCancel(context.Background())
-	defer cancelCtx()
-
-	tbtcChain := local.NewTBTCLocalChain(ctx)
-	tbtc := newTBTC(tbtcChain)
->>>>>>> 8cb25fdf
+	ctx, cancelCtx := context.WithCancel(context.Background())
+	defer cancelCtx()
+
+	tbtcChain := local.NewTBTCLocalChain(ctx)
+	tbtc := newTBTC(tbtcChain, newMockKeepsRegistry(tbtcChain))
 
 	err := tbtc.monitorProvideRedemptionSignature(
 		ctx,
@@ -526,17 +480,11 @@
 func TestProvideRedemptionSignature_StopEventOccurred_DepositGotRedemptionSignature(
 	t *testing.T,
 ) {
-<<<<<<< HEAD
-	ctx := context.Background()
-	tbtcChain := local.NewTBTCLocalChain()
-	tbtc := newTBTC(tbtcChain, newMockKeepsRegistry(tbtcChain))
-=======
-	ctx, cancelCtx := context.WithCancel(context.Background())
-	defer cancelCtx()
-
-	tbtcChain := local.NewTBTCLocalChain(ctx)
-	tbtc := newTBTC(tbtcChain)
->>>>>>> 8cb25fdf
+	ctx, cancelCtx := context.WithCancel(context.Background())
+	defer cancelCtx()
+
+	tbtcChain := local.NewTBTCLocalChain(ctx)
+	tbtc := newTBTC(tbtcChain, newMockKeepsRegistry(tbtcChain))
 
 	err := tbtc.monitorProvideRedemptionSignature(
 		ctx,
@@ -621,17 +569,11 @@
 func TestProvideRedemptionSignature_StopEventOccurred_DepositRedeemed(
 	t *testing.T,
 ) {
-<<<<<<< HEAD
-	ctx := context.Background()
-	tbtcChain := local.NewTBTCLocalChain()
-	tbtc := newTBTC(tbtcChain, newMockKeepsRegistry(tbtcChain))
-=======
-	ctx, cancelCtx := context.WithCancel(context.Background())
-	defer cancelCtx()
-
-	tbtcChain := local.NewTBTCLocalChain(ctx)
-	tbtc := newTBTC(tbtcChain)
->>>>>>> 8cb25fdf
+	ctx, cancelCtx := context.WithCancel(context.Background())
+	defer cancelCtx()
+
+	tbtcChain := local.NewTBTCLocalChain(ctx)
+	tbtc := newTBTC(tbtcChain, newMockKeepsRegistry(tbtcChain))
 
 	err := tbtc.monitorProvideRedemptionSignature(
 		ctx,
@@ -707,17 +649,11 @@
 }
 
 func TestProvideRedemptionSignature_KeepClosedEventOccurred(t *testing.T) {
-<<<<<<< HEAD
-	ctx := context.Background()
-	tbtcChain := local.NewTBTCLocalChain()
-	tbtc := newTBTC(tbtcChain, newMockKeepsRegistry(tbtcChain))
-=======
-	ctx, cancelCtx := context.WithCancel(context.Background())
-	defer cancelCtx()
-
-	tbtcChain := local.NewTBTCLocalChain(ctx)
-	tbtc := newTBTC(tbtcChain)
->>>>>>> 8cb25fdf
+	ctx, cancelCtx := context.WithCancel(context.Background())
+	defer cancelCtx()
+
+	tbtcChain := local.NewTBTCLocalChain(ctx)
+	tbtc := newTBTC(tbtcChain, newMockKeepsRegistry(tbtcChain))
 
 	err := tbtc.monitorProvideRedemptionSignature(
 		ctx,
@@ -790,17 +726,11 @@
 }
 
 func TestProvideRedemptionSignature_KeepTerminatedEventOccurred(t *testing.T) {
-<<<<<<< HEAD
-	ctx := context.Background()
-	tbtcChain := local.NewTBTCLocalChain()
-	tbtc := newTBTC(tbtcChain, newMockKeepsRegistry(tbtcChain))
-=======
-	ctx, cancelCtx := context.WithCancel(context.Background())
-	defer cancelCtx()
-
-	tbtcChain := local.NewTBTCLocalChain(ctx)
-	tbtc := newTBTC(tbtcChain)
->>>>>>> 8cb25fdf
+	ctx, cancelCtx := context.WithCancel(context.Background())
+	defer cancelCtx()
+
+	tbtcChain := local.NewTBTCLocalChain(ctx)
+	tbtc := newTBTC(tbtcChain, newMockKeepsRegistry(tbtcChain))
 
 	err := tbtc.monitorProvideRedemptionSignature(
 		ctx,
@@ -873,17 +803,11 @@
 }
 
 func TestProvideRedemptionSignature_ActionFailed(t *testing.T) {
-<<<<<<< HEAD
-	ctx := context.Background()
-	tbtcChain := local.NewTBTCLocalChain()
-	tbtc := newTBTC(tbtcChain, newMockKeepsRegistry(tbtcChain))
-=======
-	ctx, cancelCtx := context.WithCancel(context.Background())
-	defer cancelCtx()
-
-	tbtcChain := local.NewTBTCLocalChain(ctx)
-	tbtc := newTBTC(tbtcChain)
->>>>>>> 8cb25fdf
+	ctx, cancelCtx := context.WithCancel(context.Background())
+	defer cancelCtx()
+
+	tbtcChain := local.NewTBTCLocalChain(ctx)
+	tbtc := newTBTC(tbtcChain, newMockKeepsRegistry(tbtcChain))
 
 	err := tbtc.monitorProvideRedemptionSignature(
 		ctx,
@@ -937,15 +861,10 @@
 	t *testing.T,
 ) {
 	ctx, cancelCtx := context.WithCancel(context.Background())
-<<<<<<< HEAD
-	tbtcChain := local.NewTBTCLocalChain()
-	tbtc := newTBTC(tbtcChain, newMockKeepsRegistry(tbtcChain))
-=======
-	defer cancelCtx()
-
-	tbtcChain := local.NewTBTCLocalChain(ctx)
-	tbtc := newTBTC(tbtcChain)
->>>>>>> 8cb25fdf
+	defer cancelCtx()
+
+	tbtcChain := local.NewTBTCLocalChain(ctx)
+	tbtc := newTBTC(tbtcChain, newMockKeepsRegistry(tbtcChain))
 
 	err := tbtc.monitorProvideRedemptionSignature(
 		ctx,
@@ -994,15 +913,10 @@
 	t *testing.T,
 ) {
 	ctx, cancelCtx := context.WithCancel(context.Background())
-<<<<<<< HEAD
-	tbtcChain := local.NewTBTCLocalChain()
-	tbtc := newTBTC(tbtcChain, newMockKeepsRegistry(tbtcChain))
-=======
-	defer cancelCtx()
-
-	tbtcChain := local.NewTBTCLocalChain(ctx)
-	tbtc := newTBTC(tbtcChain)
->>>>>>> 8cb25fdf
+	defer cancelCtx()
+
+	tbtcChain := local.NewTBTCLocalChain(ctx)
+	tbtc := newTBTC(tbtcChain, newMockKeepsRegistry(tbtcChain))
 
 	err := tbtc.monitorProvideRedemptionSignature(
 		ctx,
@@ -1053,17 +967,11 @@
 }
 
 func TestProvideRedemptionProof_TimeoutElapsed(t *testing.T) {
-<<<<<<< HEAD
-	ctx := context.Background()
-	tbtcChain := local.NewTBTCLocalChain()
-	tbtc := newTBTC(tbtcChain, newMockKeepsRegistry(tbtcChain))
-=======
-	ctx, cancelCtx := context.WithCancel(context.Background())
-	defer cancelCtx()
-
-	tbtcChain := local.NewTBTCLocalChain(ctx)
-	tbtc := newTBTC(tbtcChain)
->>>>>>> 8cb25fdf
+	ctx, cancelCtx := context.WithCancel(context.Background())
+	defer cancelCtx()
+
+	tbtcChain := local.NewTBTCLocalChain(ctx)
+	tbtc := newTBTC(tbtcChain, newMockKeepsRegistry(tbtcChain))
 
 	err := tbtc.monitorProvideRedemptionProof(
 		ctx,
@@ -1151,17 +1059,11 @@
 func TestProvideRedemptionProof_StopEventOccurred_DepositRedemptionRequested(
 	t *testing.T,
 ) {
-<<<<<<< HEAD
-	ctx := context.Background()
-	tbtcChain := local.NewTBTCLocalChain()
-	tbtc := newTBTC(tbtcChain, newMockKeepsRegistry(tbtcChain))
-=======
-	ctx, cancelCtx := context.WithCancel(context.Background())
-	defer cancelCtx()
-
-	tbtcChain := local.NewTBTCLocalChain(ctx)
-	tbtc := newTBTC(tbtcChain)
->>>>>>> 8cb25fdf
+	ctx, cancelCtx := context.WithCancel(context.Background())
+	defer cancelCtx()
+
+	tbtcChain := local.NewTBTCLocalChain(ctx)
+	tbtc := newTBTC(tbtcChain, newMockKeepsRegistry(tbtcChain))
 
 	err := tbtc.monitorProvideRedemptionProof(
 		ctx,
@@ -1263,17 +1165,11 @@
 func TestProvideRedemptionProof_StopEventOccurred_DepositRedeemed(
 	t *testing.T,
 ) {
-<<<<<<< HEAD
-	ctx := context.Background()
-	tbtcChain := local.NewTBTCLocalChain()
-	tbtc := newTBTC(tbtcChain, newMockKeepsRegistry(tbtcChain))
-=======
-	ctx, cancelCtx := context.WithCancel(context.Background())
-	defer cancelCtx()
-
-	tbtcChain := local.NewTBTCLocalChain(ctx)
-	tbtc := newTBTC(tbtcChain)
->>>>>>> 8cb25fdf
+	ctx, cancelCtx := context.WithCancel(context.Background())
+	defer cancelCtx()
+
+	tbtcChain := local.NewTBTCLocalChain(ctx)
+	tbtc := newTBTC(tbtcChain, newMockKeepsRegistry(tbtcChain))
 
 	err := tbtc.monitorProvideRedemptionProof(
 		ctx,
@@ -1358,17 +1254,11 @@
 }
 
 func TestProvideRedemptionProof_KeepClosedEventOccurred(t *testing.T) {
-<<<<<<< HEAD
-	ctx := context.Background()
-	tbtcChain := local.NewTBTCLocalChain()
-	tbtc := newTBTC(tbtcChain, newMockKeepsRegistry(tbtcChain))
-=======
-	ctx, cancelCtx := context.WithCancel(context.Background())
-	defer cancelCtx()
-
-	tbtcChain := local.NewTBTCLocalChain(ctx)
-	tbtc := newTBTC(tbtcChain)
->>>>>>> 8cb25fdf
+	ctx, cancelCtx := context.WithCancel(context.Background())
+	defer cancelCtx()
+
+	tbtcChain := local.NewTBTCLocalChain(ctx)
+	tbtc := newTBTC(tbtcChain, newMockKeepsRegistry(tbtcChain))
 
 	err := tbtc.monitorProvideRedemptionProof(
 		ctx,
@@ -1458,17 +1348,11 @@
 }
 
 func TestProvideRedemptionProof_KeepTerminatedEventOccurred(t *testing.T) {
-<<<<<<< HEAD
-	ctx := context.Background()
-	tbtcChain := local.NewTBTCLocalChain()
-	tbtc := newTBTC(tbtcChain, newMockKeepsRegistry(tbtcChain))
-=======
-	ctx, cancelCtx := context.WithCancel(context.Background())
-	defer cancelCtx()
-
-	tbtcChain := local.NewTBTCLocalChain(ctx)
-	tbtc := newTBTC(tbtcChain)
->>>>>>> 8cb25fdf
+	ctx, cancelCtx := context.WithCancel(context.Background())
+	defer cancelCtx()
+
+	tbtcChain := local.NewTBTCLocalChain(ctx)
+	tbtc := newTBTC(tbtcChain, newMockKeepsRegistry(tbtcChain))
 
 	err := tbtc.monitorProvideRedemptionProof(
 		ctx,
@@ -1558,17 +1442,11 @@
 }
 
 func TestProvideRedemptionProof_ActionFailed(t *testing.T) {
-<<<<<<< HEAD
-	ctx := context.Background()
-	tbtcChain := local.NewTBTCLocalChain()
-	tbtc := newTBTC(tbtcChain, newMockKeepsRegistry(tbtcChain))
-=======
-	ctx, cancelCtx := context.WithCancel(context.Background())
-	defer cancelCtx()
-
-	tbtcChain := local.NewTBTCLocalChain(ctx)
-	tbtc := newTBTC(tbtcChain)
->>>>>>> 8cb25fdf
+	ctx, cancelCtx := context.WithCancel(context.Background())
+	defer cancelCtx()
+
+	tbtcChain := local.NewTBTCLocalChain(ctx)
+	tbtc := newTBTC(tbtcChain, newMockKeepsRegistry(tbtcChain))
 
 	err := tbtc.monitorProvideRedemptionProof(
 		ctx,
@@ -1631,15 +1509,10 @@
 	t *testing.T,
 ) {
 	ctx, cancelCtx := context.WithCancel(context.Background())
-<<<<<<< HEAD
-	tbtcChain := local.NewTBTCLocalChain()
-	tbtc := newTBTC(tbtcChain, newMockKeepsRegistry(tbtcChain))
-=======
-	defer cancelCtx()
-
-	tbtcChain := local.NewTBTCLocalChain(ctx)
-	tbtc := newTBTC(tbtcChain)
->>>>>>> 8cb25fdf
+	defer cancelCtx()
+
+	tbtcChain := local.NewTBTCLocalChain(ctx)
+	tbtc := newTBTC(tbtcChain, newMockKeepsRegistry(tbtcChain))
 
 	err := tbtc.monitorProvideRedemptionProof(
 		ctx,
@@ -1702,15 +1575,10 @@
 	t *testing.T,
 ) {
 	ctx, cancelCtx := context.WithCancel(context.Background())
-<<<<<<< HEAD
-	tbtcChain := local.NewTBTCLocalChain()
-	tbtc := newTBTC(tbtcChain, newMockKeepsRegistry(tbtcChain))
-=======
-	defer cancelCtx()
-
-	tbtcChain := local.NewTBTCLocalChain(ctx)
-	tbtc := newTBTC(tbtcChain)
->>>>>>> 8cb25fdf
+	defer cancelCtx()
+
+	tbtcChain := local.NewTBTCLocalChain(ctx)
+	tbtc := newTBTC(tbtcChain, newMockKeepsRegistry(tbtcChain))
 
 	err := tbtc.monitorProvideRedemptionProof(
 		ctx,
