package recovery

import (
	"bytes"
	"context"
	cecdsa "crypto/ecdsa"
	"encoding/binary"
	"encoding/hex"
	"fmt"
	"strings"

	"github.com/ipfs/go-log"

	"github.com/btcsuite/btcd/btcec"
	"github.com/btcsuite/btcd/chaincfg"
	"github.com/btcsuite/btcd/chaincfg/chainhash"
	"github.com/btcsuite/btcd/mempool"
	"github.com/btcsuite/btcd/txscript"
	"github.com/btcsuite/btcd/wire"
	"github.com/btcsuite/btcutil"
	"github.com/keep-network/keep-core/pkg/net"
	"github.com/keep-network/keep-ecdsa/pkg/chain"
	"github.com/keep-network/keep-ecdsa/pkg/ecdsa"
	"github.com/keep-network/keep-ecdsa/pkg/ecdsa/tss"
)

var logger = log.Logger("keep-tbtc-recovery")

// publicKeyToP2WPKHScriptCode converts a public key to a Bitcoin p2wpkh
// witness scriptCode that can spend an output sent to that public key's
// corresponding address.
//
// [BIP143]: https://github.com/bitcoin/bips/blob/master/bip-0143.mediawiki
func publicKeyToP2WPKHScriptCode(
	publicKey *cecdsa.PublicKey,
	chainParams *chaincfg.Params,
) ([]byte, error) {
	// ecdsa.PublicKey and btcec.PublicKey are both method attachments to
	// Go's crypto/ecdsa.PublicKey, so we can cast.
	publicKeyBytes := (*btcec.PublicKey)(publicKey).SerializeCompressed()
	// Note that the scriptCode for a p2wpkh address is the equivalent of the
	// p2pkh scriptPubKey.
	pubKeyAddress, err := btcutil.NewAddressPubKey(publicKeyBytes, chainParams)
	if err != nil {
		return nil, fmt.Errorf(
			"error deriving p2wpkh scriptCode from public key: [%s]",
			err,
		)
	}
	pkhAddress := pubKeyAddress.AddressPubKeyHash()

	script, err := txscript.PayToAddrScript(pkhAddress)
	if err != nil {
		return nil, fmt.Errorf(
			"error deriving p2wpkh scriptCode from public key: [%s]",
			err,
		)
	}
	if len(script) != 25 {
		return nil, fmt.Errorf(
			"error deriving p2wpkh scriptCode from public key: [unexpected scriptCode length: %v]",
			len(script),
		)
	}

	return script, nil
}

// constructUnsignedTransaction produces an unsigned transaction
func constructUnsignedTransaction(
	previousTransactionHashHex string,
	previousOutputIndex uint32,
	previousOutputValue int64,
	feePerVbyte int64,
	recipientAddresses []string,
	chainParams *chaincfg.Params,
) (*wire.MsgTx, error) {
	// If the previous output transaction hash is passed as a []byte, can use
	// chainhash.NewHash.
	previousOutputTransactionHash, err := chainhash.NewHashFromStr(
		previousTransactionHashHex,
	)
	if err != nil {
		return nil, fmt.Errorf(
			"error decoding outpoint transaction hash: [%s]",
			previousOutputTransactionHash,
		)
	}

	// The witness signature field is the DER signature followed by the hash type.
	// We write a dummy signature with 73 0 bytes. DER signatures vary in encoding
	// between 71, 72, and 73 bytes, so we choose the longest for fee purposes.
	// We then add one more dummy byte for the SigHashType for a total of 74 bytes.
	dummySignatureForWitness := bytes.Repeat([]byte{0}, 74)

	// The compressed public key requires 33 bytes.
	dummyCompressedPublicKeyForWitness := bytes.Repeat([]byte{0}, 33)

	tx := wire.NewMsgTx(wire.TxVersion)
	txIn := wire.NewTxIn(
		wire.NewOutPoint(previousOutputTransactionHash, previousOutputIndex),
		[]byte{}, // scriptSig is empty here
		[][]byte{
			dummySignatureForWitness,
			dummyCompressedPublicKeyForWitness,
		},
	)
	txIn.Sequence = 0
	tx.AddTxIn(txIn)

	for _, recipientAddress := range recipientAddresses {
		address, err := btcutil.DecodeAddress(recipientAddress, chainParams)
		if err != nil {
			return nil, fmt.Errorf(
				"error decoding recipient address [%s]: [%s]",
				recipientAddress,
				err,
			)
		}
		outputScript, err := txscript.PayToAddrScript(address)
		if err != nil {
			return nil, fmt.Errorf(
				"error constructing script from recipient address [%s]: [%s]",
				recipientAddress,
				err,
			)
		}

		tx.AddTxOut(wire.NewTxOut(
			int64(0), // value is filled in after fee is computed below
			outputScript,
		))
	}

	// Compute weight and vsize per [BIP141], except vsize is truncated
	// instead of rounded up, then compute the final fee and set the
	// per-recipient value. Could result in a fractionally low fee.
	vsize := mempool.GetTxVirtualSize(btcutil.NewTx(tx))
	fee := feePerVbyte * int64(vsize)
	perRecipientValue := (previousOutputValue - fee) / int64(len(recipientAddresses))
	for _, txOut := range tx.TxOut {
		txOut.Value = perRecipientValue
	}

	return tx, nil
}

// serializeBtcTransaction encodes a transaction to a hex string.
func serializeBtcTransaction(transaction *wire.MsgTx) string {
	// BtcEncode writes bytes, we wrap it in an hex encoder wrapped
	// around a strings. Builder to get a hex string.
	transactionHexBuilder := &strings.Builder{}
	transactionWriter := hex.NewEncoder(transactionHexBuilder)
	// We use BtcEncode instead of Serialize here since we're preparing for the
	// transaction to be sent out of our network or executed on the bitcoin
	// blockchain, rather than persisting the information. For more information,
	// check out the btcsuite/btcd/wire/msgtx.go documentation.
	transaction.BtcEncode(
		transactionWriter,
		wire.ProtocolVersion,
		wire.WitnessEncoding,
	)

	return transactionHexBuilder.String()
}

// buildSignedTransactionHexString generates the final transaction hex string
// that can then be submitted to the chain
func buildSignedTransactionHexString(
	unsignedTransaction *wire.MsgTx,
	signature *ecdsa.Signature,
	publicKey *cecdsa.PublicKey,
) (string, error) {
	// For safety's sake, work on a deep copy, as mutations follow.
	signedTransaction := unsignedTransaction.Copy()

	btcSignature := &btcec.Signature{R: signature.R, S: signature.S}

	// The witness is for the first input, since this is known to be a
	// single-input transaction.
	signedTransaction.TxIn[0].Witness = wire.TxWitness{
		// The witness signature field is the DER signature followed by the hash type.
		append(btcSignature.Serialize(), byte(txscript.SigHashAll)),
		// The second part of the witness is the compressed public key.
		(*btcec.PublicKey)(publicKey).SerializeCompressed(),
	}

<<<<<<< HEAD
	return serializeBtcTransaction(signedTransaction), nil
=======
	// BtcEncode writes bytes, we wrap it in an hex encoder wrapped
	// around a strings. Builder to get a hex string.
	transactionHexBuilder := &strings.Builder{}
	transactionWriter := hex.NewEncoder(transactionHexBuilder)
	// We use BtcEncode instead of Serialize here since we're preparing for the
	// transaction to be sent out of our network or executed on the bitcoin
	// blockchain, rather than persisting the information. For more information,
	// check out the btcsuite/btcd/wire/msgtx.go documentation.
	err := signedTransaction.BtcEncode(
		transactionWriter,
		wire.ProtocolVersion,
		wire.WitnessEncoding,
	)
	if err != nil {
		return "", fmt.Errorf("failed to encode signed transaction: [%w]", err)
	}

	return transactionHexBuilder.String(), nil
>>>>>>> 2f38521a
}

// BuildBitcoinTransaction generates a signed transaction hex string that can
// recover an underlying bitcoin deposit that has been liquidated.
func BuildBitcoinTransaction(
	ctx context.Context,
	networkProvider net.Provider,
	hostChain chain.Handle,
	tbtcHandle chain.TBTCHandle,
	keep chain.BondedECDSAKeepHandle,
	signer *tss.ThresholdSigner,
	chainParams *chaincfg.Params,
	retrievalAddresses []string,
	maxFeePerVByte int32,
) (string, error) {
	scriptCodeBytes, err := publicKeyToP2WPKHScriptCode(signer.PublicKey(), chainParams)
	if err != nil {
		logger.Errorf(
			"failed to retrieve the script code for keep [%s]: [%v]",
			keep.ID(),
			err,
		)
		return "", err
	}
	depositAddress, err := keep.GetOwner()
	if err != nil {
		logger.Errorf(
			"failed to retrieve the owner for keep [%s]: [%v]",
			keep.ID(),
			err,
		)
		return "", err
	}

	fundingInfo, err := tbtcHandle.FundingInfo(depositAddress.String())
	if err != nil {
		logger.Errorf(
			"failed to retrieve the funding info of deposit [%s] for keep [%s]: [%v]",
			depositAddress,
			keep.ID(),
			err,
		)
		return "", err
	}

	previousOutputValue := int64(binary.LittleEndian.Uint32(fundingInfo.UtxoValueBytes[:]))

	unsignedTransaction, err := constructUnsignedTransaction(
		fundingInfo.TransactionHash,
		fundingInfo.OutputIndex,
		previousOutputValue,
		int64(maxFeePerVByte),
		retrievalAddresses,
		chainParams,
	)
	if err != nil {
		logger.Errorf(
			"failed to construct the unsigned transaction for keep [%s]: [%v]",
			keep.ID(),
			err,
		)
		return "", err
	}

	logger.Debugf(
		"constructed unsigned liquidation recovery transcation for keep [%s]: [%s]",
		keep.ID(),
		serializeBtcTransaction(unsignedTransaction),
	)

	sighashBytes, err := txscript.CalcWitnessSigHash(
		scriptCodeBytes,
		txscript.NewTxSigHashes(unsignedTransaction),
		txscript.SigHashAll,
		unsignedTransaction,
		0,
		previousOutputValue,
	)
	if err != nil {
		logger.Errorf(
			"failed to calculate the sighash bytes for keep [%s]: [%v]",
			keep.ID(),
			err,
		)
		return "", err
	}

	logger.Debugf(
		"calculated liquidation recovery transcation sighash for keep [%s]: [%x]",
		keep.ID(),
		sighashBytes,
	)

	signature, err := signer.CalculateSignature(
		ctx,
		sighashBytes,
		networkProvider,
		hostChain.Signing().PublicKeyToAddress,
	)
	if err != nil {
		logger.Errorf(
			"failed to calculate signature for keep [%s]: [%v]",
			keep.ID(),
			err,
		)
		return "", err
	}

	logger.Debugf(
		"calculated liquidation recovery transcation signature for keep [%s]: [%v]",
		keep.ID(),
		signature,
	)

	return buildSignedTransactionHexString(
		unsignedTransaction,
		signature,
		signer.PublicKey(),
	)
}<|MERGE_RESOLUTION|>--- conflicted
+++ resolved
@@ -146,7 +146,7 @@
 }
 
 // serializeBtcTransaction encodes a transaction to a hex string.
-func serializeBtcTransaction(transaction *wire.MsgTx) string {
+func serializeBtcTransaction(transaction *wire.MsgTx) (string, error) {
 	// BtcEncode writes bytes, we wrap it in an hex encoder wrapped
 	// around a strings. Builder to get a hex string.
 	transactionHexBuilder := &strings.Builder{}
@@ -155,13 +155,16 @@
 	// transaction to be sent out of our network or executed on the bitcoin
 	// blockchain, rather than persisting the information. For more information,
 	// check out the btcsuite/btcd/wire/msgtx.go documentation.
-	transaction.BtcEncode(
+	err := transaction.BtcEncode(
 		transactionWriter,
 		wire.ProtocolVersion,
 		wire.WitnessEncoding,
 	)
-
-	return transactionHexBuilder.String()
+	if err != nil {
+		return "", fmt.Errorf("failed to encode signed transaction: [%w]", err)
+	}
+
+	return transactionHexBuilder.String(), nil
 }
 
 // buildSignedTransactionHexString generates the final transaction hex string
@@ -185,28 +188,7 @@
 		(*btcec.PublicKey)(publicKey).SerializeCompressed(),
 	}
 
-<<<<<<< HEAD
-	return serializeBtcTransaction(signedTransaction), nil
-=======
-	// BtcEncode writes bytes, we wrap it in an hex encoder wrapped
-	// around a strings. Builder to get a hex string.
-	transactionHexBuilder := &strings.Builder{}
-	transactionWriter := hex.NewEncoder(transactionHexBuilder)
-	// We use BtcEncode instead of Serialize here since we're preparing for the
-	// transaction to be sent out of our network or executed on the bitcoin
-	// blockchain, rather than persisting the information. For more information,
-	// check out the btcsuite/btcd/wire/msgtx.go documentation.
-	err := signedTransaction.BtcEncode(
-		transactionWriter,
-		wire.ProtocolVersion,
-		wire.WitnessEncoding,
-	)
-	if err != nil {
-		return "", fmt.Errorf("failed to encode signed transaction: [%w]", err)
-	}
-
-	return transactionHexBuilder.String(), nil
->>>>>>> 2f38521a
+	return serializeBtcTransaction(signedTransaction)
 }
 
 // BuildBitcoinTransaction generates a signed transaction hex string that can
@@ -272,9 +254,9 @@
 	}
 
 	logger.Debugf(
-		"constructed unsigned liquidation recovery transcation for keep [%s]: [%s]",
+		"constructed unsigned liquidation recovery transcation for keep [%s]: [%+v]",
 		keep.ID(),
-		serializeBtcTransaction(unsignedTransaction),
+		unsignedTransaction,
 	)
 
 	sighashBytes, err := txscript.CalcWitnessSigHash(
