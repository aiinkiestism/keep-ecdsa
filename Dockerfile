--- conflicted
+++ resolved
@@ -55,18 +55,11 @@
 # Build the application.
 COPY ./ $APP_DIR/
 
-<<<<<<< HEAD
-RUN GOOS=linux go build -ldflags "-X main.version=$VERSION -X main.revision=$REVISION" -a -o $APP_NAME ./ && \
-=======
-# Configure private repositories for Go dependencies
-ARG GOPRIVATE
-
 # Client Versioning.
 ARG VERSION
 ARG REVISION
 
-RUN GOOS=linux GOPRIVATE=$GOPRIVATE go build -ldflags "-X main.version=$VERSION -X main.revision=$REVISION" -a -o $APP_NAME ./ && \
->>>>>>> e88780ad
+RUN GOOS=linux go build -ldflags "-X main.version=$VERSION -X main.revision=$REVISION" -a -o $APP_NAME ./ && \
 	mv $APP_NAME $BIN_PATH
 
 # Configure runtime container.
