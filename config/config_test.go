--- conflicted
+++ resolved
@@ -82,7 +82,6 @@
 			readValueFunc: func(c *Config) interface{} { return c.TSS.GetPreParamsTargetPoolSize() },
 			expectedValue: 36,
 		},
-<<<<<<< HEAD
 		"Extensions.TBTC.TBTCSystem": {
 			readValueFunc: func(c *Config) interface{} { return c.Extensions.TBTC.TBTCSystem },
 			expectedValue: "0xa4888eDD97A5a3A739B4E0807C71817c8a418273",
@@ -95,8 +94,6 @@
 			readValueFunc: func(c *Config) interface{} { return c.Extensions.TBTC.BTCRefunds.MaxFeePerVByte },
 			expectedValue: int32(73),
 		},
-=======
->>>>>>> d6bedeaa
 	}
 
 	for testName, test := range configReadTests {
