--- conflicted
+++ resolved
@@ -142,12 +142,6 @@
 		chainHandle,
 		networkProvider,
 		persistence,
-<<<<<<< HEAD
-		config.Extensions.TBTC.BTCRefunds.BeneficiaryAddress,
-		config.Extensions.TBTC.BTCRefunds.MaxFeePerVByte,
-=======
-		sanctionedApplications,
->>>>>>> 27da7a78
 		&config.Client,
 		&config.Extensions.TBTC.BTCRefunds,
 		&config.TSS,
