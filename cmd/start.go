--- conflicted
+++ resolved
@@ -142,12 +142,8 @@
 		chainHandle,
 		networkProvider,
 		persistence,
-<<<<<<< HEAD
-		sanctionedApplications,
 		config.Extensions.TBTC.BTCRefunds.BeneficiaryAddress,
 		config.Extensions.TBTC.BTCRefunds.MaxFeePerVByte,
-=======
->>>>>>> d6bedeaa
 		&config.Client,
 		&config.TSS,
 	)
