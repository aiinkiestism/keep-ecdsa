--- conflicted
+++ resolved
@@ -30,24 +30,6 @@
     outputs:
       path-filter: ${{ steps.filter.outputs.path-filter }}
     steps:
-<<<<<<< HEAD
-      - name: Show workflow metadata
-        if: github.event_name == 'workflow_dispatch'
-        run: |
-            echo "Workflow dispatched on branch: ${{ github.ref }}"
-            echo "environment = ${{ github.event.inputs.environment }}"
-            echo "upstream_builds = ${{ github.event.inputs.upstream_builds }}"
-            echo "upstream_ref = ${{ github.event.inputs.upstream_ref }}"
-            echo "sha = ${{ github.sha }}"
-
-      - name: Show workflow metadata
-        if: github.event_name != 'workflow_dispatch'
-        run: |
-            echo "ref = ${{ github.ref }}"
-            echo "sha = ${{ github.sha }}"
-
-=======
->>>>>>> 7b4990b4
       - uses: actions/checkout@v2
         if: github.event_name == 'pull_request' 
         
