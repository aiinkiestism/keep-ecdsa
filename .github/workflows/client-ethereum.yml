--- conflicted
+++ resolved
@@ -144,7 +144,6 @@
         with:
           args: |
             -exclude-dir=pkg/chain/gen
-<<<<<<< HEAD
             ./...
 
   client-lint:
@@ -157,7 +156,4 @@
       - uses: actions/checkout@v2
 
       - name: Lint Go
-        uses: keep-network/golint-action@v1.0.2        
-=======
-            ./...
->>>>>>> 61bb16ea
+        uses: keep-network/golint-action@v1.0.2        