--- conflicted
+++ resolved
@@ -30,7 +30,6 @@
     outputs:
       path-filter: ${{ steps.filter.outputs.path-filter }}
     steps:
-<<<<<<< HEAD
       - name: Show workflow metadata
         if: github.event_name == 'workflow_dispatch'
         run: |
@@ -55,17 +54,6 @@
           filters: |
             path-filter:
               - './!((docs|infrastructure|scripts|staker-rewards)/**)'
-=======
-    - uses: actions/checkout@v2
-      if: github.event_name == 'pull_request' 
-    - uses: dorny/paths-filter@v2
-      if: github.event_name == 'pull_request' 
-      id: filter
-      with:
-        filters: |
-          path-filter:
-            - './!((docs|infrastructure|scripts|staker-rewards)/**)'
->>>>>>> 5c98d2e0
 
   client-build-test-publish:
     needs: client-detect-changes
@@ -115,14 +103,9 @@
 
       - name: Login to Google Container Registry
         if: |
-<<<<<<< HEAD
           (github.ref == 'refs/heads/master'
             && github.event_name == 'push')
             || github.event_name == 'workflow_dispatch'
-=======
-          github.ref == 'refs/heads/master'
-            && github.event_name != 'pull_request'
->>>>>>> 5c98d2e0
         uses: docker/login-action@v1
         with:
           registry: ${{ env.GCR_REGISTRY_URL }}
@@ -132,12 +115,7 @@
       - name: Build and publish Docker Runtime Image
         uses: docker/build-push-action@v2
         env:
-<<<<<<< HEAD
           IMAGE_NAME: 'keep-ecdsa-ethereum-wip' # TODO: remove '-wip' 
-          GOOGLE_PROJECT_ID: ${{ secrets.KEEP_TEST_GOOGLE_PROJECT_ID }}
-=======
-          IMAGE_NAME: 'keep-ecdsa'
->>>>>>> 5c98d2e0
         with:
           # GCR image should be named according to following convention:
           # HOSTNAME/PROJECT-ID/IMAGE:TAG
@@ -148,7 +126,6 @@
             REVISION=${{ github.sha }}
           # VERSION= ? TODO: Configure version, sample: 1.7.6
           push: |
-<<<<<<< HEAD
             ${{ (github.ref == 'refs/heads/master'
               && github.event_name == 'push')
               || github.event_name == 'workflow_dispatch' }}
@@ -176,8 +153,4 @@
         with:
           args: |
             -exclude-dir=pkg/chain/gen
-            ./...
-=======
-            ${{ github.ref == 'refs/heads/master'
-              && github.event_name != 'pull_request' }}
->>>>>>> 5c98d2e0
+            ./...