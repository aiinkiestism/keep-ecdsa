--- conflicted
+++ resolved
@@ -108,7 +108,6 @@
           build-args: |
             REVISION=${{ github.sha }}
           # VERSION= ? TODO: Configure version, sample: 1.7.6
-<<<<<<< HEAD
           push: ${{ github.event_name == 'workflow_dispatch' }}
 
       - name: Notify CI about completion of the workflow
@@ -124,20 +123,24 @@
           ref: ${{ github.event.inputs.ref }}
           version: ${{ github.sha }} # TODO: replace with version once versioning ready
 
-  client-scan:
-=======
-          push: |
-            ${{ github.ref == 'refs/heads/master'
-              && github.event_name != 'pull_request' }}
-
   client-lint:
->>>>>>> 9c18dc67
     needs: client-detect-changes
     if: |
       github.event_name == 'push'
         || needs.client-detect-changes.outputs.path-filter == 'true'
     runs-on: ubuntu-latest
-<<<<<<< HEAD
+    steps:
+      - uses: actions/checkout@v2
+
+      - name: Lint Go
+        uses: keep-network/golint-action@v1.0.2  
+
+  client-scan:
+    needs: client-detect-changes
+    if: |
+      github.event_name == 'push'
+        || needs.client-detect-changes.outputs.path-filter == 'true'
+    runs-on: ubuntu-latest
     env:
       GO111MODULE: on
     steps:
@@ -146,11 +149,4 @@
         with:
           args: |
             -exclude-dir=pkg/chain/gen
-            ./...
-=======
-    steps:
-      - uses: actions/checkout@v2
-
-      - name: Lint Go
-        uses: keep-network/golint-action@v1.0.2  
->>>>>>> 9c18dc67
+            ./...