name: Solidity

on:
  push:
    branches:
      - main
    paths:
      - "solidity/**"
  pull_request:
  workflow_dispatch:
    inputs:
      environment:
        description: "Environment for workflow execution"
        required: false
        default: "dev"
      upstream_builds:
        description: "Upstream builds"
        required: false
      upstream_ref:
        description: "Git reference to checkout (e.g. branch name)"
        required: false
        default: "main"

jobs:
  contracts-detect-changes:
    runs-on: ubuntu-latest
    outputs:
      path-filter: ${{ steps.filter.outputs.path-filter }}
    steps:
      - uses: actions/checkout@v2
        if: github.event_name == 'pull_request'

      - uses: dorny/paths-filter@v2
        if: github.event_name == 'pull_request'
        id: filter
        with:
          filters: |
            path-filter:
              - './solidity/**'

  contracts-build-and-test:
    needs: contracts-detect-changes
    if: |
      github.event_name != 'pull_request'
        || needs.contracts-detect-changes.outputs.path-filter == 'true'
    runs-on: ubuntu-latest
    defaults:
      run:
        working-directory: ./solidity
    steps:
      - uses: actions/checkout@v2

      - uses: actions/setup-node@v2
        with:
          node-version: "12.x"

      - name: Cache node modules
        uses: actions/cache@v2
        env:
          cache-name: cache-solidity-node-modules
        with:
          path: ~/.npm # npm cache files are stored in `~/.npm` on Linux/macOS
          key: ${{ runner.os }}-build-${{ env.cache-name }}-${{ hashFiles('**/package-lock.json') }}
          restore-keys: |
            ${{ runner.os }}-build-${{ env.cache-name }}-
            ${{ runner.os }}-build-
            ${{ runner.os }}-

      - name: Install dependencies
        run: npm ci

      - name: Build solidity contracts
        run: npm run build

      - name: Run tests
        run: npm run test

  contracts-lint:
    needs: contracts-detect-changes
    if: |
      github.event_name == 'push'
        || needs.contracts-detect-changes.outputs.path-filter == 'true'
    runs-on: ubuntu-latest
    defaults:
      run:
        working-directory: ./solidity
    steps:
      - uses: actions/checkout@v2

      - uses: actions/setup-node@v2
        with:
          node-version: "12.x"

      - name: Cache node modules
        uses: actions/cache@v2
        env:
          cache-name: cache-solidity-node-modules
        with:
          path: ~/.npm # npm cache files are stored in `~/.npm` on Linux/macOS
          key: ${{ runner.os }}-build-${{ env.cache-name }}-${{ hashFiles('**/package-lock.json') }}
          restore-keys: |
            ${{ runner.os }}-build-${{ env.cache-name }}-
            ${{ runner.os }}-build-
            ${{ runner.os }}-

      - name: Install dependencies
        run: npm ci

      - name: Lint
        run: npm run lint

  contracts-migrate-and-publish:
    needs: [contracts-build-and-test]
    if: github.event_name == 'workflow_dispatch'
    runs-on: ubuntu-latest
    defaults:
      run:
        working-directory: ./solidity
    outputs:
      version: ${{ steps.npm-version-bump.outputs.version }}
    steps:
      - uses: actions/checkout@v2

      - name: Load environment variables
        uses: keep-network/load-env-variables@v1
        with:
<<<<<<< HEAD
          environment: ${{ github.event.inputs.environment }}
=======
          # TODO: Consider passing of `environment` input instead of using
          # hardcoded value. Would require some rework in action's code or
          # in config files.
          environment: "ropsten"
>>>>>>> 9d9f4575

      - uses: actions/setup-node@v2
        with:
          node-version: "12.x"

      - name: Cache node modules
        uses: actions/cache@v2
        env:
          cache-name: cache-solidity-node-modules
        with:
          path: ~/.npm # npm cache files are stored in `~/.npm` on Linux/macOS
          key: ${{ runner.os }}-build-${{ env.cache-name }}-${{ hashFiles('**/package-lock.json') }}
          restore-keys: |
            ${{ runner.os }}-build-${{ env.cache-name }}-
            ${{ runner.os }}-build-
            ${{ runner.os }}-

      - name: Install dependencies
        run: npm ci

      - name: Get upstream packages' versions
        uses: keep-network/upstream-builds-query@v1
        id: upstream-builds-query
        with:
          upstream-builds: ${{ github.event.inputs.upstream_builds }}
          query: |
            keep-core-solidity-version = github.com/keep-network/keep-core/solidity#version

      - name: Resolve latest contracts
        run: |
          npm update @keep-network/sortition-pools
          npm install --save-exact \
            @keep-network/keep-core@${{ steps.upstream-builds-query.outputs.keep-core-solidity-version }}

      - name: Migrate contracts on Ethereum
        if: github.event.inputs.environment != 'alfajores'
        env:
          CHAIN_API_URL: ${{ secrets.KEEP_TEST_ETH_HOSTNAME }}
          CONTRACT_OWNER_ACCOUNT_PRIVATE_KEY: |
            ${{ secrets.KEEP_TEST_ETH_CONTRACT_OWNER_PRIVATE_KEY }}
        run: npx truffle migrate --reset --network $TRUFFLE_NETWORK

      - name: Migrate contracts on Celo
        if: github.event.inputs.environment == 'alfajores'
        env:
          CHAIN_API_URL: ${{ secrets.KEEP_TEST_CELO_HOSTNAME }}
          CONTRACT_OWNER_ACCOUNT_PRIVATE_KEY: |
            ${{ secrets.KEEP_TEST_CELO_CONTRACT_OWNER_PRIVATE_KEY }}
        run: npx truffle migrate --reset --network $TRUFFLE_NETWORK

      - name: Copy artifacts
        run: |
          mkdir -p artifacts
          cp -r build/contracts/* artifacts/

      - name: Bump up package version
        id: npm-version-bump
        uses: keep-network/npm-version-bump@v2
        with:
          work-dir: ./solidity
          environment: ${{ github.event.inputs.environment }}
          branch: ${{ github.ref }}
          commit: ${{ github.sha }}

      - name: Push contracts to Tenderly
        if: github.event.inputs.environment == 'ropsten'
        # TODO: once below action gets tagged replace `@main` with `@v1`
        uses: keep-network/tenderly-push-action@main
        continue-on-error: true
        with:
          working-directory: ./solidity
          tenderly-token: ${{ secrets.TENDERLY_TOKEN }}
          tenderly-project: thesis/keep-test
          eth-network-id: ${{ env.NETWORK_ID }}
          github-project-name: keep-ecdsa
          version-tag: ${{ steps.npm-version-bump.outputs.version }}

      - name: Publish to npm
        run: |
          echo //registry.npmjs.org/:_authToken=${{ secrets.NPM_TOKEN }} > .npmrc
          npm publish --access=public

      - name: Upload keep-ecdsa contracts artifacts for initcontainer build
        uses: actions/upload-artifact@v2
        with:
          name: Selected contracts
          path: |
            ./solidity/build/contracts/BondedECDSAKeepFactory.json
            ./solidity/build/contracts/KeepBonding.json

      - name: Upload keep-core contracts artifacts for initcontainer build
        uses: actions/upload-artifact@v2
        with:
          name: Selected contracts
          path: |
            ./solidity/node_modules/@keep-network/keep-core/artifacts/KeepToken.json
            ./solidity/node_modules/@keep-network/keep-core/artifacts/TokenStaking.json

  contracts-build-and-publish-initcontainer:
    needs: [contracts-migrate-and-publish]
    if: needs.contracts-migrate-and-publish.result == 'success'
    runs-on: ubuntu-latest
    steps:
      - uses: actions/checkout@v2

      - name: Load environment variables
        uses: keep-network/load-env-variables@v1
        with:
<<<<<<< HEAD
          environment: ${{ github.event.inputs.environment }}
=======
          # TODO: Consider passing of `environment` input instead of using
          # hardcoded value. Would require some rework in action's code or
          # in config files.
          environment: "ropsten"
>>>>>>> 9d9f4575

      - name: Download migrated contracts artifacts
        uses: actions/download-artifact@v2
        with:
          name: Selected contracts
          path: ./infrastructure/kube/templates/keep-ecdsa/initcontainer/provision-keep-ecdsa/

      - name: Set up Docker Buildx
        uses: docker/setup-buildx-action@v1

      - name: Cache Docker layers
        uses: actions/cache@v2
        with:
          path: /tmp/.buildx-cache
          key: ${{ runner.os }}-buildx-${{ github.sha }}
          restore-keys: |
            ${{ runner.os }}-buildx-

      - name: Login to Google Container Registry
        uses: docker/login-action@v1
        with:
          registry: ${{ env.GCR_REGISTRY_URL }}
          username: _json_key
          password: ${{ secrets.KEEP_TEST_GCR_JSON_KEY }}

      - name: Build and publish initcontainer
        uses: docker/build-push-action@v2
        env:
<<<<<<< HEAD
          IMAGE_NAME: initcontainer-provision-keep-ecdsa-${{ env.CHAIN }}
=======
          IMAGE_NAME: "initcontainer-provision-keep-ecdsa"
>>>>>>> 9d9f4575
        with:
          context: ./infrastructure/kube/templates/keep-ecdsa/initcontainer/provision-keep-ecdsa/
          # GCR image should be named according to following convention:
          # HOSTNAME/PROJECT-ID/IMAGE:TAG
          # We don't use TAG yet, will be added at later stages of work on RFC-18.
          tags: ${{ env.GCR_REGISTRY_URL }}/${{ env.GOOGLE_PROJECT_ID }}/${{ env.IMAGE_NAME }}
          labels: |
            revision=${{ github.sha }}
          push: true
          cache-from: type=local,src=/tmp/.buildx-cache
          cache-to: type=local,dest=/tmp/.buildx-cache-new

      - # Temp fix - move cache instead of copying (added below step and
        # modified value of `cache-to`).
        # https://github.com/docker/build-push-action/issues/252
        # https://github.com/moby/buildkit/issues/1896
        # Without the change some jobs were failing with `no space left on device`
        name: Move cache
        run: |
          rm -rf /tmp/.buildx-cache
          mv /tmp/.buildx-cache-new /tmp/.buildx-cache

      - name: Notify CI about completion of the workflow
        uses: keep-network/notify-workflow-completed@v1
        env:
          GITHUB_TOKEN: ${{ secrets.CI_GITHUB_TOKEN }}
        with:
          module: "github.com/keep-network/keep-ecdsa/solidity"
          url: https://github.com/${{ github.repository }}/actions/runs/${{ github.run_id }}
          environment: ${{ github.event.inputs.environment }}
          upstream_builds: ${{ github.event.inputs.upstream_builds }}
          upstream_ref: ${{ github.event.inputs.upstream_ref }}
<<<<<<< HEAD
          version: ${{ needs.contracts-migrate-and-publish.outputs.version }}
=======
          version: ${{ needs.contracts-migrate-and-publish-ethereum.outputs.version }}

  contracts-migrate-and-publish-celo:
    needs: [contracts-build-and-test]
    if: github.event_name == 'workflow_dispatch'
    environment: keep-test # line can be deleted once we'll no longer use environment protection
    runs-on: ubuntu-latest
    defaults:
      run:
        working-directory: ./solidity
    steps:
      - uses: actions/checkout@v2

      - name: Load environment variables
        uses: keep-network/load-env-variables@v1
        with:
          # TODO: Consider passing of `environment` input instead of using
          # hardcoded value. Would require some rework in action's code or
          # in config files.
          environment: "alfajores"

      - uses: actions/setup-node@v2
        with:
          node-version: "12.x"

      - name: Cache node modules
        uses: actions/cache@v2
        env:
          cache-name: cache-solidity-node-modules
        with:
          path: ~/.npm # npm cache files are stored in `~/.npm` on Linux/macOS
          key: ${{ runner.os }}-build-${{ env.cache-name }}-${{ hashFiles('**/package-lock.json') }}
          restore-keys: |
            ${{ runner.os }}-build-${{ env.cache-name }}-
            ${{ runner.os }}-build-
            ${{ runner.os }}-

      - name: Install dependencies
        run: npm ci

      # TODO: Add copy to `artifacts` dir and NPM publish steps once it's clear
      # how artifacts should be tagged. Once that's done, no longer fetch/publish
      # contracts from/to GC Bucket.

      - uses: google-github-actions/setup-gcloud@v0.2.0
        with:
          project_id: ${{ env.GOOGLE_PROJECT_ID }}
          service_account_key: ${{ secrets.KEEP_TEST_GCR_JSON_KEY }}

      - name: Fetch external contracts artifacts
        env:
          CONTRACT_DATA_BUCKET_DIR: keep-core-celo
          ETH_NETWORK_ID: ${{ env.NETWORK_ID }}
        run: ./scripts/ci-provision-external-contracts.sh

      - name: Resolve latest contracts
        run: |
          npm update \
            @keep-network/keep-core \
            @keep-network/sortition-pools

      - name: Migrate contracts
        env:
          CONTRACT_OWNER_CELO_ACCOUNT_PRIVATE_KEY: |
            ${{ secrets.KEEP_TEST_CELO_CONTRACT_OWNER_PRIVATE_KEY }}
        run: npx truffle migrate --reset --network $TRUFFLE_NETWORK

      - name: Upload contract data
        run: |
          cd build/contracts
          gsutil -m cp * gs://${{ env.CONTRACT_DATA_BUCKET }}/keep-ecdsa-celo
>>>>>>> 9d9f4575
<|MERGE_RESOLUTION|>--- conflicted
+++ resolved
@@ -124,14 +124,7 @@
       - name: Load environment variables
         uses: keep-network/load-env-variables@v1
         with:
-<<<<<<< HEAD
-          environment: ${{ github.event.inputs.environment }}
-=======
-          # TODO: Consider passing of `environment` input instead of using
-          # hardcoded value. Would require some rework in action's code or
-          # in config files.
-          environment: "ropsten"
->>>>>>> 9d9f4575
+          environment: ${{ github.event.inputs.environment }}
 
       - uses: actions/setup-node@v2
         with:
@@ -240,14 +233,7 @@
       - name: Load environment variables
         uses: keep-network/load-env-variables@v1
         with:
-<<<<<<< HEAD
-          environment: ${{ github.event.inputs.environment }}
-=======
-          # TODO: Consider passing of `environment` input instead of using
-          # hardcoded value. Would require some rework in action's code or
-          # in config files.
-          environment: "ropsten"
->>>>>>> 9d9f4575
+          environment: ${{ github.event.inputs.environment }}
 
       - name: Download migrated contracts artifacts
         uses: actions/download-artifact@v2
@@ -276,11 +262,7 @@
       - name: Build and publish initcontainer
         uses: docker/build-push-action@v2
         env:
-<<<<<<< HEAD
           IMAGE_NAME: initcontainer-provision-keep-ecdsa-${{ env.CHAIN }}
-=======
-          IMAGE_NAME: "initcontainer-provision-keep-ecdsa"
->>>>>>> 9d9f4575
         with:
           context: ./infrastructure/kube/templates/keep-ecdsa/initcontainer/provision-keep-ecdsa/
           # GCR image should be named according to following convention:
@@ -293,6 +275,18 @@
           cache-from: type=local,src=/tmp/.buildx-cache
           cache-to: type=local,dest=/tmp/.buildx-cache-new
 
+      - name: Notify CI about completion of the workflow
+        uses: keep-network/notify-workflow-completed@v1
+        env:
+          GITHUB_TOKEN: ${{ secrets.CI_GITHUB_TOKEN }}
+        with:
+          module: "github.com/keep-network/keep-ecdsa/solidity"
+          url: https://github.com/${{ github.repository }}/actions/runs/${{ github.run_id }}
+          environment: ${{ github.event.inputs.environment }}
+          upstream_builds: ${{ github.event.inputs.upstream_builds }}
+          upstream_ref: ${{ github.event.inputs.upstream_ref }}
+          version: ${{ needs.contracts-migrate-and-publish.outputs.version }}
+
       - # Temp fix - move cache instead of copying (added below step and
         # modified value of `cache-to`).
         # https://github.com/docker/build-push-action/issues/252
@@ -302,89 +296,3 @@
         run: |
           rm -rf /tmp/.buildx-cache
           mv /tmp/.buildx-cache-new /tmp/.buildx-cache
-
-      - name: Notify CI about completion of the workflow
-        uses: keep-network/notify-workflow-completed@v1
-        env:
-          GITHUB_TOKEN: ${{ secrets.CI_GITHUB_TOKEN }}
-        with:
-          module: "github.com/keep-network/keep-ecdsa/solidity"
-          url: https://github.com/${{ github.repository }}/actions/runs/${{ github.run_id }}
-          environment: ${{ github.event.inputs.environment }}
-          upstream_builds: ${{ github.event.inputs.upstream_builds }}
-          upstream_ref: ${{ github.event.inputs.upstream_ref }}
-<<<<<<< HEAD
-          version: ${{ needs.contracts-migrate-and-publish.outputs.version }}
-=======
-          version: ${{ needs.contracts-migrate-and-publish-ethereum.outputs.version }}
-
-  contracts-migrate-and-publish-celo:
-    needs: [contracts-build-and-test]
-    if: github.event_name == 'workflow_dispatch'
-    environment: keep-test # line can be deleted once we'll no longer use environment protection
-    runs-on: ubuntu-latest
-    defaults:
-      run:
-        working-directory: ./solidity
-    steps:
-      - uses: actions/checkout@v2
-
-      - name: Load environment variables
-        uses: keep-network/load-env-variables@v1
-        with:
-          # TODO: Consider passing of `environment` input instead of using
-          # hardcoded value. Would require some rework in action's code or
-          # in config files.
-          environment: "alfajores"
-
-      - uses: actions/setup-node@v2
-        with:
-          node-version: "12.x"
-
-      - name: Cache node modules
-        uses: actions/cache@v2
-        env:
-          cache-name: cache-solidity-node-modules
-        with:
-          path: ~/.npm # npm cache files are stored in `~/.npm` on Linux/macOS
-          key: ${{ runner.os }}-build-${{ env.cache-name }}-${{ hashFiles('**/package-lock.json') }}
-          restore-keys: |
-            ${{ runner.os }}-build-${{ env.cache-name }}-
-            ${{ runner.os }}-build-
-            ${{ runner.os }}-
-
-      - name: Install dependencies
-        run: npm ci
-
-      # TODO: Add copy to `artifacts` dir and NPM publish steps once it's clear
-      # how artifacts should be tagged. Once that's done, no longer fetch/publish
-      # contracts from/to GC Bucket.
-
-      - uses: google-github-actions/setup-gcloud@v0.2.0
-        with:
-          project_id: ${{ env.GOOGLE_PROJECT_ID }}
-          service_account_key: ${{ secrets.KEEP_TEST_GCR_JSON_KEY }}
-
-      - name: Fetch external contracts artifacts
-        env:
-          CONTRACT_DATA_BUCKET_DIR: keep-core-celo
-          ETH_NETWORK_ID: ${{ env.NETWORK_ID }}
-        run: ./scripts/ci-provision-external-contracts.sh
-
-      - name: Resolve latest contracts
-        run: |
-          npm update \
-            @keep-network/keep-core \
-            @keep-network/sortition-pools
-
-      - name: Migrate contracts
-        env:
-          CONTRACT_OWNER_CELO_ACCOUNT_PRIVATE_KEY: |
-            ${{ secrets.KEEP_TEST_CELO_CONTRACT_OWNER_PRIVATE_KEY }}
-        run: npx truffle migrate --reset --network $TRUFFLE_NETWORK
-
-      - name: Upload contract data
-        run: |
-          cd build/contracts
-          gsutil -m cp * gs://${{ env.CONTRACT_DATA_BUCKET }}/keep-ecdsa-celo
->>>>>>> 9d9f4575
