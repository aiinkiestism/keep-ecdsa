name: Go / Celo

on:
  push:
    branches:
      - master
    paths-ignore:
      - "docs/**"
      - "infrastructure/**"
      - "scripts/**"
      - "staker-rewards/**"
  pull_request:
  workflow_dispatch:

jobs:
  client-detect-changes:
    runs-on: ubuntu-latest
    outputs:
      path-filter: ${{ steps.filter.outputs.path-filter }}
    steps:
    - uses: actions/checkout@v2
      if: github.event_name == 'pull_request' 
    - uses: dorny/paths-filter@v2
      if: github.event_name == 'pull_request' 
      id: filter
      with:
        filters: |
          path-filter:
            - './!((docs|infrastructure|scripts|staker-rewards)/**)'

  client-build-test-publish:
    needs: client-detect-changes
    if: |
      github.event_name != 'pull_request'
        || needs.client-detect-changes.outputs.path-filter == 'true'
    runs-on: ubuntu-latest
    steps:
      - uses: actions/checkout@v2

      - name: Load environment variables
        uses: keep-network/load-env-variables@v1
        env: 
          CI_GITHUB_TOKEN: ${{ secrets.CI_GITHUB_TOKEN }}
        with:
          # TODO: Consider passing of `environment` input instead of using 
          # hardcoded value. Would require some rework in action's code or
          # in config files.
          environment: 'alfajores'

      - name: Set up Docker Buildx
        uses: docker/setup-buildx-action@v1

      - name: Cache Docker layers
        uses: actions/cache@v2
        with:
          path: /tmp/.buildx-celo-cache
          key: ${{ runner.os }}-buildx-celo-${{ github.sha }}
          restore-keys: |
            ${{ runner.os }}-buildx-celo-

      - name: Build Docker Build Image
        uses: docker/build-push-action@v2
        with:
          target: gobuild
          tags: go-build-env-celo
          build-args: |
            HOST_CHAIN=celo
          load: true # load image to local registry to use it in next steps
          cache-from: type=local,src=/tmp/.buildx-celo-cache
          cache-to: type=local,dest=/tmp/.buildx-celo-cache

      - name: Run Go tests
        run: |
          docker run \
            --workdir /go/src/github.com/keep-network/keep-ecdsa \
            go-build-env-celo \
            gotestsum -- -tags=celo,musl ./...

      - name: Login to Google Container Registry
<<<<<<< HEAD
        if:  |
=======
        if: |
>>>>>>> 5c98d2e0
          github.ref == 'refs/heads/master'
            && github.event_name != 'pull_request'
        uses: docker/login-action@v1
        with:
          registry: ${{ env.GCR_REGISTRY_URL }}
          username: _json_key
          password: ${{ secrets.KEEP_TEST_GCR_JSON_KEY }}

      - name: Build and publish Docker Runtime Image
        uses: docker/build-push-action@v2
        env:
          IMAGE_NAME: 'keep-ecdsa-celo'
        with:
          # GCR image should be named according to following convention:
          # HOSTNAME/PROJECT-ID/IMAGE:TAG
          # We don't use TAG yet, will be added at later stages of work on RFC-18.
          tags: ${{ env.GCR_REGISTRY_URL }}/${{ env.GOOGLE_PROJECT_ID }}/${{ env.IMAGE_NAME }}
          labels: revision=${{ github.sha }}
          build-args: |
            HOST_CHAIN=celo
            REVISION=${{ github.sha }}
          # VERSION= ? TODO: Configure version, sample: 1.7.6
          push: |
            ${{ github.ref == 'refs/heads/master'
              && github.event_name != 'pull_request' }}<|MERGE_RESOLUTION|>--- conflicted
+++ resolved
@@ -77,11 +77,7 @@
             gotestsum -- -tags=celo,musl ./...
 
       - name: Login to Google Container Registry
-<<<<<<< HEAD
-        if:  |
-=======
         if: |
->>>>>>> 5c98d2e0
           github.ref == 'refs/heads/master'
             && github.event_name != 'pull_request'
         uses: docker/login-action@v1
