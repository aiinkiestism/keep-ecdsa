:toc: macro

= Run ECDSA Keep

:icons: font
:numbered:
toc::[]

== System Considerations

The Keep Network expects certain capabilites for each node running on the network.  To help attain
these capabilities consider the following criteria:

- It is paramount that Keep nodes remain available to the Keep Network. We strongly encourage a
  stable and redundant internet connection.
- A connection to a production grade self-hosted or third party Ethereum node deployment.
- Persistent and redundant storage that will survive a VM or container rotation, and disk failure.
- A way to monitor your operator wallet balance, node connectivity, underlying system
  health, and logs. A good option is https://github.com/boar-network/keep-monitoring[boar].
- Each Keep ECDSA client running on the network requires a unique Ethereum operator account.
- Each Keep ECDSA client running on the network requires a unique IP address or a unique
  application port running under the same IP.
- Recommended machine types by provider:

Your operating environment will ultimately dictate what machine type to go with.  This is
particulary relevant if you're running a containerized solution where multiple applications are
sharing VM resources.  The below types are sufficient for running at least one instance of the
Keep ECDSA client.

[%header,cols=2*]
|===
|Cloud Provider
|Machine Type

|Google Cloud
|n2-highcpu-2

|AWS
|c5.large

|Azure
|F2s v2

|Self-hosted
|2 vCPU / 2 GiB RAM / 1 GiB Persistent Storage
|===

== Gas Costs

Keep ECDSA smart contracts do not reimburse the operator for submitted transactions. It is the
responsibility of the application using ECDSA keeps to make sure operators are rewarded accordingly
and the outcomes are net-positive. It is expected that the operators have enough ETH on the accounts
used by clients to submit the required transactions and that the operator account balance is monitored
and refilled as needed. Bear in mind that the higher stake is and the higher unbonded value is, the
operator is selected more frequently and is expected to submit more transactions as a result.

Below is the average gas cost of the most important transactions the client is submitting:

[%header,cols=3*]
|===
|TX
|Gas Cost
|Reimbursed

|Submit keep public key
|150 000
|No

|Submit keep signature
|30 500
|No

|Update operator status in sortition pool
|125 000
|No
|===

For example, if we expect the operator to handle a keep by submitting all the transactions mentioned
above for each keep, the operator needs to have `(150 000 + 30 500 + 125 000) * gas_price` ETH on
the account:

<<<<<<< HEAD
- For the gas price of 20 Gwei, this is at least 0.611 ETH.
- For the gas price of 100 Gwei, this is at least 3.055 ETH.
- For the gas price of 800 Gwei, this is at least 24.44 ETH.
=======
- For the gas price of 20 Gwei, this is at least 0.00611 ETH.
- For the gas price of 100 Gwei, this is at least 0.03055 ETH.
- For the gas price of 800 Gwei, this is at least 0.2444 ETH.
>>>>>>> 98a517c8

It is paramount that the operators have some safety margin and consider the current gas price, stake, and
unbonded value when funding their accounts.

It is highly recommended to keep your operator account above 1 eth (and monitor
it continuously) to be safe from surges in transactions.

== Configuration

=== Network

Default port mappings.

[%header,cols=2*]
|===
|Egress
|Port

|Ethereum Network
| TCP: `8545` / `8546`

|Keep Network
| TCP: `3919`
|===

[%header,cols=2*]
|===
|Ingress
|Port

|Keep Network
|`3919`
|===

If you set a different `port` in your keep-ecdsa configuration, or configure `peers` with
non-default ports configured, firewall rules will need to be adjusted accordingly.

=== Application

Application configurations are stored in a `.toml` file and passed to the application run command
 with the `--config` flag. Example:
[source,bash]
----
./keep-ecdsa --config /path/to/your/config.toml start
----

==== Sample

// TODO: build + publish this with our docs build process, include ../configs/config.toml.SAMPLE
// directly.
[source,toml]
----
# This is a TOML configuration file.

# Connection details of ethereum blockchain.
[ethereum]
  # If you're connecting to a local ethereum node
  URL = "ws://127.0.0.1:8545"
  # Otherwise, this would be a third party deployment like infura
  # URL = "wss://mainnet.infura.io/ws/v3/<your-infura-api-key-here>""

  # If you're connecting to a local ethereum node
  URLRPC = "http://127.0.0.1:8546"
  # Otherwise, this would be a third party deployment like infura
  # URLRPC = "https://mainnet.infura.io/v3/<your-infura-api-key-here>"

[ethereum.account]
  KeyFile = "/Users/someuser/ethereum/data/keystore/UTC--2018-03-11T01-37-33.202765887Z--AAAAAAAAAAAAAAAAAAAAAAAAAAAAAA8AAAAAAAAA"

# Addresses of contracts deployed on ethereum blockchain.
[ethereum.ContractAddresses]
  BondedECDSAKeepFactory = "0xCCCCCCCCCCCCCCCCCCCCCCCCCCCCCCCCCCCCCCC"
  TBTCSystem = "0xDDDDDDDDDDDDDDDDDDDDDDDDDDDDDDDDDDDDDDD"

[Storage]
  DataDir = "/my/secure/location"

[LibP2P]
  Peers = ["/ip4/127.0.0.1/tcp/3919/ipfs/njOXcNpVTweO3fmX72OTgDX9lfb1AYiiq4BN6Da1tFy9nT3sRT2h1"]
  Port = 3919
  # Uncomment to override the node's default addresses announced in the network
  AnnouncedAddresses = ["/dns4/example.com/tcp/3919", "/ip4/80.70.60.50/tcp/3919"]

[TSS]
# Timeout for TSS protocol pre-parameters generation. The value
# should be provided based on resources available on the machine running the client.
# This is an optional parameter, if not provided timeout for TSS protocol
# pre-parameters generation will be set to `2 minutes`.
  PreParamsGenerationTimeout = "2m30s"

[Extensions.TBTC]
  # The amount of time your client will try to communicate with  the other
  # signers to recover the underlying bitcoin from a deposit after it has been
  # liquidated.
  LiquidationRecoveryTimeout = "48h"

  [Extensions.TBTC.Bitcoin]
    # The btc address or *pub (xpub, ypub, zpub) that you would like recovered btc funds to be sent too
    BeneficiaryAddress = "<your btc address or *pub key for a hierarchical deterministic wallet>"
    # The maximum fee per vbyte that you're willing to pay in order to claim
    # your share of the underlying btc after a liquidation. The fee will be
    # paid from the underlying deposit before your own share is calculated.
    MaxFeePerVByte = 75
    # The bitcoin chain that you want to connect to. default: "mainnet"
    # allowed values: ["mainnet", "regtest", "simnet", "testnet3"]
    BitcoinChainName = "mainnet"
    # An endpoint pointing to a running electrs
    # (https://github.com/Blockstream/electrs) service. The officially hosted
    # one works, but you can run your own node!
    # To explicitly disable automatic broadcasting, set this value to the empty string "".
    ElectrsURL = "https://blockstream.info/api/"
----

==== Parameters

[%header,cols=4*]
|===
|`ethereum`
|Description
|Default
|Required

|`URL`
|The Ethereum host your keep-ecdsa will connect to.  Websocket protocol/port.
|""
|Yes

|`URLRPC`
|The Ethereum host your keep-ecdsa will connect to.  RPC protocol/port.
|""
|Yes
|===

[%header,cols=4*]
|===
|`ethereum.account`
|Description
|Default
|Required

|`KeyFile`
|The local filesystem path to your Keep operator Ethereum account keyfile.
|""
|Yes
|===

[%header,cols=4*]
|===
|`ethereum.ContractAddresses`
|Description
|Default
|Required

|`BondedECDSAKeepFactory`
|Hex-encoded address of the BondedECDSAKeepFactory Contract.
|""
|Yes

|`TBTCSystem`
|Hex-encoded address of the TBTCSystem Contract.
|""
|Yes, if operating for tBTC v1
|===

[%header,cols=4*]
|===
|`LibP2P`
|Description
|Default
|Required

|`Peers`
|Comma separated list of network peers to boostrap against.
|[""]
|Yes

|`Port`
|The port to run your instance of Keep on.
|3919
|Yes

|`AnnouncedAddresses`
|Multiaddr formatted hostnames or addresses annouced to the
Keep Network. More on multiaddr format
https://docs.libp2p.io/reference/glossary/#multiaddr[in the libp2p
reference].
|[""]
|No
|===

[%header,cols=4*]
|===
|`Storage`
|Description
|Default
|Required

|`DataDir`
|Location to store the Keep nodes group membership details.
|""
|Yes
|===

[%header,cols=4*]
|===
|`TSS`
|Description
|Default
|Required

|`PreParamsGenerationTimeout`
|Timeout for TSS protocol pre-parameters generation.
|"2m"
|No
|===

[%header,cols=4*]
|===
|`Extensions.TBTC`
|Description
|Default
|Required

|`LiquidationRecoveryTimeout`
|The amount of time your client will try to communicate with the other signers to recover the underlying bitcoin from a deposit after it has been liquidated.
|"48h"
|No
|===

[%header,cols=4*]
|===
|`Extensions.TBTC.Bitcoin`
|Description
|Default
|Required

|`BeneficiaryAddress`
|The btc address or *pub (xpub, ypub, zpub) that you would like recovered btc funds to be sent too, see <<example-beneficiary-addresses,examples>>.
|""
|Yes

|`MaxFeePerVByte`
|The maximum fee per vbyte that you're willing to pay in order to claim your share of the underlying btc after a liquidation.
|75
|No

|`BitcoinChainName`
|The bitcoin chain that you want to connect to. Allowed Values: ["mainnet", "regtest", "simnet", "testnet3"]
|"mainnet"
|No

|`ElectrsURL`
|An endpoint pointing to a running [electrs](https://github.com/Blockstream/electrs) service.
|"https://blockstream.info/api/"
|No
|===

[[example-beneficiary-addresses]]
==== Example BeneficiaryAddresses

The following entries are examples of
`Extensions.TBTC.Bitcoin.BeneficiaryAddress` configurations. For example, to
configure the beneficiary address as a mainnet xpub extended public key, the
configuration would be
[source,toml]
----
[Extensions.TBTC.Bitcoin]
  BeneficiaryAddress = "xpub6Cg41S21V____REPLACE_WITH_VALID_DATA____vZvH8XyNzunEqLdk9dxyXQUoy7ALWQFNn5K1me74aEMtS6pUgNDuCYTTMsJzCAk9sk1"
----


[%header,cols=2*]
|===
|Description
|Address
|mainnet xpub extended public key
|`"xpub6Cg41S21V____REPLACE_WITH_VALID_DATA____vZvH8XyNzunEqLdk9dxyXQUoy7ALWQFNn5K1me74aEMtS6pUgNDuCYTTMsJzCAk9sk1"`

|mainnet ypub extended public key
|`"ypub6Xxan668a____REPLACE_WITH_VALID_DATA____gaxnBh44HpkTi2TTkm1u136qjUxk7F3jGzoyfrGpHvALMgJgbF4WNXpoPu3QYrqogMK"`

|mainnet zpub extended public key
|`"zpub6rePDVHfR____REPLACE_WITH_VALID_DATA____ykG47mZYyGTjsuq6uzQYRakSrHyix1YTXKohag4GDZLcHcLvhSAs2MQNF8VDaZuQT9"`

|testnet3/regtest tpub extended public key
|`"tpubDEXzoXkNd____REPLACE_WITH_VALID_DATA____2erw2yS3VgY5EoYdcKH24VPqeAgBTF6i82Ft9NG1iVjSQVAvFBfd2wkRQXF1W2Q8W1"`

|testnet3/regtest upub extended public key
|`"upub5DnYQWgCD____REPLACE_WITH_VALID_DATA____JnHCp5BwyvM7Xm7S5r5n5ZYMJ1WrrM31i4kcsWwW2vxcJS1kfsuKgK9vME2z1cx6aX"`

|testnet3/regest vpub extended public key
|`"vpub5Zx5difzi____REPLACE_WITH_VALID_DATA____WHFTpF7pJqnyAnADhbVrFYX7eCK8V2WBBVprxzJrSk15NsYHiB8CvV8h4JnXkU66as"`

|mainnet P2PKH btc address
|`"1MjCqoLqMZ6Ru____REPLACE_WITH_VALID_DATA____64TTtP16XnpSdiE8Kpgcx"`

|testnet P2PKH btc address
|`"mkHS9ne12qx9p____REPLACE_WITH_VALID_DATA____S9VojpwU5xtRd4T7X7ZUt"`

|mainnet P2SH btc address
|`"3J98t1WpEZ73C____REPLACE_WITH_VALID_DATA____NmQviecrnyiWrnqRhWNLy"`

|testnet P2SH btc address
|`"2NBFNJTktNa7G____REPLACE_WITH_VALID_DATA____ZusGbDbGKRZTxdK9VVez3n"`

|mainnet Bech32 (segwit) P2WPKH btc address
|`"bc1qar0srrr7x____REPLACE_WITH_VALID_DATA____fkvy5l643lydnw9re59gtzzwf5mdq"`

|testnet Bech32 (segwit) P2WPKH btc address
|`"tb1qw508d6qej____REPLACE_WITH_VALID_DATA____xtdg4y5r3zarvary0c5xw7kxpjzsx"`

|mainnet Bech32 (segwit) P2WPSH btc address
|`"bc1qrp33g0q5c____REPLACE_WITH_VALID_DATA____cefvpysxf3qccfmv3"`

| P2PK compressed btc public key (0x02)
|`"02192d74d0cb9____REPLACE_WITH_VALID_DATA____c3a957724895dca52c6b4"`

| P2PK compressed btc public key (0x03)
|`"03b0bd634234a____REPLACE_WITH_VALID_DATA____37f23c2c409273eb16e65"`

| P2PK compressed btc public key (0x04)
|`"0411db93e1dcd____REPLACE_WITH_VALID_DATA____1482ecad7b148a6909a5cb2e0eaddfb84ccf9744464f82e160bfa9b8b64f9d4c03f999b8643f656b412a3"`
|===

== Build from Source

See the https://github.com/keep-network/keep-core/tree/master/docs/development#building[building] section in our developer docs.

== Docker

=== Get Image

https://hub.docker.com/r/keepnetwork/keep-ecdsa-client/

*Latest:*
`docker pull keepnetwork/keep-ecdsa-client`

*Tag:*
`docker pull keepnetwork/keep-ecdsa-client:<tag-version>`

=== Run Image
This is a sample run command for illustration purposes only.

[source,bash]
----
export KEEP_ECDSA_ETHEREUM_PASSWORD=$(cat .secrets/eth-account-password.txt)
export KEEP_ECDSA_CONFIG_DIR=$(pwd)/config
export KEEP_ECDSA_PERSISTENCE_DIR=$(pwd)/persistence

docker run -d \
--entrypoint /usr/local/bin/keep-ecdsa \
--volume $KEEP_ECDSA_PERSISTENCE_DIR:/mnt/keep-ecdsa/persistence \
--volume $KEEP_ECDSA_CONFIG_DIR:/mnt/keep-ecdsa/config \
--env KEEP_ETHEREUM_PASSWORD=$KEEP_ECDSA_ETHEREUM_PASSWORD \
--env LOG_LEVEL=debug \
--log-opt max-size=100m \
--log-opt max-file=3 \
-p 3919:3919 \
keepnetwork/keep-ecdsa-client:<version> --config /mnt/keep-ecdsa/config/keep-ecdsa-config.toml start
----

== Logging

Below are some of the key things to look out for to make sure you're booted and connected to the
network:

=== Configurable Values

[source,bash]
----
LOG_LEVEL=DEBUG
IPFS_LOGGING_FMT=nocolor
GOLOG_FILE=/var/log/keep/keep.log
GOLOG_TRACING_FILE=/var/log/keep/trace.json
----

=== Startup
```
▓▓▌ ▓▓ ▐▓▓ ▓▓▓▓▓▓▓▓▓▓▌▐▓▓▓▓▓▓▓▓▓▓▓▓▓▓▓▓▓▓ ▓▓▓▓▓▓▓▓▓▓▓▓▓▓▓▓▓▓ ▓▓▓▓▓▓▓▓▓▓▓▓▓▓▓▓▓▄
▓▓▓▓▓▓▓▓▓▓ ▓▓▓▓▓▓▓▓▓▓▌▐▓▓▓▓▓▓▓▓▓▓▓▓▓▓▓▓▓▓ ▓▓▓▓▓▓▓▓▓▓▓▓▓▓▓▓▓▓ ▓▓▓▓▓▓▓▓▓▓▓▓▓▓▓▓▓▓▓
  ▓▓▓▓▓▓    ▓▓▓▓▓▓▓▀    ▐▓▓▓▓▓▓    ▐▓▓▓▓▓   ▓▓▓▓▓▓     ▓▓▓▓▓   ▐▓▓▓▓▓▌   ▐▓▓▓▓▓▓
  ▓▓▓▓▓▓▄▄▓▓▓▓▓▓▓▀      ▐▓▓▓▓▓▓▄▄▄▄         ▓▓▓▓▓▓▄▄▄▄         ▐▓▓▓▓▓▌   ▐▓▓▓▓▓▓
  ▓▓▓▓▓▓▓▓▓▓▓▓▓▀        ▐▓▓▓▓▓▓▓▓▓▓         ▓▓▓▓▓▓▓▓▓▓▌        ▐▓▓▓▓▓▓▓▓▓▓▓▓▓▓▓▓
  ▓▓▓▓▓▓▀▀▓▓▓▓▓▓▄       ▐▓▓▓▓▓▓▀▀▀▀         ▓▓▓▓▓▓▀▀▀▀         ▐▓▓▓▓▓▓▓▓▓▓▓▓▓▓▀
  ▓▓▓▓▓▓   ▀▓▓▓▓▓▓▄     ▐▓▓▓▓▓▓     ▓▓▓▓▓   ▓▓▓▓▓▓     ▓▓▓▓▓   ▐▓▓▓▓▓▌
▓▓▓▓▓▓▓▓▓▓ █▓▓▓▓▓▓▓▓▓ ▐▓▓▓▓▓▓▓▓▓▓▓▓▓▓▓▓▓▓ ▓▓▓▓▓▓▓▓▓▓▓▓▓▓▓▓▓▓  ▓▓▓▓▓▓▓▓▓▓
▓▓▓▓▓▓▓▓▓▓ ▓▓▓▓▓▓▓▓▓▓ ▐▓▓▓▓▓▓▓▓▓▓▓▓▓▓▓▓▓▓ ▓▓▓▓▓▓▓▓▓▓▓▓▓▓▓▓▓▓  ▓▓▓▓▓▓▓▓▓▓

Trust math, not hardware.

-----------------------------------------------------------------------------------------------
| Keep ECDSA Node                                                                             |
|                                                                                             |
| Port: 3919                                                                                  |
| IPs : /ip4/127.0.0.1/tcp/3919/ipfs/16Uiu2HAmCcfVpHwfBKNFbQuhvGuFXHVLQ65gB4sJm7HyrcZuLttH    |
|       /ip4/10.102.0.112/tcp/3919/ipfs/16Uiu2HAmCcfVpHwfBKNFbQuhvGuFXHVLQ65gB4sJm7HyrcZuLttH |
-----------------------------------------------------------------------------------------------
```

If you want to share your LibP2P address with others you can get it
from the startup log. This can be helpful for debugging issues where a peer ID
is needed. Additionally, if you're running multiple nodes, you may want to add
your own nodes to the bootstrap list configured in `LibP2P.Peers` *alongside*
the official bootstrap nodes.

When sharing remember to substitute the `/ipv4/` address
with the public facing IP of your client if you're running on a private
machine, or replace the entire `/ipv4/` segment with a DNS entry if you're
using a hostname.

Example:
[source]
----
/ip4/127.0.0.1/tcp/3919/ipfs/16Uiu2HAmCcfVpHwfBKNFbQuhvGuFXHVLQ65gB4sJm7HyrcZuLttH
becomes
/ip4/99.153.149.50/tcp/3919/ipfs/16Uiu2HAmCcfVpHwfBKNFbQuhvGuFXHVLQ65gB4sJm7HyrcZuLttH
----

=== Peer Connections

```
21:19:47.129 DEBUG keep-net-w: connected to [1] peers:[16Uiu2HAm3eJtyFKAttzJ85NLMromHuRg4yyum3CREMf6CHBBV6KY]
```

You may also see the number of peers you've connected to:
```
05:52:08.062Z INFO keep-net-libp2p number of connected peers: [71]
```

== ETH Networks

=== Mainnet

==== Boostrap Peers

[.small]
```
"/dns4/bst-a01.ecdsa.keep.boar.network/tcp/4001/ipfs/16Uiu2HAkzYFHsqbwt64ZztWWK1hyeLntRNqWMYFiZjaKu1PZgikN",
"/dns4/bst-b01.ecdsa.keep.boar.network/tcp/4001/ipfs/16Uiu2HAkxLttmh3G8LYzAy1V1g1b3kdukzYskjpvv5DihY4wvx7D",
/dns4/keep-boot-validator-0.prod-us-west-2.staked.cloud/tcp/3920/ipfs/16Uiu2HAmDnq9qZJH9zJJ3TR4pX1BkYHWtR2rVww24ttxQTiKhsaJ,
/dns4/keep-boot-validator-1.prod-us-west-2.staked.cloud/tcp/3920/ipfs/16Uiu2HAmHbbMTDDsT2f6z8zMgDtJkTUDJQSYsQYUpaJjdMjiYNEf,
/dns4/keep-boot-validator-2.prod-us-west-2.staked.cloud/tcp/3920/ipfs/16Uiu2HAmBXoNLLMYU9EcKYH6JN5tA498sXQHFWk4heK22RfXD7wC,
"/ip4/54.39.179.73/tcp/4001/ipfs/16Uiu2HAkyYtzNoWuF3ULaA7RMfVAxvfQQ9YRvRT3TK4tXmuZtaWi",
"/ip4/54.39.186.166/tcp/4001/ipfs/16Uiu2HAkzD5n4mtTSddzqVY3wPJZmtvWjARTSpr4JbDX9n9PDJRh",
"/ip4/54.39.179.134/tcp/4001/ipfs/16Uiu2HAkuxCuWA4zXnsj9R6A3b3a1TKUjQvBpAEaJ98KGdGue67p",
"/dns4/r-4d00662f-e56d-404a-803a-cac01ada3e15-keep-ecdsa-0.4d00662f-e56d-404a-803a-cac01ada3e15.keep.bison.run/tcp/3919/ipfs/16Uiu2HAmV3HqJjcbKMxHnDxDx4m2iEYynyYdsvU3VwaeE6Zra2P9",
"/dns4/r-ec1eb390-124c-4b1b-bcf7-c21709baf2b2-keep-ecdsa-0.ec1eb390-124c-4b1b-bcf7-c21709baf2b2.keep.herd.run/tcp/3919/ipfs/16Uiu2HAmVo51PqEZLADehZEbZnrp5A7qjRWFLj9E7DfwZKVhERFt",
"/dns4/r-2aa9b786-7360-4c22-ae73-bd95af9c11c5-keep-ecdsa-0.2aa9b786-7360-4c22-ae73-bd95af9c11c5.keep.bison.run/tcp/3919/ipfs/16Uiu2HAm9g3QrQzSvJ8FAhgB1PmjMNgjPd3pDaJJqsdSisGsnaFe"
```

==== Contracts

Contract addresses needed to boot a Keep ECDSA client:

[%header,cols=2*]
|===
|Bonding
|

|BondedECDSAKeepFactory
|`0xA7d9E842EFB252389d613dA88EDa3731512e40bD`

|TBTCSystem
|`0xe20A5C79b39bC8C363f0f49ADcFa82C2a01ab64a`

|tBTC Sortition pool (for <<Authorizations,authorization>>)
|`0xa3748633c6786e1842b5cc44fa43db1ecc710501`
|===

=== Testnet

Keep uses the Ethereum Ropsten Testnet.

==== Faucet

The KEEP faucet will will issue a 300k KEEP token grant for the provided Ethereum account.  You can
use the faucet from your web browser or via a terminal using curl.

Faucet Endpoint: https://us-central1-keep-test-f3e0.cloudfunctions.net/keep-faucet-ropsten

To use the faucet you need to pass your Ethereum account to the faucet endpoint with the parameter
`?account=<eth-account-address>`.

Curl Example:
[source,bash]
----
curl 'https://us-central1-keep-test-f3e0.cloudfunctions.net/keep-faucet-ropsten?account=0x0eC14BC7cCA82c942Cf276F6BbD0413216dDB2bE'
----

Browser Example:
```
https://us-central1-keep-test-f3e0.cloudfunctions.net/keep-faucet-ropsten?account=0x0eC14BC7cCA82c942Cf276F6BbD0413216dDB2bE
```

Once you've got your KEEP token grant you can manage it with our https://dashboard.test.keep.network[token dashboard].

==== Bootstrap Peers

Bootstrap peers will come and go on testnet.  As long as at least one of your configured peers is
up, there is no need to worry.

[.small]
```
"/dns4/bootstrap-1.ecdsa.keep.test.boar.network/tcp/4001/ipfs/16Uiu2HAmPFXDaeGWtnzd8s39NsaQguoWtKi77834A6xwYqeicq6N",
"/dns4/ecdsa-2.test.keep.network/tcp/3919/ipfs/16Uiu2HAmNNuCp45z5bgB8KiTHv1vHTNAVbBgxxtTFGAndageo9Dp",	
"/dns4/ecdsa-3.test.keep.network/tcp/3919/ipfs/16Uiu2HAm8KJX32kr3eYUhDuzwTucSfAfspnjnXNf9veVhB12t6Vf",
```

==== Contracts

Contract addresses needed to boot a Keep ECDSA client:

[%header,cols=2*]
|===
|Bonding
|

|BondedECDSAKeepFactory
|`0x3521bFaa52D09Ce6F0cE882a69E59e9386feB676`

|TBTCSystem
|`0x3b9072d3F1E3a7af139A9eF2A4f035cBFcf27BaF`

|tBTC Sortition pool (for <<Authorizations,authorization>>)
|`0x1c56eB39fe8EcF577D79cd586D090239ec25701a`
|===

== Metrics

The client exposes the following metrics:

- connected peers count,
- connected bootstraps count,
- Ethereum client connectivity status (if a simple read-only CALL can be executed).

Metrics can be enabled in the configuration `.toml` file. It is possible to customize port at which
metrics endpoint is exposed as well as the frequency with which the metrics are collected.

Exposed metrics contain the value and timestamp at which they were collected.

Example metrics endpoint call result:
```
$ curl localhost:9601/metrics
# TYPE connected_peers_count gauge
connected_peers_count 108 1623235129569

# TYPE connected_bootstrap_count gauge
connected_bootstrap_count 10 1623235129569

# TYPE eth_connectivity gauge
eth_connectivity 1 1623235129789
```

== Diagnostics

The client exposes the following diagnostics:

- list of connected peers along with their network id and Ethereum operator address,
- information about the client's network id and Ethereum operator address.

Diagnostics can be enabled in the configuration `.toml` file. It is possible to customize port at which
diagnostics endpoint is exposed.

Example diagnostics endpoint call result:
```
$ curl localhost:9501/diagnostics
{
  "client_info" { 
   "ethereum_address":"0xDcd4199e22d09248cA2583cBDD2759b2acD22381",
   "network_id":"16Uiu2HAkzYFHsqbwt64ZztWWK1hyeLntRNqWMYFiZjaKu1PZgikN"
  },
  "connected_peers": [
    {"ethereum_address":"0x3712C6fED51CECA83cA953f6FF3458f2339436b4","network_id":"16Uiu2HAkyYtzNoWuF3ULaA7RMfVAxvfQQ9YRvRT3TK4tXmuZtaWi"},
    {"ethereum_address":"0x4bFa10B1538E8E765E995688D8EEc39C717B6797","network_id":"16Uiu2HAm9d4MG4LNrwkFmugD2pX7frm6ZmA4vE3EFAEjk7yaoeLd"}, 
    {"ethereum_address":"0x650A9eD18Df873cad98C88dcaC8170531cAD2399","network_id":"16Uiu2HAkvjVWogUk2gq6VTNLQdFoSHXYpobJdZyuAYeoWD66e8BD"},
    ...
  ]
}
```

== Staking

=== Terminology

address:: Hexadecimal string consisting of 40 characters prefixed with "0x" uniquely identifying Ethereum account;
derived from ECDSA public key of the party. Example address: `0xb2560a01e4b8b5cb0ac549fa39c7ae255d80e943`.

owner:: The address owning KEEP tokens or KEEP token grant. The owner’s participation is not required in the day-to-day
operations on the stake, so cold storage can be accommodated to the maximum extent.

operator:: The address of a party authorized to operate in the network on behalf of a given owner. The operator handles
the everyday operations on the delegated stake without actually owning the staked tokens. An operator can not simply
transfer away delegated tokens, however, it should be noted that operator's misbehaviour may result in slashing tokens
and thus the entire staked amount is indeed at stake.

beneficiary:: the address where the rewards for participation and all reimbursements are sent, earned by an operator,
on behalf of an owner

delegated stake:: an owner's staked tokens, delegated to the operator by the owner. Delegation enables KEEP owners to
have their wallets offline and their stake operated by operators on their behalf.

operator contract:: Ethereum smart contract handling operations that may have an impact on staked tokens.

authorizer:: the address appointed by owner to authorize operator contract on behalf of the owner. Operator contract
must be pre-approved by authorizer before the operator is eligible to use it and join the specific part of the network.

=== Delegating tokens

KEEP tokens are delegated by the owner. During the delegation, the owner needs to appoint an operator, beneficiary,
and authorizer. Owner may delegate owned tokens or tokens from a grant. Owner may decide to delegate just a portion
of owned tokens or just a part of tokens from a grant. Owner may delegate multiple times to different operators.
Tokens can be delegated using Tokens page in https://dashboard.test.keep.network[KEEP token dashboard] and a certain minimum stake defined by the system is required to be provided in the delegation. The more stake is delegated, the higher chance to be selected to relay group.

Delegation takes immediate effect but can be cancelled within 12 hours without additional delay. After 12 hours
operator appointed during the delegation becomes eligible for work selection.

=== Authorizations
Before operator is considered as eligible for work selection, the authorizer
appointed during the delegation needs to review and perform the following
authorizations:

BondedECDSAKeepFactory operator contract::
  Allows the factory to slash tokens on misbehaviour and makes the operator
  eligible for work selection. This is an operator contract much like the
  `KeepRandomBeaconOperator` contract. Uses `tokenStaking.authorizeOperatorContract`.
Bond Access for tBTC::
  Allows for the authorized application (tBTC) to bond from the available bond value
  stored in the `KeepBonding` contract. Uses `keepBonding.authorizeSortitionPoolContract`.

These smart contracts can be authorized using the KEEP token dashboard. As always,
authorized operator contracts may slash or seize tokens in case of operator
misbehavior. Contracts authorized for bonding are set in `ContractAddresses`
in the config file. The operator must explicitly register as a candidate for selection,
as a safeguard against choosing clients that have not yet booted up; the sanctioned
applications list allows the client software to automatically register as a candidate
on startup.

== Troubleshooting

=== Network

Please refer the <<./network-troubleshooting.adoc#title, network troubleshooting>> guide.<|MERGE_RESOLUTION|>--- conflicted
+++ resolved
@@ -79,15 +79,9 @@
 above for each keep, the operator needs to have `(150 000 + 30 500 + 125 000) * gas_price` ETH on
 the account:
 
-<<<<<<< HEAD
-- For the gas price of 20 Gwei, this is at least 0.611 ETH.
-- For the gas price of 100 Gwei, this is at least 3.055 ETH.
-- For the gas price of 800 Gwei, this is at least 24.44 ETH.
-=======
 - For the gas price of 20 Gwei, this is at least 0.00611 ETH.
 - For the gas price of 100 Gwei, this is at least 0.03055 ETH.
 - For the gas price of 800 Gwei, this is at least 0.2444 ETH.
->>>>>>> 98a517c8
 
 It is paramount that the operators have some safety margin and consider the current gas price, stake, and
 unbonded value when funding their accounts.
